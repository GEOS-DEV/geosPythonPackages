--- conflicted
+++ resolved
@@ -184,11 +184,7 @@
         obtained: npt.NDArray[ np.float64 ] = np.array( mohrCoulomb.computeShearStress( stressNormal ) )
 
         # test results
-<<<<<<< HEAD
-        self.assertSequenceEqual( expectedValues.tolist(), np.round( obtained ).tolist() )  #type: ignore[arg-type]
-=======
         self.assertSequenceEqual( expectedValues.tolist(), np.round( obtained ).tolist() )  # type: ignore[arg-type]
->>>>>>> dc0a791c
 
     def test_computeFailureEnvelop1( self: Self ) -> None:
         """Test calculation of failure envelop from minimum normal stress."""
@@ -226,17 +222,10 @@
 
         # test results
         self.assertSequenceEqual(
-<<<<<<< HEAD
-            normalStressExpected.tolist(),  #type: ignore[arg-type]
-            np.round( normalStressObtained ).tolist() ) 
-        self.assertSequenceEqual(
-            shearStressExpected.tolist(),  #type: ignore[arg-type]
-=======
             normalStressExpected.tolist(),  # type: ignore[arg-type]
             np.round( normalStressObtained ).tolist() )
         self.assertSequenceEqual(
             shearStressExpected.tolist(),  # type: ignore[arg-type]
->>>>>>> dc0a791c
             np.round( shearStressObtained ).tolist() )
 
     def test_computeFailureEnvelop2( self: Self ) -> None:
@@ -278,15 +267,8 @@
 
         # test results
         self.assertSequenceEqual(
-<<<<<<< HEAD
-            normalStressExpected.tolist(),  #type: ignore[arg-type]
-            np.round( normalStressObtained ).tolist() )
-        self.assertSequenceEqual(
-            shearStressExpected.tolist(),  #type: ignore[arg-type]
-=======
             normalStressExpected.tolist(),  # type: ignore[arg-type]
             np.round( normalStressObtained ).tolist() )
         self.assertSequenceEqual(
             shearStressExpected.tolist(),  # type: ignore[arg-type]
->>>>>>> dc0a791c
             np.round( shearStressObtained ).tolist() )