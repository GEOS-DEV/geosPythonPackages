# SPDX-License-Identifier: Apache-2.0
# # SPDX-FileCopyrightText: Copyright 2023-2024 TotalEnergies.
# SPDX-FileContributor: Alexandre Benedicto, Martin Lemay
from typing import Any
import numpy as np
import numpy.typing as npt

from geos_posp.processing.MohrCoulomb import MohrCoulomb
from geos.utils.algebraFunctions import getAttributeMatrixFromVector
from geos.utils.PhysicalConstants import (
    EPSILON, )

__doc__ = """Functions to compute additional geomechanical properties."""


def specificGravity( density: npt.NDArray[ np.float64 ], specificDensity: float ) -> npt.NDArray[ np.float64 ]:
    r"""Compute the specific gravity.

    .. math::
        SG = \frac{\rho}{\rho_f}

    Args:
        density (npt.NDArray[np.float64]): density (:math:`\rho` - kg/m³)
        specificDensity (float): fluid density (:math:`\rho_f` - kg/m³)

    Returns:
        npt.NDArray[np.float64]: specific gravity (*SG* - no unit)

    """
    assert density is not None, "Density data must be defined"

    if abs( specificDensity ) < EPSILON:
        return np.full_like( density, np.nan )
<<<<<<< HEAD
    return ( density / specificDensity ).astype( float )
=======
    return ( density / specificDensity ).astype( np.float64 )
>>>>>>> dc0a791c


# https://en.wikipedia.org/wiki/Elastic_modulus
def youngModulus( bulkModulus: npt.NDArray[ np.float64 ],
                  shearModulus: npt.NDArray[ np.float64 ] ) -> npt.NDArray[ np.float64 ]:
    r"""Compute Young modulus.

    .. math::
        E = \frac{9K.G}{3K+G}

    Args:
        bulkModulus (npt.NDArray[np.float64]): Bulk modulus (*K* - Pa)
        shearModulus (npt.NDArray[np.float64]): Shear modulus (*G* - Pa)

    Returns:
        npt.NDArray[np.float64]: Young modulus (*E* - Pa)

    """
    assert bulkModulus is not None, "Bulk modulus must be defined"
    assert shearModulus is not None, "Shear modulus must be defined"
    # manage division by 0 by replacing with nan
    assert bulkModulus.size == shearModulus.size, ( "Bulk modulus array and Shear modulus array" +
                                                    " sizes (i.e., number of cells) must be equal." )

    den: npt.NDArray[ np.float64 ] = 3.0 * bulkModulus + shearModulus
    mask: npt.NDArray[ np.bool_ ] = np.abs( den ) < EPSILON
    den[ mask ] = 1.0
    young: npt.NDArray[ np.float64 ] = 9.0 * bulkModulus * shearModulus / den
    young[ mask ] = np.nan
    return young


def poissonRatio( bulkModulus: npt.NDArray[ np.float64 ],
                  shearModulus: npt.NDArray[ np.float64 ] ) -> npt.NDArray[ np.float64 ]:
    r"""Compute Poisson's ratio.

    .. math::
        \nu = \frac{3K-2G}{2(3K+G)}

    Args:
        bulkModulus (npt.NDArray[np.float64]): Bulk modulus (*K* - Pa)
        shearModulus (npt.NDArray[np.float64]): Shear modulus (*G* - Pa)

    Returns:
        npt.NDArray[np.float64]: Poisson's ratio (:math:`\nu`)

    """
    assert bulkModulus is not None, "Bulk modulus must be defined"
    assert shearModulus is not None, "Shear modulus must be defined"
    assert bulkModulus.size == shearModulus.size, ( "Bulk modulus array and Shear modulus array" +
                                                    " sizes (i.e., number of cells) must be equal." )
    # manage division by 0 by replacing with nan
    den: npt.NDArray[ np.float64 ] = 2.0 * ( 3.0 * bulkModulus + shearModulus )
    mask: npt.NDArray[ np.bool_ ] = np.abs( den ) < EPSILON
    den[ mask ] = 1.0
    poisson: npt.NDArray[ np.float64 ] = ( 3.0 * bulkModulus - 2.0 * shearModulus ) / den
    poisson[ mask ] = np.nan
    return poisson


def bulkModulus( youngModulus: npt.NDArray[ np.float64 ],
                 poissonRatio: npt.NDArray[ np.float64 ] ) -> npt.NDArray[ np.float64 ]:
    r"""Compute bulk Modulus from young modulus and poisson ratio.

    .. math::
        K = \frac{E}{3(1-2\nu)}

    Args:
        youngModulus (npt.NDArray[np.float64]): Young modulus (*E* - Pa)
        poissonRatio (npt.NDArray[np.float64]): Poisson's ratio (:math:`\nu`)

    Returns:
        npt.NDArray[np.float64]: Bulk modulus (*K* - Pa)

    """
    assert poissonRatio is not None, "Poisson's ratio must be defined"
    assert youngModulus is not None, "Young modulus must be defined"

    den: npt.NDArray[ np.float64 ] = 3.0 * ( 1.0 - 2.0 * poissonRatio )
    mask: npt.NDArray[ np.bool_ ] = np.abs( den ) < EPSILON
    den[ mask ] = 1.0
    bulkMod: npt.NDArray[ np.float64 ] = youngModulus / den
    bulkMod[ mask ] = np.nan
    return bulkMod


def shearModulus( youngModulus: npt.NDArray[ np.float64 ],
                  poissonRatio: npt.NDArray[ np.float64 ] ) -> npt.NDArray[ np.float64 ]:
    r"""Compute shear Modulus from young modulus and poisson ratio.

    .. math::
        G = \frac{E}{2(1+\nu)}

    Args:
        youngModulus (npt.NDArray[np.float64]): Young modulus (*E* - Pa)
        poissonRatio (npt.NDArray[np.float64]): Poisson's ratio (:math:`\nu`)

    Returns:
        npt.NDArray[np.float64]: Shear modulus (*G* - Pa)

    """
    assert poissonRatio is not None, "Poisson's ratio must be defined"
    assert youngModulus is not None, "Young modulus must be defined"

    den: npt.NDArray[ np.float64 ] = 2.0 * ( 1.0 + poissonRatio )
    mask: npt.NDArray[ np.bool_ ] = np.abs( den ) < EPSILON
    den[ mask ] = 1.0
    shearMod: npt.NDArray[ np.float64 ] = youngModulus / den
    shearMod[ mask ] = np.nan
    return shearMod


def lambdaCoefficient( youngModulus: npt.NDArray[ np.float64 ],
                       poissonRatio: npt.NDArray[ np.float64 ] ) -> npt.NDArray[ np.float64 ]:
    r"""Compute lambda coefficient from young modulus and Poisson ratio.

    .. math::
        \lambda = \frac{E*\nu}{(1+\nu)(1-2\nu)}

    Args:
        youngModulus (npt.NDArray[np.float64]): Young modulus (*E* - Pa)
        poissonRatio (npt.NDArray[np.float64]): Poisson's ratio (:math:`\nu`)

    Returns:
        npt.NDArray[np.float64]: lambda coefficient (:math:`\lambda`)

    """
    lambdaCoeff: npt.NDArray[ np.float64 ] = poissonRatio * youngModulus
    den: npt.NDArray[ np.float64 ] = ( 1.0 + poissonRatio ) * ( 1.0 - 2.0 * poissonRatio )
    mask: npt.NDArray[ np.bool_ ] = np.abs( den ) < EPSILON
    den[ mask ] = 1.0
    lambdaCoeff /= den
    lambdaCoeff[ mask ] = np.nan
    return lambdaCoeff


def oedometricModulus( Edef: npt.NDArray[ np.float64 ],
                       poissonRatio: npt.NDArray[ np.float64 ] ) -> npt.NDArray[ np.float64 ]:
    r"""Compute Oedometric modulus.

    .. math::
        M_{oed} = \frac{E_{def}}{1-2\frac{\nu^2}{1-\nu}}

    Args:
        Edef (npt.NDArray[np.float64]): Deformation modulus (:math:`E_{def}` - Pa)
        poissonRatio (npt.NDArray[np.float64]): Poisson's ratio (:math:`\nu`)

    Returns:
        npt.NDArray[np.float64]: Oedometric modulus (:math:`M_{oed}` - Pa)

    """
    assert poissonRatio is not None, "Poisson's ratio must be defined"
    assert Edef is not None, "Deformation modulus must be defined"

    assert Edef.size == poissonRatio.size, ( "Deformation modulus array and Poisson's" +
                                             " ratio array sizes (i.e., number of cells) must be equal." )
    den: npt.NDArray[ np.float64 ] = 1.0 - ( 2.0 * poissonRatio * poissonRatio ) / ( 1.0 - poissonRatio )

    # manage division by 0 by replacing with nan
    mask: npt.NDArray[ np.bool_ ] = np.abs( den ) < EPSILON
    den[ mask ] = 1.0
    EodMod: npt.NDArray[ np.float64 ] = Edef / den
    EodMod[ mask ] = np.nan
    return EodMod


def biotCoefficient( Kgrain: float, bulkModulus: npt.NDArray[ np.float64 ] ) -> npt.NDArray[ np.float64 ]:
    r"""Compute Biot coefficient.

    .. math::
        b = 1-\frac{K}{K_{grain}}

    Args:
        Kgrain (float): grain bulk modulus (:math:`K_{grain}` - Pa)
        bulkModulus (npt.NDArray[np.float64]): default bulk modulus (*K* - Pa)

    Returns:
        npt.NDArray[np.float64]: biot coefficient (*b*)

    """
    assert bulkModulus is not None, "Bulk modulus must be defined"

    # manage division by 0 by replacing with nan
    mask: npt.NDArray[ np.bool_ ] = np.abs( Kgrain ) < EPSILON
    den: npt.NDArray[ np.float64 ] = np.copy( Kgrain )
    den[ mask ] = 1.0
    biot: npt.NDArray[ np.float64 ] = 1.0 - bulkModulus / den
    biot[ mask ] = np.nan
    return biot


def totalStress(
    effectiveStress: npt.NDArray[ np.float64 ],
    biot: npt.NDArray[ np.float64 ],
    pressure: npt.NDArray[ np.float64 ],
) -> npt.NDArray[ np.float64 ]:
    r"""Compute total stress from effective stress, pressure, and Biot coeff.

    .. math::
        \sigma_{tot} = \sigma_{eff}-bP

    Args:
        effectiveStress (npt.NDArray[np.float64]): effective stress
            (:math:`\sigma_{eff}` - Pa) using Geos convention
        biot (npt.NDArray[np.float64]): Biot coefficient (*b*)
        pressure (npt.NDArray[np.float64]): Pore pressure (*P* - Pa)

    Returns:
        npt.NDArray[np.float64]: total stress (:math:`\sigma_{tot}` - Pa)

    """
    assert effectiveStress is not None, "Effective stress must be defined"
    assert biot is not None, "Biot coefficient must be defined"
    assert pressure is not None, "Pressure must be defined"

    assert effectiveStress.shape[ 0 ] == biot.size, ( "Biot coefficient array and " +
                                                      "effective stress sizes (i.e., number of cells) must be equal." )
    assert biot.size == pressure.size, ( "Biot coefficient array and pressure array" +
                                         "sizes (i.e., number of cells) must be equal." )

    totalStress: npt.NDArray[ np.float64 ] = np.copy( effectiveStress )
    # pore pressure has an effect on normal stresses only
    # (cf. https://dnicolasespinoza.github.io/node5.html)
    nb: int = totalStress.shape[ 1 ] if totalStress.shape[ 1 ] < 4 else 3
    for j in range( nb ):
        totalStress[ :, j ] = effectiveStress[ :, j ] - biot * pressure
    return totalStress


def stressRatio( horizontalStress: npt.NDArray[ np.float64 ],
                 verticalStress: npt.NDArray[ np.float64 ] ) -> npt.NDArray[ np.float64 ]:
    r"""Compute horizontal to vertical stress ratio.

    .. math::
        r = \frac{\sigma_h}{\sigma_v}

    Args:
        horizontalStress (npt.NDArray[np.float64]): horizontal stress
            (:math:`\sigma_h` - Pa)
        verticalStress (npt.NDArray[np.float64]): vertical stress
            (:math:`\sigma_v` - Pa)

    Returns:
        npt.NDArray[np.float64]: stress ratio (:math:`\sigma` - Pa)

    """
    assert horizontalStress is not None, "Horizontal stress must be defined"
    assert verticalStress is not None, "Vertical stress must be defined"

    assert horizontalStress.size == verticalStress.size, (
        "Horizontal stress array " + "and vertical stress array sizes (i.e., number of cells) must be equal." )

    # manage division by 0 by replacing with nan
    mask: npt.NDArray[ np.bool_ ] = np.abs( verticalStress ) < EPSILON
    verticalStress2: npt.NDArray[ np.float64 ] = np.copy( verticalStress )
    verticalStress2[ mask ] = 1.0
    ratio: npt.NDArray[ np.float64 ] = horizontalStress / verticalStress2
    ratio[ mask ] = np.nan
    return ratio


def lithostaticStress( depth: npt.NDArray[ np.float64 ], density: npt.NDArray[ np.float64 ],
                       gravity: float ) -> npt.NDArray[ np.float64 ]:
    """Compute the lithostatic stress.

    Args:
        depth (npt.NDArray[np.float64]): depth from surface - m)
        density (npt.NDArray[np.float64]): density of the overburden (kg/m³)
        gravity (float): gravity (m²/s)

    Returns:
        npt.NDArray[np.float64]: lithostatic stress (Pa)

    """
    # compute average density of the overburden of each point (replacing nan value by 0)

    # TODO: the formula should not depends on the density of the cell but the average
    # density of the overburden.
    # But how to compute the average density of the overburden in an unstructured mesh?

    # density2 = np.copy(density)
    # density2[np.isnan(density)] = 0
    # overburdenMeanDensity = np.cumsum(density) / np.arange(1, density.size+1, 1)

    # TODO: which convention? + or -?

    # TODO: Warning z coordinate may be + or - if 0 is sea level. Need to take dz from surface.
    # Is the surface always on top of the model?
    assert depth is not None, "Depth must be defined"
    assert density is not None, "Density must be defined"

    assert depth.size == density.size, ( "Depth array " +
                                         "and density array sizes (i.e., number of cells) must be equal." )
    # use -1*depth to agree with Geos convention (i.e., compression with negative stress)
    return -depth * density * gravity


def elasticStrainFromBulkShear(
    deltaEffectiveStress: npt.NDArray[ np.float64 ],
    bulkModulus: npt.NDArray[ np.float64 ],
    shearModulus: npt.NDArray[ np.float64 ],
) -> npt.NDArray[ np.float64 ]:
    r"""Compute elastic strain from Bulk and Shear moduli.

    See documentation on https://dnicolasespinoza.github.io/node5.html.

    .. math::
        \epsilon=\Delta\sigma_{eff}.C^{-1}


        C=\begin{pmatrix}
          K+\frac{4}{3}G & K-\frac{2}{3}G & K-\frac{2}{3}G &   0 &   0 &   0\\
          K-\frac{2}{3}G & K+\frac{4}{3}G & K-\frac{2}{3}G &   0 &   0 &   0\\
          K-\frac{2}{3}G & K-\frac{2}{3}G & K+\frac{4}{3}G &   0 &   0 &   0\\
                       0 &              0 &              0 & \nu &   0 &   0\\
                       0 &              0 &              0 &   0 & \nu &   0\\
                       0 &              0 &              0 &   0 &   0 & \nu\\
          \end{pmatrix}

    where *C* is stiffness tensor.


    Args:
        deltaEffectiveStress (npt.NDArray[np.float64]): effective stress
            variation (:math:`\Delta\sigma_{eff}` - Pa) [S11, S22, S33, S23, S13, S12]
        bulkModulus (npt.NDArray[np.float64]): Bulk modulus (*K* - Pa)
        shearModulus (npt.NDArray[np.float64]): Shear modulus (*G* - Pa)

    Returns:
        npt.NDArray[np.float64]: elastic strain (:math:`\epsilon`)

    """
    assert ( deltaEffectiveStress is not None ), "Effective stress variation must be defined"
    assert bulkModulus is not None, "Bulk modulus must be defined"
    assert shearModulus is not None, "Shear modulus must be defined"

    assert deltaEffectiveStress.shape[ 0 ] == bulkModulus.size, (
        "Effective stress variation " + " and bulk modulus array sizes (i.e., number of cells) must be equal." )
    assert shearModulus.size == bulkModulus.size, (
        "Shear modulus " + "and bulk modulus array sizes (i.e., number of cells) must be equal." )
    assert deltaEffectiveStress.shape[ 1 ] == 6, ( "Effective stress variation " +
                                                   "number of components must be equal to 6." )

    elasticStrain: npt.NDArray[ np.float64 ] = np.full_like( deltaEffectiveStress, np.nan )
    for i, stressVector in enumerate( deltaEffectiveStress ):
        stiffnessTensor: npt.NDArray[ np.float64 ] = shearModulus[ i ] * np.identity( 6, dtype=float )
        for k in range( 3 ):
            for m in range( 3 ):
                val: float = ( ( bulkModulus[ i ] + 4.0 / 3.0 * shearModulus[ i ] ) if k == m else
                               ( bulkModulus[ i ] - 2.0 / 3.0 * shearModulus[ i ] ) )
                stiffnessTensor[ k, m ] = val
        elasticStrain[ i ] = stressVector @ np.linalg.inv( stiffnessTensor )
    return elasticStrain


def elasticStrainFromYoungPoisson(
    deltaEffectiveStress: npt.NDArray[ np.float64 ],
    youngModulus: npt.NDArray[ np.float64 ],
    poissonRatio: npt.NDArray[ np.float64 ],
) -> npt.NDArray[ np.float64 ]:
    r"""Compute elastic strain from Young modulus and Poisson ratio.

    See documentation on https://dnicolasespinoza.github.io/node5.html.

    .. math::
        \epsilon=\Delta\sigma_{eff}.C^{-1}


        C=\begin{pmatrix}
          \lambda+2G &    \lambda &    \lambda &   0 &   0 &   0\\
             \lambda & \lambda+2G &    \lambda &   0 &   0 &   0\\
             \lambda &    \lambda & \lambda+2G &   0 &   0 &   0\\
                   0 &          0 &          0 & \nu &   0 &   0\\
                   0 &          0 &          0 &   0 & \nu &   0\\
                   0 &          0 &          0 &   0 &   0 & \nu\\
          \end{pmatrix}

    where *C* is stiffness tensor, :math:`\nu` is shear modulus,
    :math:`\lambda` is lambda coefficient.

    Args:
        deltaEffectiveStress (npt.NDArray[np.float64]): effective stress
            variation (:math:`\Delta\sigma_{eff}` - Pa) [S11, S22, S33, S23, S13, S12]
        youngModulus (npt.NDArray[np.float64]): Young modulus (*E* - Pa)
        poissonRatio (npt.NDArray[np.float64]): Poisson's ratio (:math:`\nu`)

    Returns:
        npt.NDArray[np.float64]: elastic strain (:math:`\epsilon`)

    """
    assert ( deltaEffectiveStress is not None ), "Effective stress variation must be defined"
    assert youngModulus is not None, "Bulk modulus must be defined"
    assert poissonRatio is not None, "Shear modulus must be defined"

    assert deltaEffectiveStress.shape[ 0 ] == youngModulus.size, (
        "Effective stress variation " + " and bulk modulus array sizes (i.e., number of cells) must be equal." )
    assert poissonRatio.size == youngModulus.size, (
        "Shear modulus " + "and bulk modulus array sizes (i.e., number of cells) must be equal." )
    assert deltaEffectiveStress.shape[ 1 ] == 6, ( "Effective stress variation " +
                                                   "number of components must be equal to 6." )

    # use of Lamé's equations
    lambdaCoeff: npt.NDArray[ np.float64 ] = lambdaCoefficient( youngModulus, poissonRatio )
    shearMod: npt.NDArray[ np.float64 ] = shearModulus( youngModulus, poissonRatio )

    elasticStrain: npt.NDArray[ np.float64 ] = np.full_like( deltaEffectiveStress, np.nan )
    for i, deltaStressVector in enumerate( deltaEffectiveStress ):
        stiffnessTensor: npt.NDArray[ np.float64 ] = shearMod[ i ] * np.identity( 6, dtype=float )
        for k in range( 3 ):
            for m in range( 3 ):
                val: float = ( ( lambdaCoeff[ i ] + 2.0 * shearMod[ i ] ) if k == m else ( lambdaCoeff[ i ] ) )
                stiffnessTensor[ k, m ] = val

        elasticStrain[ i ] = deltaStressVector @ np.linalg.inv( stiffnessTensor )
    return elasticStrain


def deviatoricStressPathOed( poissonRatio: npt.NDArray[ np.float64 ], ) -> npt.NDArray[ np.float64 ]:
    r"""Compute the Deviatoric Stress Path parameter in oedometric conditions.

    This parameter corresponds to the ratio between horizontal and vertical
    stresses in oedometric conditions.

    .. math::
        DSP=\frac{\nu}{1-\nu}

    Args:
        poissonRatio (npt.NDArray[np.float64]): Poisson's ratio (:math:`\nu`)

    Returns:
        npt.NDArray[np.float64]: Deviatoric Stress Path parameter in
            oedometric conditions (*DSP*)

    """
    assert poissonRatio is not None, "Poisson's ratio must be defined"

    # manage division by 0 by replacing with nan
    den: npt.NDArray[ np.float64 ] = 1 - poissonRatio
    mask: npt.NDArray[ np.bool_ ] = np.abs( den ) < EPSILON
    den[ mask ] = 1.0
    ratio: npt.NDArray[ np.float64 ] = poissonRatio / den
    ratio[ mask ] = np.nan
    return ratio


def reservoirStressPathReal( deltaStress: npt.NDArray[ np.float64 ],
                             deltaPressure: npt.NDArray[ np.float64 ] ) -> npt.NDArray[ np.float64 ]:
    r"""Compute real reservoir stress path.

    .. math::
        RSP_{real}=\frac{\Delta\sigma}{\Delta P}

    Args:
        deltaStress (npt.NDArray[np.float64]): stress difference from start
            (:math:`\Delta\sigma` - Pa)
        deltaPressure (npt.NDArray[np.float64]): pressure difference from start
            (:math:`\Delta P` - Pa)

    Returns:
        npt.NDArray[np.float64]: reservoir stress path (:math:`RSP_{real}`)

    """
    assert deltaPressure is not None, "Pressure deviation must be defined"
    assert deltaStress is not None, "Stress deviation must be defined"

    assert deltaStress.shape[ 0 ] == deltaPressure.size, ( "Total stress array and pressure variation " +
                                                           "array sizes (i.e., number of cells) must be equal." )

    # manage division by 0 by replacing with nan
    mask: npt.NDArray[ np.bool_ ] = np.abs( deltaPressure ) < EPSILON
    den: npt.NDArray[ np.float64 ] = np.copy( deltaPressure )
    den[ mask ] = 1.0
    # use -1 to agree with Geos convention (i.e., compression with negative stress)
    # take the xx, yy, and zz components only
    rsp: npt.NDArray[ np.float64 ] = np.copy( deltaStress[ :, :3 ] )
    for j in range( rsp.shape[ 1 ] ):
        rsp[ :, j ] /= den
        rsp[ mask, j ] = np.nan
    return rsp


def reservoirStressPathOed( biotCoefficient: npt.NDArray[ np.float64 ],
                            poissonRatio: npt.NDArray[ np.float64 ] ) -> npt.NDArray[ np.float64 ]:
    r"""Compute reservoir stress path in oedometric conditions.

    .. math::
        RSP_{oed}=b\frac{1-2\nu}{1-\nu}

    Args:
        biotCoefficient (npt.NDArray[np.float64]): biot coefficient (*b*)
        poissonRatio (npt.NDArray[np.float64]): Poisson's ratio (:math:`\nu`)

    Returns:
        npt.NDArray[np.float64]: reservoir stress path (:math:`RSP_{oed}`)

    """
    assert biotCoefficient is not None, "Biot coefficient must be defined"
    assert poissonRatio is not None, "Poisson's ratio must be defined"

    assert biotCoefficient.size == poissonRatio.size, (
        "Biot coefficient array and " + "Poisson's ratio array sizes (i.e., number of cells) must be equal." )

    # manage division by 0 by replacing with nan
    den: npt.NDArray[ np.float64 ] = 1.0 - poissonRatio
    mask: npt.NDArray[ np.bool_ ] = np.abs( den ) < EPSILON
    den[ mask ] = 1.0
    rsp: npt.NDArray[ np.float64 ] = biotCoefficient * ( 1.0 - 2.0 * poissonRatio ) / den
    rsp[ mask ] = np.nan
    return rsp


def criticalTotalStressRatio( pressure: npt.NDArray[ np.float64 ],
                              verticalStress: npt.NDArray[ np.float64 ] ) -> npt.NDArray[ np.float64 ]:
    r"""Compute critical total stress ratio.

    Corresponds to the fracture index from Lemgruber-Traby et al (2024).
    Fracturing can occur in areas where K > Total stress ratio.
    (see Lemgruber-Traby, A., Cacas, M. C., Bonte, D., Rudkiewicz, J. L., Gout, C.,
    & Cornu, T. (2024). Basin modelling workflow applied to the screening of deep
    aquifers for potential CO2 storage. Geoenergy, geoenergy2024-010.
    https://doi.org/10.1144/geoenergy2024-010)

    .. math::
        \sigma_{Ĉr}=\frac{P}{\sigma_v}

    Args:
        pressure (npt.NDArray[np.float64]): Pressure (*P* - Pa)
        verticalStress (npt.NDArray[np.float64]): Vertical total stress
            (:math:`\sigma_v` - Pa) using Geos convention

    Returns:
        npt.NDArray[np.float64]: critical total stress ratio
            (:math:`\sigma_{Cr}`)

    """
    assert pressure is not None, "Pressure must be defined"
    assert verticalStress is not None, "Vertical stress must be defined"

    assert pressure.size == verticalStress.size, (
        "pressure array and " + "vertical stress array sizes (i.e., number of cells) must be equal." )
    # manage division by 0 by replacing with nan
    mask: npt.NDArray[ np.bool_ ] = np.abs( verticalStress ) < EPSILON
    # use -1 to agree with Geos convention (i.e., compression with negative stress)
    verticalStress2: npt.NDArray[ np.float64 ] = -1.0 * np.copy( verticalStress )
    verticalStress2[ mask ] = 1.0
    fi: npt.NDArray[ np.float64 ] = pressure / verticalStress2
    fi[ mask ] = np.nan
    return fi


def totalStressRatioThreshold( pressure: npt.NDArray[ np.float64 ],
                               horizontalStress: npt.NDArray[ np.float64 ] ) -> npt.NDArray[ np.float64 ]:
    r"""Compute total stress ratio threshold.

    Corresponds to the fracture threshold from Lemgruber-Traby et al (2024).
    Fracturing can occur in areas where FT > 1.
    Equals FractureIndex / totalStressRatio.
    (see Lemgruber-Traby, A., Cacas, M. C., Bonte, D., Rudkiewicz, J. L., Gout, C.,
    & Cornu, T. (2024). Basin modelling workflow applied to the screening of deep
    aquifers for potential CO2 storage. Geoenergy, geoenergy2024-010.
    https://doi.org/10.1144/geoenergy2024-010)

    .. math::
        \sigma_{Th}=\frac{P}{\sigma_h}

    Args:
        pressure (npt.NDArray[np.float64]): Pressure (*P* - Pa)
        horizontalStress (npt.NDArray[np.float64]): minimal horizontal total
            stress (:math:`\sigma_h` - Pa) using Geos convention

    Returns:
        npt.NDArray[np.float64]: fracture threshold (:math:`\sigma_{Th}`)

    """
    assert pressure is not None, "Pressure must be defined"
    assert horizontalStress is not None, "Horizontal stress must be defined"

    assert pressure.size == horizontalStress.size, (
        "pressure array and " + "horizontal stress array sizes (i.e., number of cells) must be equal." )

    # manage division by 0 by replacing with nan
    mask: npt.NDArray[ np.bool_ ] = np.abs( horizontalStress ) < EPSILON
    # use -1 to agree with Geos convention (i.e., compression with negative stress)
    horizontalStress2: npt.NDArray[ np.float64 ] = -1.0 * np.copy( horizontalStress )
    horizontalStress2[ mask ] = 1.0
    ft: npt.NDArray[ np.float64 ] = pressure / horizontalStress2
    ft[ mask ] = np.nan
    return ft


def criticalPorePressure(
    stressVector: npt.NDArray[ np.float64 ],
    rockCohesion: float,
    frictionAngle: float = 0.0,
) -> npt.NDArray[ np.floating[ Any ] ]:
    r"""Compute the critical pore pressure.

    Fracturing can occur in areas where Critical pore pressure is greater than
    the pressure.
    (see Khan, S., Khulief, Y., Juanes, R., Bashmal, S., Usman, M., & Al-Shuhail, A.
    (2024). Geomechanical Modeling of CO2 Sequestration: A Review Focused on CO2
    Injection and Monitoring. Journal of Environmental Chemical Engineering, 112847.
    https://doi.org/10.1016/j.jece.2024.112847)

    .. math::
        P_{Cr}=\frac{c.\cos(\alpha)}{1-\sin(\alpha)} + \frac{3\sigma_3-\sigma_1}{2}

    Args:
        stressVector (npt.NDArray[np.float64]): stress vector
            (:math:`\sigma` - Pa).
        rockCohesion (float): rock cohesion (*c* - Pa)
        frictionAngle (float, optional): friction angle (:math:`\alpha` - rad).

            Defaults to 0 rad.

    Returns:
        npt.NDArray[np.float64]: critical pore pressure (:math:`P_{Cr}` - Pa)

    """
    assert stressVector is not None, "Stress vector must be defined"
    assert stressVector.shape[ 1 ] == 6, "Stress vector must be of size 6."

    assert ( frictionAngle >= 0.0 ) and ( frictionAngle < np.pi / 2.0 ), ( "Fristion angle " +
                                                                           "must range between 0 and pi/2." )

    minimumPrincipalStress: npt.NDArray[ np.float64 ] = np.full( stressVector.shape[ 0 ], np.nan )
    maximumPrincipalStress: npt.NDArray[ np.float64 ] = np.copy( minimumPrincipalStress )
    for i in range( minimumPrincipalStress.shape[ 0 ] ):
        p3, p2, p1 = computeStressPrincipalComponentsFromStressVector( stressVector[ i ] )
        minimumPrincipalStress[ i ] = p3
        maximumPrincipalStress[ i ] = p1

    # assertion frictionAngle < np.pi/2., so sin(frictionAngle) != 1
<<<<<<< HEAD
    cohesiveTerm: npt.NDArray[ np.floating[ Any ] ] = ( rockCohesion * np.cos( frictionAngle ) /
                                                        ( 1.0 - np.sin( frictionAngle ) ) )
    residualTerm: npt.NDArray[ np.floating[ Any ] ] = ( 3.0 * minimumPrincipalStress - maximumPrincipalStress ) / 2.0
=======
    cohesiveTerm: npt.NDArray[ np.float64 ] = ( rockCohesion * np.cos( frictionAngle ) /
                                                ( 1 - np.sin( frictionAngle ) ) )
    residualTerm: npt.NDArray[ np.floating[ Any ] ] = ( 3 * minimumPrincipalStress - maximumPrincipalStress ) / 2.0
>>>>>>> dc0a791c
    return cohesiveTerm + residualTerm


def criticalPorePressureThreshold( pressure: npt.NDArray[ np.float64 ],
                                   criticalPorePressure: npt.NDArray[ np.float64 ] ) -> npt.NDArray[ np.float64 ]:
    r"""Compute the critical pore pressure threshold.

    Defined as the ratio between pressure and critical pore pressure.
    Fracturing can occur in areas where critical pore pressure threshold is >1.

    .. math::
        P_{Th}=\frac{P}{P_{Cr}}

    Args:
        pressure (npt.NDArray[np.float64]): pressure (*P* - Pa)
        criticalPorePressure (npt.NDArray[np.float64]): Critical pore pressure
            (:math:`P_{Cr}` - Pa)

    Returns:
        npt.NDArray[np.float64]: Critical pore pressure threshold (:math:`P_{Th}`)

    """
    assert pressure is not None, "Pressure must be defined"
    assert criticalPorePressure is not None, "Critical pore pressure must be defined"

    assert pressure.size == criticalPorePressure.size, (
        "Pressure array and critical" + " pore pressure array sizes (i.e., number of cells) must be equal." )

    # manage division by 0 by replacing with nan
    mask: npt.NDArray[ np.bool_ ] = np.abs( criticalPorePressure ) < EPSILON
    den = np.copy( criticalPorePressure )
    den[ mask ] = 1.0
    index: npt.NDArray[ np.float64 ] = pressure / den
    index[ mask ] = np.nan
    return index


def compressibilityOed(
    shearModulus: npt.NDArray[ np.float64 ],
    bulkModulus: npt.NDArray[ np.float64 ],
    porosity: npt.NDArray[ np.float64 ],
) -> npt.NDArray[ np.float64 ]:
    r"""Compute compressibility from elastic moduli and porosity.

    Compressibility formula is:

    .. math::
        C = \frac{1}{\phi}.\frac{3}{3K+4G}

    Args:
        shearModulus (npt.NDArray[np.float64]): shear modulus (*G* - Pa).
        bulkModulus (npt.NDArray[np.float64]): Bulk Modulus (*K* - Pa).
        porosity (npt.NDArray[np.float64]): Rock porosity (:math:`\phi`).

    Returns:
        npt.NDArray[np.float64]: Oedometric Compressibility (*C* - Pa^-1).

    """
    assert bulkModulus is not None, "Bulk modulus must be defined"
    assert shearModulus is not None, "Shear modulus must be defined"
    assert porosity is not None, "Porosity must be defined"
    mask1: npt.NDArray[ np.bool_ ] = np.abs( porosity ) < EPSILON
    den1: npt.NDArray[ np.float64 ] = np.copy( porosity )
    den1[ mask1 ] = 1.0

    den2: npt.NDArray[ np.float64 ] = 3.0 * bulkModulus + 4.0 * shearModulus
    mask2: npt.NDArray[ np.bool_ ] = np.abs( den2 ) < EPSILON
    den2[ mask2 ] = 1.0

    comprOed: npt.NDArray[ np.float64 ] = 1.0 / den1 * 3.0 / den2
    comprOed[ mask1 ] = np.nan
    comprOed[ mask2 ] = np.nan
    return comprOed


def compressibilityReal(
    deltaPressure: npt.NDArray[ np.float64 ],
    porosity: npt.NDArray[ np.float64 ],
    porosityInitial: npt.NDArray[ np.float64 ],
) -> npt.NDArray[ np.float64 ]:
    r"""Compute compressibility from elastic moduli and porosity.

    Compressibility formula is:

    .. math::
        C = \frac{\phi-\phi_0}{\Delta P.\phi_0}

    Args:
        deltaPressure (npt.NDArray[np.float64]): Pressure deviation
            (:math:`\Delta P` - Pa).
        porosity (npt.NDArray[np.float64]): Rock porosity (:math:`\phi`).
        porosityInitial (npt.NDArray[np.float64]): initial porosity
            (:math:`\phi_0`).

    Returns:
        npt.NDArray[np.float64]: Real compressibility (*C* - Pa^-1).

    """
    assert deltaPressure is not None, "Pressure deviation must be defined"
    assert porosity is not None, "Porosity must be defined"
    assert porosityInitial is not None, "Initial porosity must be defined"

    den: npt.NDArray[ np.float64 ] = deltaPressure * porosityInitial
    mask: npt.NDArray[ np.bool_ ] = np.abs( den ) < EPSILON
    den[ mask ] = 1.0

    comprReal: npt.NDArray[ np.float64 ] = ( porosity - porosityInitial ) / den
    comprReal[ mask ] = np.nan
    return comprReal


def compressibility(
    poissonRatio: npt.NDArray[ np.float64 ],
    bulkModulus: npt.NDArray[ np.float64 ],
    biotCoefficient: npt.NDArray[ np.float64 ],
    porosity: npt.NDArray[ np.float64 ],
) -> npt.NDArray[ np.float64 ]:
    r"""Compute compressibility from elastic moduli, biot coefficient and porosity.

    Compressibility formula is:

    .. math::
        C = \frac{1-2\nu}{\phi K}\left(\frac{b²(1+\nu)}{1-\nu} + 3(b-\phi)(1-b)\right)

    Args:
        poissonRatio (npt.NDArray[np.float64]): Poisson's ratio (:math:`\nu`).
        bulkModulus (npt.NDArray[np.float64]): Bulk Modulus (*K* - Pa)
        biotCoefficient (npt.NDArray[np.float64]): Biot coefficient (*b*).
        porosity (npt.NDArray[np.float64]): Rock porosity (:math:`\phi`).

    Returns:
        npt.NDArray[np.float64]: Compressibility array (*C* - Pa^-1).

    """
    assert poissonRatio is not None, "Poisson's ratio must be defined"
    assert bulkModulus is not None, "Bulk modulus must be defined"
    assert biotCoefficient is not None, "Biot coefficient must be defined"
    assert porosity is not None, "Porosity must be defined"

    term1: npt.NDArray[ np.float64 ] = 1.0 - 2.0 * poissonRatio

    mask: npt.NDArray[ np.bool_ ] = ( np.abs( bulkModulus ) < EPSILON ) * ( np.abs( porosity ) < EPSILON )
    denFac1: npt.NDArray[ np.float64 ] = porosity * bulkModulus
    term1[ mask ] = 1.0
    term1 /= denFac1

    term2M1: npt.NDArray[ np.float64 ] = ( biotCoefficient * biotCoefficient * ( 1 + poissonRatio ) )
    denTerm2M1: npt.NDArray[ np.float64 ] = 1 - poissonRatio
    mask2: npt.NDArray[ np.bool_ ] = np.abs( denTerm2M1 ) < EPSILON
    denTerm2M1[ mask2 ] = 1.0
    term2M1 /= denTerm2M1
    term2M1[ mask2 ] = np.nan

    term2M2: npt.NDArray[ np.float64 ] = ( 3.0 * ( biotCoefficient - porosity ) * ( 1 - biotCoefficient ) )
    term2: npt.NDArray[ np.float64 ] = term2M1 + term2M2
    return term1 * term2


def shearCapacityUtilization( traction: npt.NDArray[ np.float64 ], rockCohesion: float,
                              frictionAngle: float ) -> npt.NDArray[ np.float64 ]:
    r"""Compute shear capacity utilization (SCU).

    .. math::
        SCU = \frac{abs(\tau_1)}{\tau_{max}}

    where \tau_{max} is the Mohr-Coulomb failure threshold.

    Args:
        traction (npt.NDArray[np.float64]): traction vector
            (:math:`(\sigma, \tau_1, \tau2)` - Pa)
        rockCohesion (float): rock cohesion (*c* - Pa).
        frictionAngle (float): friction angle (:math:`\alpha` - rad).

    Returns:
        npt.NDArray[np.float64]: *SCU*

    """
    assert traction is not None, "Traction must be defined"
    assert traction.shape[ 1 ] == 3, "Traction vector must have 3 components."

    scu: npt.NDArray[ np.float64 ] = np.full( traction.shape[ 0 ], np.nan )
    for i in range( traction.shape[ 0 ] ):
        tractionVec: npt.NDArray[ np.float64 ] = traction[ i ]
        # use -1 to agree with Geos convention (i.e., compression with negative stress)
        stressNormal: float = -1.0 * tractionVec[ 0 ]

        # compute failure envelope
        mohrCoulomb: MohrCoulomb = MohrCoulomb( rockCohesion, frictionAngle )
        tauFailure: float = float( mohrCoulomb.computeShearStress( stressNormal ) )
        scu_i: float = np.nan
        if tauFailure > 0:
            scu_i = abs( tractionVec[ 1 ] ) / tauFailure
        # compute SCU
        scu[ i ] = scu_i
    return scu


def computeStressPrincipalComponentsFromStressVector(
    stressVector: npt.NDArray[ np.float64 ], ) -> tuple[ float, float, float ]:
    """Compute stress principal components from stress vector.

    Args:
        stressVector (npt.NDArray[np.float64]): stress vector.

    Returns:
        tuple[float, float, float]: Principal components sorted in ascending
            order.

    """
    assert stressVector.size == 6, "Stress vector dimension is wrong."
    stressTensor: npt.NDArray[ np.float64 ] = getAttributeMatrixFromVector( stressVector )
    return computeStressPrincipalComponents( stressTensor )


def computeStressPrincipalComponents( stressTensor: npt.NDArray[ np.float64 ], ) -> tuple[ float, float, float ]:
    """Compute stress principal components.

    Args:
        stressTensor (npt.NDArray[np.float64]): stress tensor.

    Returns:
        tuple[float, float, float]: Principal components sorted in ascending
            order.

    """
    # get eigen values
    e_val, e_vec = np.linalg.eig( stressTensor )
    # sort principal stresses from smallest to largest
    p3, p2, p1 = np.sort( e_val )
    return ( p3, p2, p1 )


def computeNormalShearStress( stressTensor: npt.NDArray[ np.float64 ],
                              directionVector: npt.NDArray[ np.float64 ] ) -> tuple[ float, float ]:
    """Compute normal and shear stress according to stress tensor and direction.

    Args:
        stressTensor (npt.NDArray[np.float64]): 3x3 stress tensor
        directionVector (npt.NDArray[np.float64]): direction vector

    Returns:
        tuple[float, float]: normal and shear stresses.

    """
    assert stressTensor.shape == ( 3, 3 ), "Stress tensor must be 3x3 matrix."
    assert directionVector.size == 3, "Direction vector must have 3 components"

    # normalization of direction vector
    directionVector = directionVector / np.linalg.norm( directionVector )
    # stress vector
    T: npt.NDArray[ np.float64 ] = np.dot( stressTensor, directionVector )
    # normal stress
    sigmaN: float = np.dot( T, directionVector )
    # shear stress
    tauVec: npt.NDArray[ np.float64 ] = T - np.dot( sigmaN, directionVector )
    tau: float = float( np.linalg.norm( tauVec ) )
    return ( sigmaN, tau )<|MERGE_RESOLUTION|>--- conflicted
+++ resolved
@@ -31,11 +31,9 @@
 
     if abs( specificDensity ) < EPSILON:
         return np.full_like( density, np.nan )
-<<<<<<< HEAD
+
     return ( density / specificDensity ).astype( float )
-=======
-    return ( density / specificDensity ).astype( np.float64 )
->>>>>>> dc0a791c
+
 
 
 # https://en.wikipedia.org/wiki/Elastic_modulus
@@ -669,15 +667,10 @@
         maximumPrincipalStress[ i ] = p1
 
     # assertion frictionAngle < np.pi/2., so sin(frictionAngle) != 1
-<<<<<<< HEAD
     cohesiveTerm: npt.NDArray[ np.floating[ Any ] ] = ( rockCohesion * np.cos( frictionAngle ) /
                                                         ( 1.0 - np.sin( frictionAngle ) ) )
     residualTerm: npt.NDArray[ np.floating[ Any ] ] = ( 3.0 * minimumPrincipalStress - maximumPrincipalStress ) / 2.0
-=======
-    cohesiveTerm: npt.NDArray[ np.float64 ] = ( rockCohesion * np.cos( frictionAngle ) /
-                                                ( 1 - np.sin( frictionAngle ) ) )
-    residualTerm: npt.NDArray[ np.floating[ Any ] ] = ( 3 * minimumPrincipalStress - maximumPrincipalStress ) / 2.0
->>>>>>> dc0a791c
+
     return cohesiveTerm + residualTerm
 
 
