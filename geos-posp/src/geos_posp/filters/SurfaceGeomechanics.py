# SPDX-License-Identifier: Apache-2.0
# SPDX-FileCopyrightText: Copyright 2023-2024 TotalEnergies.
# SPDX-FileContributor: Martin Lemay
# ruff: noqa: E402 # disable Module level import not at top of file
import numpy as np
import numpy.typing as npt
import vtkmodules.util.numpy_support as vnp
from typing_extensions import Self
from vtkmodules.util.vtkAlgorithm import VTKPythonAlgorithmBase
from vtkmodules.vtkCommonCore import (
    vtkDataArray,
    vtkDoubleArray,
    vtkInformation,
    vtkInformationVector,
)
from vtkmodules.vtkCommonDataModel import (
    vtkPolyData,
)

<<<<<<< HEAD
import geos_geomechanics.processing.geomechanicsCalculatorFunctions as fcts
import geos_posp.processing.geometryFunctions as geom
=======
import geos_posp.processing.geomechanicsCalculatorFunctions as fcts
>>>>>>> 9a54df1e
from geos_posp.processing.vtkUtils import (
    createAttribute,
    getArrayInObject,
    getAttributeSet,
    isAttributeInObject,
)
import geos.utils.geometryFunctions as geom
from geos.utils.GeosOutputsConstants import (
    ComponentNameEnum,
    GeosMeshOutputsEnum,
    PostProcessingOutputsEnum,
    getAttributeToConvertFromLocalToXYZ,
)
from geos.utils.algebraFunctions import (
    getAttributeMatrixFromVector,
    getAttributeVectorFromMatrix,
)
from geos.utils.Logger import Logger, getLogger
from geos.utils.PhysicalConstants import (
    DEFAULT_FRICTION_ANGLE_RAD,
    DEFAULT_ROCK_COHESION,
)

__doc__ = """
SurfaceGeomechanics module is a vtk filter that allows to compute Geomechanical
properties on surfaces.

Filter input and output types are vtkPolyData.

To use the filter:

.. code-block:: python

    from filters.SurfaceGeomechanics import SurfaceGeomechanics

    # filter inputs
    logger :Logger
    input :vtkPolyData
    rockCohesion :float
    frictionAngle :float # angle in radian

    # instanciate the filter
    surfaceGeomechanicsFilter :SurfaceGeomechanics = SurfaceGeomechanics()
    # set the logger
    surfaceGeomechanicsFilter.SetLogger(logger)
    # set input data object
    surfaceGeomechanicsFilter.SetInputDataObject(input)
    # set rock cohesion anf friction angle
    surfaceGeomechanicsFilter.SetRockCohesion(rockCohesion)
    surfaceGeomechanicsFilter.SetFrictionAngle(frictionAngle)
    # do calculations
    surfaceGeomechanicsFilter.Update()
    # get output object
    output :vtkPolyData = surfaceGeomechanicsFilter.GetOutputDataObject(0)
    # get created attribute names
    newAttributeNames :set[str] = surfaceGeomechanicsFilter.GetNewAttributeNames()
"""


class SurfaceGeomechanics(VTKPythonAlgorithmBase):
    def __init__(self: Self) -> None:
        """Vtk filter to compute geomechanical surfacic attributes.

        Input and Output objects are a vtkMultiBlockDataSet containing surface
        objects with Normals and Tangential attributes.
        """
        super().__init__(nInputPorts=1, nOutputPorts=1, outputType="vtkPolyData")  # type: ignore[no-untyped-call]

        # output surface mesh
        self.m_output: vtkPolyData
        # attributes are either on points or on cells
        self.m_attributeOnPoints: bool = False
        # rock cohesion (Pa)
        self.m_rockCohesion: float = DEFAULT_ROCK_COHESION
        # friction angle (rad)
        self.m_frictionAngle: float = DEFAULT_FRICTION_ANGLE_RAD
        # new created attributes names
        self.m_newAttributeNames: set[str] = set()

        # logger
        self.m_logger: Logger = getLogger("Surface Geomechanics Filter")

    def SetRockCohesion(self: Self, rockCohesion: float) -> None:
        """Set rock cohesion value.

        Args:
            rockCohesion (float): rock cohesion (Pa)
        """
        self.m_rockCohesion = rockCohesion

    def SetFrictionAngle(self: Self, frictionAngle: float) -> None:
        """Set friction angle value.

        Args:
            frictionAngle (float): friction angle (rad)
        """
        self.m_frictionAngle = frictionAngle

    def SetLogger(self: Self, logger: Logger) -> None:
        """Set the logger.

        Args:
            logger (Logger): logger
        """
        self.m_logger = logger

    def GetNewAttributeNames(self: Self) -> set[str]:
        """Get the set of new attribute names that were created.

        Returns:
            set[str]: set of new attribute names
        """
        return self.m_newAttributeNames

    def FillInputPortInformation(self: Self, port: int, info: vtkInformation) -> int:
        """Inherited from VTKPythonAlgorithmBase::RequestInformation.

        Args:
            port (int): input port
            info (vtkInformationVector): info

        Returns:
            int: 1 if calculation successfully ended, 0 otherwise.
        """
        if port == 0:
            info.Set(self.INPUT_REQUIRED_DATA_TYPE(), "vtkPolyData")
        return 1

    def RequestInformation(
        self: Self,
        request: vtkInformation,  # noqa: F841
        inInfoVec: list[vtkInformationVector],  # noqa: F841
        outInfoVec: vtkInformationVector,
    ) -> int:
        """Inherited from VTKPythonAlgorithmBase::RequestInformation.

        Args:
            request (vtkInformation): request
            inInfoVec (list[vtkInformationVector]): input objects
            outInfoVec (vtkInformationVector): output objects

        Returns:
            int: 1 if calculation successfully ended, 0 otherwise.
        """
        executive = self.GetExecutive()  # noqa: F841
        outInfo = outInfoVec.GetInformationObject(0)  # noqa: F841
        return 1

    def RequestData(
        self: Self,
        request: vtkInformation,  # noqa: F841
        inInfoVec: list[vtkInformationVector],
        outInfoVec: vtkInformationVector,
    ) -> int:
        """Inherited from VTKPythonAlgorithmBase::RequestData.

        Args:
            request (vtkInformation): request
            inInfoVec (list[vtkInformationVector]): input objects
            outInfoVec (vtkInformationVector): output objects

        Returns:
            int: 1 if calculation successfully ended, 0 otherwise.
        """
        try:
            input = vtkPolyData.GetData(inInfoVec[0])
            self.m_output = self.GetOutputData(outInfoVec, 0)  # type: ignore[no-untyped-call]

            assert input is not None, "Input object is null."
            assert self.m_output is not None, "Output pipeline is null."

            self.m_output.ShallowCopy(input)
            # conversion of vectorial attributes from Normal/Tangent basis to xyz basis
            assert (
                self.convertLocalToXYZBasisAttributes()
            ), "Error while converting Local to XYZ basis attributes"
            # compute shear capacity utilization
            assert self.computeShearCapacityUtilization(), "Error while computing SCU."
            self.Modified()
        except AssertionError as e:
            mess: str = "Surface geomechanics attributes calculation failed due to:"
            self.m_logger.error(mess)
            self.m_logger.error(e, exc_info=True)
            return 0
        except Exception as e:
            mess1: str = "Surface geomechanics attributes calculation failed due to:"
            self.m_logger.critical(mess1)
            self.m_logger.critical(e, exc_info=True)
            return 0
        mess2: str = "Surface geomechanics attributes were successfully computed."
        self.m_logger.info(mess2)
        return 1

    def convertLocalToXYZBasisAttributes(self: Self) -> bool:
        """Convert vectorial property coordinates from Local to canonic basis.

        Returns:
            bool: True if calculation successfully ended, False otherwise
        """
        # look for the list of attributes to convert
        attributesToConvert: set[str] = self.getAttributesToConvertFromLocalToXYZ()
        if len(attributesToConvert) == 0:
            self.m_logger.info(
                "No attribute to convert from local to XYZ basis were found."
            )
            return False

        # get local coordinate vectors
        normalTangentVectors: npt.NDArray[np.float64] = self.getNormalTangentsVectors()
        # do conversion for each attribute
        for attributName in attributesToConvert:
            # skip attribute if it is already in the object
            newAttrName: str = attributName + "_" + ComponentNameEnum.XYZ.name
            if isAttributeInObject(self.m_output, newAttrName, False):
                continue

            attr: vtkDoubleArray = self.m_output.GetCellData().GetArray(attributName)
            assert attr is not None, "Attribute {attributName} is undefined."
            assert attr.GetNumberOfComponents() > 2, (
                "Dimension of the attribute " + " must be equal or grater than 3."
            )

            attrArray: npt.NDArray[np.float64] = vnp.vtk_to_numpy(attr)  # type: ignore[no-untyped-call]
            newAttrArray: npt.NDArray[np.float64] = self.computeNewCoordinates(
                attrArray, normalTangentVectors, True
            )

            # create attribute
            createAttribute(
                self.m_output,
                newAttrArray,
                newAttrName,
                ComponentNameEnum.XYZ.value,
                False,
            )
            self.m_newAttributeNames.add(newAttrName)
        return True

    def convertXYZToLocalBasisAttributes(self: Self) -> bool:
        """Convert vectorial property coordinates from canonic to local basis.

        Returns:
            bool: True if calculation successfully ended, False otherwise
        """
        # look for the list of attributes to convert
        # empty but to update if needed in the future
        attributesToConvert: set[str] = set()
        if len(attributesToConvert) == 0:
            self.m_logger.info(
                "No attribute to convert from local to " + "canonic basis were found."
            )
            return False

        # get local coordinate vectors
        normalTangentVectors: npt.NDArray[np.float64] = self.getNormalTangentsVectors()
        for attributName in attributesToConvert:
            # skip attribute if it is already in the object
            newAttrName: str = (
                attributName + "_" + ComponentNameEnum.NORMAL_TANGENTS.name
            )
            if isAttributeInObject(self.m_output, newAttrName, False):
                continue
            attr: vtkDoubleArray = self.m_output.GetCellData().GetArray(attributName)
            assert attr is not None, "Attribute {attributName} is undefined."
            assert attr.GetNumberOfComponents() > 2, (
                "Dimension of the attribute " + " must be equal or grater than 3."
            )

            attrArray: npt.NDArray[np.float64] = vnp.vtk_to_numpy(attr)  # type: ignore[no-untyped-call]
            newAttrArray: npt.NDArray[np.float64] = self.computeNewCoordinates(
                attrArray, normalTangentVectors, False
            )

            # create attribute
            createAttribute(
                self.m_output,
                newAttrArray,
                newAttrName,
                ComponentNameEnum.NORMAL_TANGENTS.value,
                False,
            )
            self.m_newAttributeNames.add(newAttrName)
        return True

    def getAttributesToConvertFromLocalToXYZ(self: Self) -> set[str]:
        """Get the list of attributes to convert from local to XYZ basis.

        Returns:
             set[str]: Set of the attribute names.
        """
        return self.filterAttributesToConvert(getAttributeToConvertFromLocalToXYZ())

    def filterAttributesToConvert(
        self: Self, attributesToFilter0: set[str]
    ) -> set[str]:
        """Filter the set of attribute names if they are vectorial and present.

        Args:
            attributesToFilter0 (set[str]): set of attribute names to filter.

        Returns:
             set[str]: Set of the attribute names.
        """
        attributesFiltered: set[str] = set()
        attributeSet: set[str] = getAttributeSet(self.m_output, False)
        for attributName in attributesToFilter0:
            if attributName in attributeSet:
                attr: vtkDataArray = self.m_output.GetCellData().GetArray(attributName)
                if attr.GetNumberOfComponents() > 2:
                    attributesFiltered.add(attributName)
        return attributesFiltered

    def computeNewCoordinates(
        self: Self,
        attrArray: npt.NDArray[np.float64],
        normalTangentVectors: npt.NDArray[np.float64],
        fromLocalToYXZ: bool,
    ) -> npt.NDArray[np.float64]:
        """Compute the coordinates of a vectorial attribute.

        Args:
            attrArray (npt.NDArray[np.float64]): vector of attribute values
            normalTangentVectors (npt.NDArray[np.float64]): 3xNx3 local vector
                coordinates
            fromLocalToYXZ (bool): if True, conversion is done from local to XYZ
                basis, otherwise conversion is done from XZY to Local basis.

        Returns:
            npt.NDArray[np.float64]: Vector of new coordinates of the attribute.
        """
        attrArrayNew = np.full_like(attrArray, np.nan)
        # for each cell
        for i in range(attrArray.shape[0]):
            # get the change of basis matrix
            localBasis: npt.NDArray[np.float64] = normalTangentVectors[:, i, :]
            changeOfBasisMatrix = self.computeChangeOfBasisMatrix(
                localBasis, fromLocalToYXZ
            )
            if attrArray.shape[1] == 3:
                attrArrayNew[i] = self.computeNewCoordinatesVector3(
                    attrArray[i], changeOfBasisMatrix
                )
            else:
                attrArrayNew[i] = self.computeNewCoordinatesVector6(
                    attrArray[i], changeOfBasisMatrix
                )

        assert np.any(
            np.isfinite(attrArrayNew)
        ), "Attribute new coordinate calculation failed."
        return attrArrayNew

    def computeNewCoordinatesVector3(
        self: Self,
        vector: npt.NDArray[np.float64],
        changeOfBasisMatrix: npt.NDArray[np.float64],
    ) -> npt.NDArray[np.float64]:
        """Compute attribute new coordinates of vector of size 3.

        Args:
            vector (npt.NDArray[np.float64]): input coordinates.
            changeOfBasisMatrix (npt.NDArray[np.float64]): change of basis matrix

        Returns:
            npt.NDArray[np.float64]: new coordinates
        """
        return geom.computeCoordinatesInNewBasis(vector, changeOfBasisMatrix)

    def computeNewCoordinatesVector6(
        self: Self,
        vector: npt.NDArray[np.float64],
        changeOfBasisMatrix: npt.NDArray[np.float64],
    ) -> npt.NDArray[np.float64]:
        """Compute attribute new coordinates of vector of size > 3.

        Args:
            vector (npt.NDArray[np.float64]): input coordinates.
            changeOfBasisMatrix (npt.NDArray[np.float64]): change of basis matrix

        Returns:
            npt.NDArray[np.float64]: new coordinates
        """
        attributeMatrix: npt.NDArray[np.float64] = getAttributeMatrixFromVector(vector)
        attributeMatrixNew: npt.NDArray[np.float64] = np.full_like(
            attributeMatrix, np.nan
        )
        # for each column of the matrix
        for j in range(attributeMatrix.shape[1]):
            attributeMatrixNew[:, j] = geom.computeCoordinatesInNewBasis(
                attributeMatrix[:, j], changeOfBasisMatrix
            )
        return getAttributeVectorFromMatrix(attributeMatrixNew, vector.size)

    def computeChangeOfBasisMatrix(
        self: Self, localBasis: npt.NDArray[np.float64], fromLocalToYXZ: bool
    ) -> npt.NDArray[np.float64]:
        """Compute the change of basis matrix according to local coordinates.

        Args:
            localBasis (npt.NDArray[np.float64]): local coordinate vectors.
            fromLocalToYXZ (bool): if True, change of basis matrix is from local
                to XYZ bases, otherwise it is from XYZ to local bases.

        Returns:
            npt.NDArray[np.float64]: change of basis matrix.
        """
        P: npt.NDArray[np.float64] = np.transpose(localBasis)
        if fromLocalToYXZ:
            return P
        # inverse the change of basis matrix
        return np.linalg.inv(P)

    def getNormalTangentsVectors(self: Self) -> npt.NDArray[np.float64]:
        """Compute the change of basis matrix from Local to XYZ bases.

        Returns:
             npt.NDArray[np.float64]: Nx3 matrix of local vector coordinates.
        """
        # get normal and first tangent components
        normals: npt.NDArray[np.float64] = vnp.vtk_to_numpy(
            self.m_output.GetCellData().GetNormals()
        )  # type: ignore[no-untyped-call]
        assert normals is not None, "Normal attribute was not found."
        tangents1: npt.NDArray[np.float64] = vnp.vtk_to_numpy(
            self.m_output.GetCellData().GetTangents()
        )  # type: ignore[no-untyped-call]
        assert tangents1 is not None, "Tangents attribute was not found."

        # compute second tangential component
        tangents2: npt.NDArray[np.float64] = np.cross(normals, tangents1, axis=1)
        assert tangents2 is not None, "Local basis third axis was not computed."

        # put vectors as columns
        return np.array((normals, tangents1, tangents2))

    def computeShearCapacityUtilization(self: Self) -> bool:
        """Compute the shear capacity utilization on surface.

        Returns:
            bool: True if calculation successfully ended, False otherwise.
        """
        try:
            SCUAttributeName: str = PostProcessingOutputsEnum.SCU.attributeName
            if not isAttributeInObject(
                self.m_output, SCUAttributeName, self.m_attributeOnPoints
            ):
                tractionAttributeName: str = GeosMeshOutputsEnum.TRACTION.attributeName
                traction: npt.NDArray[np.float64] = getArrayInObject(
                    self.m_output, tractionAttributeName, self.m_attributeOnPoints
                )
                assert traction is not None, (
                    f"{tractionAttributeName}" + " attribute is undefined."
                )

                scuAttribute: npt.NDArray[np.float64] = fcts.shearCapacityUtilization(
                    traction, self.m_rockCohesion, self.m_frictionAngle
                )
                createAttribute(
                    self.m_output,
                    scuAttribute,
                    SCUAttributeName,
                    (),
                    self.m_attributeOnPoints,
                )
                self.m_newAttributeNames.add(SCUAttributeName)

        except AssertionError as e:
            self.m_logger.error("Shear Capacity Utilization was not computed due to:")
            self.m_logger.error(str(e))
            return False
        return True<|MERGE_RESOLUTION|>--- conflicted
+++ resolved
@@ -17,12 +17,8 @@
     vtkPolyData,
 )
 
-<<<<<<< HEAD
 import geos_geomechanics.processing.geomechanicsCalculatorFunctions as fcts
-import geos_posp.processing.geometryFunctions as geom
-=======
-import geos_posp.processing.geomechanicsCalculatorFunctions as fcts
->>>>>>> 9a54df1e
+
 from geos_posp.processing.vtkUtils import (
     createAttribute,
     getArrayInObject,
