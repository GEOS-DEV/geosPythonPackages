--- conflicted
+++ resolved
@@ -56,17 +56,8 @@
         assert volMesh is not None, "Volumic mesh was not found."
 
         # Merge volume block
-<<<<<<< HEAD
-        mergedMesh: pv.UnstructuredGrid
-        if isinstance( volMesh, pv.MultiBlock ):
-            mergedMesh = volMesh.combine( merge_points=True )
-        else:
-            mergedMesh = volMesh
-
-=======
         mergedMesh: pv.UnstructuredGrid = volMesh.combine(
             merge_points=True ) if isinstance( volMesh, pv.MultiBlock ) else volMesh
->>>>>>> dc0a791c
         assert mergedMesh is not None, "Merged mesh is undefined."
 
         # extract data
