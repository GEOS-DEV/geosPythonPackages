# SPDX-License-Identifier: Apache-2.0
# SPDX-FileCopyrightText: Copyright 2023-2024 TotalEnergies.
# SPDX-FileContributor: Alexandre Benedicto, Martin Lemay
from typing import Any

import matplotlib.pyplot as plt  # type: ignore[import-untyped]
import numpy as np
import numpy.typing as npt
from geos.geomechanics.model.MohrCircle import MohrCircle
from geos.geomechanics.model.MohrCoulomb import MohrCoulomb
from geos.utils.enumUnits import Pressure, Unit, convert
from geos.utils.GeosOutputsConstants import FAILURE_ENVELOPE
from matplotlib import ticker
from matplotlib.axes import Axes  # type: ignore[import-untyped]
from matplotlib.figure import Figure  # type: ignore[import-untyped]
from matplotlib.lines import Line2D  # type: ignore[import-untyped]

import geos_posp.visu.mohrCircles.functionsMohrCircle as mcf
from geos_posp.visu.PVUtils.matplotlibOptions import (
    FontStyleEnum,
    FontWeightEnum,
    LegendLocationEnum,
    LineStyleEnum,
    MarkerStyleEnum,
)

__doc__ = """
plotMohrCircles module provides a set of functions to plot multiple Mohr's
circles and a failure envelope from a list of MohrCircle and MohrCoulomb
objects respectively.
"""


def createMohrCirclesFigure( mohrCircles: list[ MohrCircle ], mohrCoulomb: MohrCoulomb,
                             userChoices: dict[ str, Any ] ) -> Figure:
    """Create Mohr's circle figure.

    Args:
        mohrCircles (list[MohrCircle]): list of MohrCircle objects.

        mohrCoulomb (MohrCoulomb): MohrCoulomb object defining the failure
        envelope.

        userChoices (dict[str, Any]): dictionnary to define figure properties.

    Returns:
        Figure: Figure object
    """
    plt.close()

    # create figure
    fig, ax = plt.subplots( constrained_layout=True )

    # plot Mohr's Circles
    curvesAspect: dict[ str, Any ] = userChoices.get( "curvesAspect", {} )
    annotate: bool = userChoices.get( "annotateCircles", False )
    _plotMohrCircles( ax, mohrCircles, curvesAspect, annotate )

    # plot Mohr Coulomb failure envelop
    failureEnvelopeAspect: dict[ str, Any ] = curvesAspect.get( FAILURE_ENVELOPE, {} )
    _plotMohrCoulomb( ax, mohrCoulomb, failureEnvelopeAspect )

    # set user preferences
    _setUserChoices( ax, userChoices )

    return fig


def _plotMohrCircles(
    ax: Axes,
    mohrCircles: list[ MohrCircle ],
    circlesAspect: dict[ str, dict[ str, Any ] ],
    annotate: bool,
) -> None:
    """Plot multiple Mohr's circles on input Axes.

    Args:
        ax (Axes): Axes where to plot Mohr's circles

        mohrCircles (list[MohrCircle]): list of MohrCircle objects to plot.

        circlesAspect (dict[str, dict[str, Any]]): dictionnary defining Mohr's
        circle line properties.

        annotate (bool): if True, display min and max normal stress.
    """
    nbPts: int = 361
<<<<<<< HEAD
    ang: npt.NDArray[ np.float64 ] = np.linspace( 0.0, np.pi, nbPts )
=======
    ang: npt.NDArray[ np.float64 ] = np.linspace( 0.0, np.pi, nbPts ).astype( np.float64 )
>>>>>>> dc0a791c
    for mohrCircle in mohrCircles:
        radius: float = mohrCircle.getCircleRadius()
        xCoords = mohrCircle.getCircleCenter() + radius * np.cos( ang )
        yCoords = radius * ( np.sin( ang ) )
        label: str = mohrCircle.getCircleId()

        p: list[ Line2D ]  # plotted lines to get the color later
<<<<<<< HEAD
        if label in circlesAspect.keys():
=======
        if label in circlesAspect:
>>>>>>> dc0a791c
            circleAspect: dict[ str, Any ] = circlesAspect[ label ]
            color: tuple[ float, float, float ] = circleAspect.get( "color", "k" )
            linestyle: str = circleAspect.get( "linestyle", LineStyleEnum.SOLID.optionValue )
            linewidth: float = circleAspect.get( "linewidth", 1 )
            marker: str = circleAspect.get( "marker", MarkerStyleEnum.NONE.optionValue )
            markersize: float = circleAspect.get( "markersize", 1 )
            p = ax.plot(
                xCoords,
                yCoords,
                label=label,
                color=color,
                linestyle=linestyle,
                linewidth=linewidth,
                marker=marker,
                markersize=markersize,
            )
        else:
            p = ax.plot( xCoords, yCoords, label=label, linestyle="-", marker="" )

        if annotate:
            fontColor = p[ 0 ].get_color()
            annot: tuple[ str, str, tuple[ float, float ], tuple[ float,
                                                                  float ] ] = ( mcf.findAnnotateTuples( mohrCircle ) )
            ax.annotate( annot[ 0 ], xy=annot[ 2 ], ha="left", rotation=30, color=fontColor )
            ax.annotate( annot[ 1 ], xy=annot[ 3 ], ha="right", rotation=30, color=fontColor )


def _plotMohrCoulomb( ax: Axes, mohrCoulomb: MohrCoulomb, curvesAspect: dict[ str, Any ] ) -> None:
    """Plot Mohr-Coulomb failure envelope in input Axes object.

    Args:
        ax (Axes): Axes where to plot the failure envelope.

        mohrCoulomb (MohrCoulomb): MohrCoulomb object to define failure envelope
        parameters.

        curvesAspect (dict[str, Any]): dictionnary defining line properties of
        the failure envelope.
    """
    xmin, xmax = ax.get_xlim()
    principalStresses, shearStress = mohrCoulomb.computeFailureEnvelop( xmax )
    color: tuple[ float, float, float ] = curvesAspect.get( "color", "k" )
    linestyle: str = curvesAspect.get( "linestyle", LineStyleEnum.SOLID.optionValue )
    linewidth: float = curvesAspect.get( "linewidth", 1 )
    marker: str = curvesAspect.get( "marker", MarkerStyleEnum.NONE.optionValue )
    markersize: float = curvesAspect.get( "markersize", 1 )
    ax.plot(
        principalStresses,
        shearStress,
        label="Failure Envelope",
        color=color,
        linestyle=linestyle,
        linewidth=linewidth,
        marker=marker,
        markersize=markersize,
    )


def _setUserChoices( ax: Axes, userChoices: dict[ str, Any ] ) -> None:
    """Set user preferences on input Axes.

    Args:
        ax (Axes): Axes object to modify.

        userChoices (dict[str, Any]): dictionnary of user-defined properties.
    """
    _updateAxis( ax, userChoices )

    # set title properties
    if userChoices.get( "displayTitle", False ):
        updateTitle( ax, userChoices )

    # set legend
    if userChoices.get( "displayLegend", False ):
        _updateLegend( ax, userChoices )

    if userChoices.get( "customAxisLim", False ):
        _updateAxisLimits( ax, userChoices )


def _updateAxis( ax: Axes, userChoices: dict[ str, Any ] ) -> None:
    """Update axis ticks and labels.

    Args:
        ax (Axes): axes object.

        userChoices (dict[str, Any]): user parameters.
    """
    # update axis labels
    xlabel: str = userChoices.get( "xAxis", "Normal stress" )
    ylabel: str = userChoices.get( "xAyAxisxis", "Shear stress" )

    # get unit
    unitChoice: int = userChoices.get( "stressUnit", 0 )
    unitObj: Unit = list( Pressure )[ unitChoice ].value
    unitLabel: str = unitObj.unitLabel

    # change displayed units
    xlabel += f" ({unitLabel})"
    ylabel += f" ({unitLabel})"
    ax.set_xlabel( xlabel )
    ax.set_ylabel( ylabel )

    # function to do conversion and set format
    def _tickFormatterFunc( x: float, pos: str ) -> str:
        return f"{convert(x, unitObj):.2E}"

    # apply formatting to xticks and yticks
    ax.xaxis.set_major_formatter( ticker.FuncFormatter( _tickFormatterFunc ) )
    ax.yaxis.set_major_formatter( ticker.FuncFormatter( _tickFormatterFunc ) )

    # set axis properties
    ax.set_aspect( "equal", anchor="C" )
    xmin, xmax = ax.get_xlim()
    ax.set_xlim( 0.0 )
    ax.set_ylim( 0.0, xmax )
    ax.grid()
    ax.minorticks_off()
<<<<<<< HEAD
    if "minorticks" in userChoices.keys() and userChoices[ "minorticks" ]:
=======
    if "minorticks" in userChoices and userChoices[ "minorticks" ]:
>>>>>>> dc0a791c
        ax.minorticks_on()


def updateTitle( ax: Axes, userChoices: dict[ str, Any ] ) -> None:
    """Update title.

    Args:
        ax (Axes): axes object.

        userChoices (dict[str, Any]): user parameters.
    """
    title = userChoices.get( "title", "Mohr's Circles" )
    style = userChoices.get( "titleStyle", FontStyleEnum.NORMAL.optionValue )
    weight = userChoices.get( "titleWeight", FontWeightEnum.BOLD.optionValue )
    size = userChoices.get( "titleSize", 12 )
    ax.set_title( title, fontstyle=style, weight=weight, fontsize=size )


def _updateLegend( ax: Axes, userChoices: dict[ str, Any ] ) -> None:
    """Update legend.

    Args:
        ax (Axes): axes object.

        userChoices (dict[str, Any]): user parameters.
    """
    loc = userChoices.get( "legendPosition", LegendLocationEnum.BEST.optionValue )
    size = userChoices.get( "legendSize", 10 )
    ax.legend( loc=loc, fontsize=size )


def _updateAxisLimits( ax: Axes, userChoices: dict[ str, Any ] ) -> None:
    """Update axis limits.

    Args:
        ax (Axes): axes object.

        userChoices (dict[str, Any]): user parameters.
    """
    xmin, xmax = ax.get_xlim()
<<<<<<< HEAD
    if userChoices.get( "limMinX", None ) is not None:
        xmin = userChoices[ "limMinX" ]
    if userChoices.get( "limMaxX", None ) is not None:
=======
    if userChoices.get( "limMinX" ) is not None:
        xmin = userChoices[ "limMinX" ]
    if userChoices.get( "limMaxX" ) is not None:
>>>>>>> dc0a791c
        xmax = userChoices[ "limMaxX" ]
    ax.set_xlim( xmin, xmax )

    ymin, ymax = ax.get_xlim()
<<<<<<< HEAD
    if userChoices.get( "limMinY", None ) is not None:
        ymin = userChoices[ "limMinY" ]
    if userChoices.get( "limMaxY", None ) is not None:
=======
    if userChoices.get( "limMinY" ) is not None:
        ymin = userChoices[ "limMinY" ]
    if userChoices.get( "limMaxY" ) is not None:
>>>>>>> dc0a791c
        ymax = userChoices[ "limMaxY" ]
    ax.set_ylim( ymin, ymax )<|MERGE_RESOLUTION|>--- conflicted
+++ resolved
@@ -85,11 +85,7 @@
         annotate (bool): if True, display min and max normal stress.
     """
     nbPts: int = 361
-<<<<<<< HEAD
-    ang: npt.NDArray[ np.float64 ] = np.linspace( 0.0, np.pi, nbPts )
-=======
     ang: npt.NDArray[ np.float64 ] = np.linspace( 0.0, np.pi, nbPts ).astype( np.float64 )
->>>>>>> dc0a791c
     for mohrCircle in mohrCircles:
         radius: float = mohrCircle.getCircleRadius()
         xCoords = mohrCircle.getCircleCenter() + radius * np.cos( ang )
@@ -97,11 +93,7 @@
         label: str = mohrCircle.getCircleId()
 
         p: list[ Line2D ]  # plotted lines to get the color later
-<<<<<<< HEAD
-        if label in circlesAspect.keys():
-=======
         if label in circlesAspect:
->>>>>>> dc0a791c
             circleAspect: dict[ str, Any ] = circlesAspect[ label ]
             color: tuple[ float, float, float ] = circleAspect.get( "color", "k" )
             linestyle: str = circleAspect.get( "linestyle", LineStyleEnum.SOLID.optionValue )
@@ -220,11 +212,7 @@
     ax.set_ylim( 0.0, xmax )
     ax.grid()
     ax.minorticks_off()
-<<<<<<< HEAD
-    if "minorticks" in userChoices.keys() and userChoices[ "minorticks" ]:
-=======
     if "minorticks" in userChoices and userChoices[ "minorticks" ]:
->>>>>>> dc0a791c
         ax.minorticks_on()
 
 
@@ -265,27 +253,15 @@
         userChoices (dict[str, Any]): user parameters.
     """
     xmin, xmax = ax.get_xlim()
-<<<<<<< HEAD
-    if userChoices.get( "limMinX", None ) is not None:
-        xmin = userChoices[ "limMinX" ]
-    if userChoices.get( "limMaxX", None ) is not None:
-=======
     if userChoices.get( "limMinX" ) is not None:
         xmin = userChoices[ "limMinX" ]
     if userChoices.get( "limMaxX" ) is not None:
->>>>>>> dc0a791c
         xmax = userChoices[ "limMaxX" ]
     ax.set_xlim( xmin, xmax )
 
     ymin, ymax = ax.get_xlim()
-<<<<<<< HEAD
-    if userChoices.get( "limMinY", None ) is not None:
-        ymin = userChoices[ "limMinY" ]
-    if userChoices.get( "limMaxY", None ) is not None:
-=======
     if userChoices.get( "limMinY" ) is not None:
         ymin = userChoices[ "limMinY" ]
     if userChoices.get( "limMaxY" ) is not None:
->>>>>>> dc0a791c
         ymax = userChoices[ "limMaxY" ]
     ax.set_ylim( ymin, ymax )