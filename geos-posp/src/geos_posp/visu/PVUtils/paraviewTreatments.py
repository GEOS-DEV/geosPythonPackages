# SPDX-License-Identifier: Apache-2.0
# SPDX-FileCopyrightText: Copyright 2023-2024 TotalEnergies.
# SPDX-FileContributor: Alexandre Benedicto, Martin Lemay
# ruff: noqa: E402 # disable Module level import not at top of file
from enum import Enum
from typing import Any, Union

import numpy as np
import numpy.typing as npt
import pandas as pd  # type: ignore[import-untyped]
<<<<<<< HEAD
=======
from geos.utils.GeosOutputsConstants import (
    ComponentNameEnum,
    GeosMeshOutputsEnum,
)
>>>>>>> dc0a791c
from paraview.modules.vtkPVVTKExtensionsMisc import (  # type: ignore[import-not-found]
    vtkMergeBlocks, )
from paraview.simple import (  # type: ignore[import-not-found]
    FindSource, GetActiveView, GetAnimationScene, GetDisplayProperties, GetSources, servermanager,
)
import vtkmodules.util.numpy_support as vnp
from vtkmodules.vtkCommonCore import (
    vtkDataArray,
    vtkDataArraySelection,
    vtkDoubleArray,
    vtkPoints,
)
from vtkmodules.vtkCommonDataModel import (
    vtkCellData,
    vtkCompositeDataSet,
    vtkDataObject,
    vtkMultiBlockDataSet,
    vtkPolyData,
    vtkTable,
    vtkUnstructuredGrid,
)

from geos_posp.processing.vtkUtils import (
    getArrayInObject,
    isAttributeInObject,
)

# valid sources for Python view configurator
# TODO: need to be consolidated
HARD_CODED_VALID_PVC_TYPE: set[ str ] = { "GeosLogReader", "RenameArrays" }


def vtkTableToDataframe( table: vtkTable ) -> pd.DataFrame:
    """From a vtkTable, creates and returns a pandas dataframe.

    Args:
        table (vtkTable): vtkTable object.

    Returns:
        pd.DataFrame: Pandas dataframe.
    """
    data: list[ dict[ str, Any ] ] = []
    for rowIndex in range( table.GetNumberOfRows() ):
        rowData: dict[ str, Any ] = {}
        for colIndex in range( table.GetNumberOfColumns() ):
            colName: str = table.GetColumnName( colIndex )
            cellValue: Any = table.GetValue( rowIndex, colIndex )
            # we have a vtkVariant value, we need a float
            cellValueF: float = cellValue.ToFloat()
            rowData[ colName ] = cellValueF
        data.append( rowData )
    df: pd.DataFrame = pd.DataFrame( data )
    return df


def vtkPolyDataToPointsDataframe( polydata: vtkPolyData ) -> pd.DataFrame:
    """Creates a pandas dataframe containing points data from vtkPolyData.

    Args:
        polydata (vtkPolyData): vtkPolyData object.

    Returns:
        pd.DataFrame: Pandas dataframe containing the points data.
    """
    points: vtkPoints = polydata.GetPoints()
    assert points is not None, "Points is undefined."
    nbrPoints: int = points.GetNumberOfPoints()
    data: dict[ str, Any ] = {
        "Point ID": np.empty( nbrPoints ),
        "PointsX": np.empty( nbrPoints ),
        "PointsY": np.empty( nbrPoints ),
        "PointsZ": np.empty( nbrPoints ),
    }
    for pointID in range( nbrPoints ):
        point: tuple[ float, float, float ] = points.GetPoint( pointID )
        data[ "Point ID" ][ pointID ] = pointID
        data[ "PointsX" ][ pointID ] = point[ 0 ]
        data[ "PointsY" ][ pointID ] = point[ 1 ]
        data[ "PointsZ" ][ pointID ] = point[ 2 ]
    pointData = polydata.GetPointData()
    nbrArrays: int = pointData.GetNumberOfArrays()
    for i in range( nbrArrays ):
        arrayToUse = pointData.GetArray( i )
        arrayName: str = pointData.GetArrayName( i )
        subArrayNames: list[ str ] = findSubArrayNames( arrayToUse, arrayName )
        # Collect the data for each sub array
        for ind, name in enumerate( subArrayNames ):
            data[ name ] = np.empty( nbrPoints )
            for k in range( nbrPoints ):
                # Every element of the tuple correspond to one distinct
                # sub array so we only need one value at a time
                value: float = arrayToUse.GetTuple( k )[ ind ]
                data[ name ][ k ] = value
    df: pd.DataFrame = pd.DataFrame( data ).set_index( "Point ID" )
    return df


def vtkUnstructuredGridCellsToDataframe( grid: vtkUnstructuredGrid ) -> pd.DataFrame:
    """Creates a pandas dataframe containing points data from vtkUnstructuredGrid.

    Args:
        grid (vtkUnstructuredGrid): vtkUnstructuredGrid object.

    Returns:
        pd.DataFrame: Pandas dataframe.
    """
    cellIdAttributeName = GeosMeshOutputsEnum.VTK_ORIGINAL_CELL_ID.attributeName
    cellData = grid.GetCellData()
    numberCells: int = grid.GetNumberOfCells()
    data: dict[ str, Any ] = {}
    for i in range( cellData.GetNumberOfArrays() ):
        arrayToUse = cellData.GetArray( i )
        arrayName: str = cellData.GetArrayName( i )
        subArrayNames: list[ str ] = findSubArrayNames( arrayToUse, arrayName )
        # Collect the data for each sub array
        for ind, name in enumerate( subArrayNames ):
            data[ name ] = np.empty( numberCells )
            for k in range( numberCells ):
                # Every element of the tuple correspond to one distinct
                # sub array so we only need one value at a time
                value: float = arrayToUse.GetTuple( k )[ ind ]
                data[ name ][ k ] = value
    df: pd.DataFrame = pd.DataFrame( data ).astype( { cellIdAttributeName: int } )

    # set cell ids as index

    # df = df.astype({cellIdAttributeName: int})
    return df.set_index( cellIdAttributeName )


def vtkToDataframe( dataset: vtkDataObject ) -> pd.DataFrame:
    """Creates a dataframe containing points data from vtkTable or vtkPolyData.

    Args:
        dataset (Any): dataset to convert if possible.

    Returns:
        pd.DataFrame: if the dataset is in the right format.
    """
    if isinstance( dataset, vtkTable ):
        return vtkTableToDataframe( dataset )
    elif isinstance( dataset, vtkPolyData ):
        return vtkPolyDataToPointsDataframe( dataset )
    elif isinstance( dataset, vtkUnstructuredGrid ):
        return vtkUnstructuredGridCellsToDataframe( dataset )
    else:
        raise AssertionError( f"Invalid dataset format {type(dataset)}. " +
                              "Supported formats are: vtkTable, vtkpolyData and vtkUnstructuredGrid" )


def findSubArrayNames( vtkArray: vtkDataArray, arrayName: str ) -> list[ str ]:
    """Get sub array names from multi array attributes.

    Because arrays in ParaView can be of multiple dimensions,
    it can be difficult to convert these arrays to numpy arrays.
    Therefore, we can split the original array into multiple sub
    one dimensional arrays. In that case, new sub names need to be
    derived from the original array to be used.

    Args:
        vtkArray (vtkDataArray): Array from vtk library.
        arrayName (str): Name of the array.

    Returns:
        list[str]: Sub array names from original array name.
    """
    # The ordering of six elements can seem odd but is adapted to
    # Geos output format of stress as :
    # sigma11, sigma22, sigma33, sigma23, sigma13, sigma12
    sixComponents: tuple[ str, str, str, str, str, str ] = ComponentNameEnum.XYZ.value
    nbrComponents: int = vtkArray.GetNumberOfComponents()
    subArrayNames: list[ str ] = []
    if nbrComponents == 1:
        subArrayNames.append( arrayName )
    elif nbrComponents < 6:
        for j in range( nbrComponents ):
            subArrayNames.append( arrayName + "_" + sixComponents[ j ] )
    else:
        for j in range( nbrComponents ):
            subArrayNames.append( arrayName + "_" + str( j ) )
    return subArrayNames


def getDataframesFromMultipleVTKSources( sourceNames: set[ str ], commonColumn: str ) -> list[ pd.DataFrame ]:
    """Creates the dataframe from each source if they have the commonColumn.

    Args:
        sourceNames (set[str]): list of sources.
        commonColumn (str): common column name.

    Returns:
        list[pd.DataFrame]: output dataframe.
    """
    # indexSource: int = commonColumn.rfind("__")
    # commonColumnNoSource: str = commonColumn[:indexSource]
    validDataframes: list[ pd.DataFrame ] = []
    for name in sourceNames:
        source = FindSource( name )
        assert source is not None, "Source is undefined."
        dataset = servermanager.Fetch( source )
        assert dataset is not None, "Dataset is undefined."
        currentDF: pd.DataFrame = vtkToDataframe( dataset )
        if commonColumn in currentDF.columns:
            dfModified = currentDF.rename(
                columns={ col: col + "__" + name
                          for col in currentDF.columns if col != commonColumn } )
            validDataframes.append( dfModified )
        else:
            print( f"The source <<{name}>> could not be used" + " to plot because the variable named <<" +
                   f"{commonColumn}>> could not be found." )
    return validDataframes


def mergeDataframes( dataframes: list[ pd.DataFrame ], commonColumn: str ) -> pd.DataFrame:
    """Merge all dataframes into a single one by using the common column.

    Args:
        dataframes (list[pd.DataFrame]): List of dataframes from
            getDataframesFromMultipleVTKSources.
        commonColumn (str): Name of the only common column between
            all of the dataframes.

    Returns:
        pd.DataFrame: Merged dataframes into a single one by 'outer'
        on the commonColumn.
    """
    assert len( dataframes ) > 0
    if len( dataframes ) == 1:
        return dataframes[ 0 ]
    else:
        df0: pd.DataFrame = dataframes[ 0 ]
        df1: pd.DataFrame = dataframes[ 1 ]
        merged: pd.DataFrame = df0.merge( df1, on=commonColumn, how="outer" )
        if len( dataframes ) > 2:
            for df in dataframes[ 2: ]:
                merged = merged.merge( df, on=commonColumn, how="outer" )
        return merged


def addDataframeColumnsToVtkPolyData( polyData: vtkPolyData, df: pd.DataFrame ) -> vtkPolyData:
    """Add columns from a dataframe to a vtkPolyData.

    Args:
        polyData (vtkPolyData): vtkPolyData before modifcation.
        df (pd.DataFrame): Pandas dataframe.

    Returns:
        vtkPolyData: vtkPolyData with new arrays.
    """
    for column_name in df.columns:
        column = df[ column_name ].values
        array = vtkDoubleArray()
        array.SetName( column_name )
        array.SetNumberOfValues( polyData.GetNumberOfPoints() )
        for i in range( polyData.GetNumberOfPoints() ):
            array.SetValue( i, column[ i ] )
        polyData.GetPointData().AddArray( array )

    # Update vtkPolyData object
    polyData.GetPointData().Modified()
    polyData.Modified()
    return polyData


# Functions to help the processing of PythonViewConfigurator


def getPossibleSourceNames() -> set[ str ]:
    """Get the list of valid source names for PythonViewConfigurator.

    In PythonViewConfigurator, multiple sources can be considered as
    valid inputs. We want the user to know the names of every of these
    sources that can be used to plot data. This function therefore identifies
    which source names are valid to be used later as sources.

    Returns:
        set[str]: Source names in the paraview pipeline.
    """
    # get all sources different from PythonViewConfigurator
    validNames: set[ str ] = set()
    for k in GetSources():
        sourceName: str = k[ 0 ]
        source = FindSource( sourceName )
        if ( source is not None ) and ( "PythonViewConfigurator" not in source.__str__() ):
            dataset = servermanager.Fetch( source )
            if dataset.IsA( "vtkPolyData" ) or dataset.IsA( "vtkTable" ):
                validNames.add( sourceName )
    return validNames


def usefulSourceNamesPipeline() -> set[ str ]:
    """Get the list of valid pipelines for PythonViewConfigurator.

    When using the PythonViewConfigurator, we want to check if the sources
    in the ParaView pipeline are compatible with what the filter can take as
    input. So this function scans every sources of the pipeline and if it
    corresponds to one of the hardcoded valid types, we keep the name.
    They are right now : ["GeosLogReader", "RenameArrays"]

    Returns:
        set[str]: [sourceName1, ..., sourceNameN]
    """
    usefulSourceNames: set[ str ] = set()
    allSourceNames: set[ str ] = { n[ 0 ] for n, s in GetSources().items() }
    for name in allSourceNames:
        source = FindSource( name )
        if type( source ).__name__ in HARD_CODED_VALID_PVC_TYPE:
            usefulSourceNames.add( name )
    return usefulSourceNames


def getDatasFromSources( sourceNames: set[ str ] ) -> dict[ str, pd.DataFrame ]:
    """Get the data from input sources.

    Args:
        sourceNames (set[str]): [sourceName1, ..., sourceNameN]

    Returns:
        dict[[str, pd.DataFrame]]: dictionary where source names are keys and
        dataframe are values.
        { sourceName1: servermanager.Fetch(FindSource(sourceName1)),
        ...
        sourceNameN: servermanager.Fetch(FindSource(sourceNameN)) }
    """
    usefulDatas: dict[ str, Any ] = {}
    for name in sourceNames:
        dataset = servermanager.Fetch( FindSource( name ) )
        usefulDatas[ name ] = dataset
    return usefulDatas


def usefulVisibleDatasPipeline() -> dict[ str, Any ]:
    """Get the list of visible pipelines.

    When using the PythonViewConfigurator, we want to collect the data of
    each source that is visible in the paraview pipeline and that is
    compatible as input data for the filter. Therefore, only certain types of
    sources will be considered as valid. They are right now :
    ["GeosLogReader", "RenameArrays"]

    Finally, if the sources are visible and valid, we access their data and
    return the names of the source and their respective data.

    Returns:
        dict[str, 'vtkInformation']: dictionary of source names and data from
        pipeline.
        { sourceName1: servermanager.Fetch(FindSource(sourceName1)),
        ...
        sourceNameN: servermanager.Fetch(FindSource(sourceNameN)) }
    """
    usefulDatas: dict[ str, Any ] = {}
    sourceNamesVisible: set[ str ] = set()
    for n, s in GetSources().items():
        if servermanager.GetRepresentation( s, GetActiveView() ) is not None:
            displayProperties = GetDisplayProperties( s, view=GetActiveView() )
            if ( displayProperties is not None ) and ( displayProperties.Visibility == 1 ):
                sourceNamesVisible.add( n[ 0 ] )

    for name in sourceNamesVisible:
        source = FindSource( name )
        if type( source ).__name__ in HARD_CODED_VALID_PVC_TYPE:
            usefulDatas[ name ] = servermanager.Fetch( FindSource( name ) )
    return usefulDatas


def isFilter( sourceName: str ) -> bool:
    """Identify if a source name can link to a filter in the ParaView pipeline.

    Args:
        sourceName (str): name of a source object in the pipeline

    Returns:
        bool: True if filter, False instead.
    """
    source: Any = FindSource( sourceName )
    if source is None:
        print( f"sourceName <<{sourceName}>> does not exist in the pipeline" )
        return False
    else:
        try:
            test: Any = source.GetClientSideObject().GetInputAlgorithm()  # noqa: F841
            return True
        except Exception:
            return False


def getFilterInput( sourceName: str ) -> vtkDataObject:
    """Access the vtk dataset that is used as input for a filter.

    Args:
        sourceName (str): name of a source object in the pipeline.

    Returns:
        Any: The vtk dataset that serves as input for the filter.
    """
    filtre = FindSource( sourceName )
    assert filtre is not None, "Source is undefined."
    clientSideObject = filtre.GetClientSideObject()
    assert clientSideObject is not None, "Client Side Object is undefined."
    inputAlgo = clientSideObject.GetInputAlgorithm()
    assert inputAlgo is not None, "Input Algorithm is undefined."
    inputValues = inputAlgo.GetInput()
    if isinstance( inputValues, vtkDataObject ):
        return inputValues
    return vtkDataObject()


def getArrayChoices( array: vtkDataArraySelection ) -> list[ str ]:
    """Extracts the column names of input array when they are enabled.

    Args:
        array (vtkDataArraySelection): input data

    Returns:
        set[str]: [columnName1, ..., columnNameN]
    """
    checkedColumns: list[ str ] = []
    for i in range( array.GetNumberOfArrays() ):
        columnName: str = array.GetArrayName( i )
        if array.ArrayIsEnabled( columnName ):
            checkedColumns.append( columnName )
    return checkedColumns


def integrateSourceNames( sourceNames: set[ str ], arrayChoices: set[ str ] ) -> set[ str ]:
    """Aggregate source and arrayChoices names.

    When creating the user choices in PythonViewConfigurator, you need
    to take into account both the source names and the choices of curves
    to have user choices corresponding to the column names of the dataframe
    with the data to be plot.

    Args:
        sourceNames (set[str]): Name of sources found in ParaView pipeline.
        arrayChoices (set[str]): Column names of the vtkdataarrayselection.

    Returns:
        set[str]: [sourceName1__choice1, sourceName1__choice2,
                    ..., sourceNameN__choiceN]
    """
    completeNames: set[ str ] = set()
    for sourceName in sourceNames:
        for choice in arrayChoices:
            completeName: str = choice + "__" + sourceName
            completeNames.add( completeName )
    return completeNames


def getVtkOriginalCellIds( mesh: Union[ vtkMultiBlockDataSet, vtkCompositeDataSet, vtkDataObject ] ) -> list[ str ]:
    """Get vtkOriginalCellIds from a vtkUnstructuredGrid object.

    Args:
        mesh (vtkMultiBlockDataSet|vtkCompositeDataSet|vtkDataObject): input mesh.

    Returns:
        list[str]: ids of the cells.
    """
    # merge blocks for vtkCompositeDataSet
<<<<<<< HEAD
    mesh2: vtkUnstructuredGrid = mergeFilterPV( mesh )
    attributeName: str = GeosMeshOutputsEnum.VTK_ORIGINAL_CELL_ID.attributeName
    data: vtkCellData = mesh2.GetCellData()
    assert data is not None, "Cell Data are undefined."
    assert bool( data.HasArray( attributeName ) ), f"Attribute {attributeName} is not in the mesh"

    array: vtkDoubleArray = data.GetArray( attributeName )
    nparray: npt.NDArray[ np.float64 ] = vnp.vtk_to_numpy( array )  # type: ignore[no-untyped-call]
    return [ str( int( ide ) ) for ide in nparray ]
=======
    mesh2: vtkUnstructuredGrid = mergeFilterPV( mesh, True )
    name: str = GeosMeshOutputsEnum.VTK_ORIGINAL_CELL_ID.attributeName
    assert isAttributeInObject( mesh2, name, False ), f"Attribute {name} is not in the mesh."
    return [ str( int( ide ) ) for ide in getArrayInObject( mesh2, name, False ) ]
>>>>>>> dc0a791c


def strEnumToEnumerationDomainXml( enumObj: Enum ) -> str:
    """Creates an enumeration domain from an Enum objec.

    Creates an enumeration domain from an Enum objec
    for the dropdown widgets of paraview plugin.

    Args:
        enumObj (Enum): Enumeration values to put in the dropdown widget.

    Returns:
        str: the XML string.
    """
    xml: str = """<EnumerationDomain name='enum'>"""
    for i, unitObj in enumerate( list( enumObj ) ):  # type: ignore[call-overload]
        xml += f"""<Entry text='{unitObj.value}' value='{i}'/>"""
    xml += """</EnumerationDomain>"""
    return xml


def strListToEnumerationDomainXml( properties: Union[ list[ str ], set[ str ] ] ) -> str:
    """Creates an enumeration domain from a list of strings.

    Creates an enumeration domain from a list of strings
    for the dropdown widgets of paraview plugin.

    Args:
        properties (set[str] | list[str]): Properties to put in the dropdown widget.

    Returns:
        str: the XML string.
    """
    xml: str = """<EnumerationDomain name='enum'>"""
    for i, prop in enumerate( list( properties ) ):
        xml += f"""<Entry text='{prop}' value='{i}'/>"""
    xml += """</EnumerationDomain>"""
    return xml


def dataframeForEachTimestep( sourceName: str ) -> dict[ str, pd.DataFrame ]:
    """Get the data from source at each time step.

    In ParaView, a source object can contain data for multiple
    timesteps. If so, knowing the source name, we can access its data
    for each timestep and store it in a dict where the keys are the
    timesteps and the values the data at each one of them.

    Args:
        sourceName (str): Name of the source in ParaView pipeline.

    Returns:
        dict[str, pd.DataFrame]: dictionary where time is the key and dataframe
        is the value.
    """
    animationScene = GetAnimationScene()
    assert animationScene is not None, "animationScene is undefined."
    # we set the animation to the initial timestep
    animationScene.GoToFirst()
    source = FindSource( sourceName )
    dataset: vtkDataObject = servermanager.Fetch( source )
<<<<<<< HEAD
    assert dataset is not None, f"Dataset is undefined."
=======
    assert dataset is not None, "Dataset is undefined."
>>>>>>> dc0a791c
    dataset2: vtkUnstructuredGrid = mergeFilterPV( dataset )
    time: str = str( animationScene.TimeKeeper.Time )
    dfPerTimestep: dict[ str, pd.DataFrame ] = { time: vtkToDataframe( dataset2 ) }
    # then we iterate on the other timesteps of the source
    for _ in range( animationScene.NumberOfFrames ):  # type: ignore
        animationScene.GoToNext()
        source = FindSource( sourceName )
        dataset = servermanager.Fetch( source )
        dataset2 = mergeFilterPV( dataset )
        time = str( animationScene.TimeKeeper.Time )
        dfPerTimestep[ time ] = vtkToDataframe( dataset2 )
    return dfPerTimestep


def getTimeStepIndex( time: float, timeSteps: npt.NDArray[ np.float64 ] ) -> int:
    """Get the time step index of input time from the list of time steps.

    Args:
        time (float): time
        timeSteps (npt.NDArray[np.float64]): Array of time steps

    Returns:
        int: time step index
    """
    indexes: npt.NDArray[ np.int64 ] = np.where( np.isclose( timeSteps, time ) )[ 0 ]
    assert ( indexes.size > 0 ), f"Current time {time} does not exist in the selected object."
    return int( indexes[ 0 ] )


def mergeFilterPV( input: vtkDataObject, ) -> vtkUnstructuredGrid:
    """Apply Paraview merge block filter.

    Args:
        input (vtkMultiBlockDataSet | vtkCompositeDataSet | vtkDataObject): composite
            object to merge blocks

    Returns:
        vtkUnstructuredGrid: merged block object

    """
    mergeFilter: vtkMergeBlocks = vtkMergeBlocks()
    mergeFilter.SetInputData( input )
    mergeFilter.Update()
    return mergeFilter.GetOutputDataObject( 0 )
<|MERGE_RESOLUTION|>--- conflicted
+++ resolved
@@ -1,601 +1,582 @@
-# SPDX-License-Identifier: Apache-2.0
-# SPDX-FileCopyrightText: Copyright 2023-2024 TotalEnergies.
-# SPDX-FileContributor: Alexandre Benedicto, Martin Lemay
-# ruff: noqa: E402 # disable Module level import not at top of file
-from enum import Enum
-from typing import Any, Union
-
-import numpy as np
-import numpy.typing as npt
-import pandas as pd  # type: ignore[import-untyped]
-<<<<<<< HEAD
-=======
-from geos.utils.GeosOutputsConstants import (
-    ComponentNameEnum,
-    GeosMeshOutputsEnum,
-)
->>>>>>> dc0a791c
-from paraview.modules.vtkPVVTKExtensionsMisc import (  # type: ignore[import-not-found]
-    vtkMergeBlocks, )
-from paraview.simple import (  # type: ignore[import-not-found]
-    FindSource, GetActiveView, GetAnimationScene, GetDisplayProperties, GetSources, servermanager,
-)
-import vtkmodules.util.numpy_support as vnp
-from vtkmodules.vtkCommonCore import (
-    vtkDataArray,
-    vtkDataArraySelection,
-    vtkDoubleArray,
-    vtkPoints,
-)
-from vtkmodules.vtkCommonDataModel import (
-    vtkCellData,
-    vtkCompositeDataSet,
-    vtkDataObject,
-    vtkMultiBlockDataSet,
-    vtkPolyData,
-    vtkTable,
-    vtkUnstructuredGrid,
-)
-
-from geos_posp.processing.vtkUtils import (
-    getArrayInObject,
-    isAttributeInObject,
-)
-
-# valid sources for Python view configurator
-# TODO: need to be consolidated
-HARD_CODED_VALID_PVC_TYPE: set[ str ] = { "GeosLogReader", "RenameArrays" }
-
-
-def vtkTableToDataframe( table: vtkTable ) -> pd.DataFrame:
-    """From a vtkTable, creates and returns a pandas dataframe.
-
-    Args:
-        table (vtkTable): vtkTable object.
-
-    Returns:
-        pd.DataFrame: Pandas dataframe.
-    """
-    data: list[ dict[ str, Any ] ] = []
-    for rowIndex in range( table.GetNumberOfRows() ):
-        rowData: dict[ str, Any ] = {}
-        for colIndex in range( table.GetNumberOfColumns() ):
-            colName: str = table.GetColumnName( colIndex )
-            cellValue: Any = table.GetValue( rowIndex, colIndex )
-            # we have a vtkVariant value, we need a float
-            cellValueF: float = cellValue.ToFloat()
-            rowData[ colName ] = cellValueF
-        data.append( rowData )
-    df: pd.DataFrame = pd.DataFrame( data )
-    return df
-
-
-def vtkPolyDataToPointsDataframe( polydata: vtkPolyData ) -> pd.DataFrame:
-    """Creates a pandas dataframe containing points data from vtkPolyData.
-
-    Args:
-        polydata (vtkPolyData): vtkPolyData object.
-
-    Returns:
-        pd.DataFrame: Pandas dataframe containing the points data.
-    """
-    points: vtkPoints = polydata.GetPoints()
-    assert points is not None, "Points is undefined."
-    nbrPoints: int = points.GetNumberOfPoints()
-    data: dict[ str, Any ] = {
-        "Point ID": np.empty( nbrPoints ),
-        "PointsX": np.empty( nbrPoints ),
-        "PointsY": np.empty( nbrPoints ),
-        "PointsZ": np.empty( nbrPoints ),
-    }
-    for pointID in range( nbrPoints ):
-        point: tuple[ float, float, float ] = points.GetPoint( pointID )
-        data[ "Point ID" ][ pointID ] = pointID
-        data[ "PointsX" ][ pointID ] = point[ 0 ]
-        data[ "PointsY" ][ pointID ] = point[ 1 ]
-        data[ "PointsZ" ][ pointID ] = point[ 2 ]
-    pointData = polydata.GetPointData()
-    nbrArrays: int = pointData.GetNumberOfArrays()
-    for i in range( nbrArrays ):
-        arrayToUse = pointData.GetArray( i )
-        arrayName: str = pointData.GetArrayName( i )
-        subArrayNames: list[ str ] = findSubArrayNames( arrayToUse, arrayName )
-        # Collect the data for each sub array
-        for ind, name in enumerate( subArrayNames ):
-            data[ name ] = np.empty( nbrPoints )
-            for k in range( nbrPoints ):
-                # Every element of the tuple correspond to one distinct
-                # sub array so we only need one value at a time
-                value: float = arrayToUse.GetTuple( k )[ ind ]
-                data[ name ][ k ] = value
-    df: pd.DataFrame = pd.DataFrame( data ).set_index( "Point ID" )
-    return df
-
-
-def vtkUnstructuredGridCellsToDataframe( grid: vtkUnstructuredGrid ) -> pd.DataFrame:
-    """Creates a pandas dataframe containing points data from vtkUnstructuredGrid.
-
-    Args:
-        grid (vtkUnstructuredGrid): vtkUnstructuredGrid object.
-
-    Returns:
-        pd.DataFrame: Pandas dataframe.
-    """
-    cellIdAttributeName = GeosMeshOutputsEnum.VTK_ORIGINAL_CELL_ID.attributeName
-    cellData = grid.GetCellData()
-    numberCells: int = grid.GetNumberOfCells()
-    data: dict[ str, Any ] = {}
-    for i in range( cellData.GetNumberOfArrays() ):
-        arrayToUse = cellData.GetArray( i )
-        arrayName: str = cellData.GetArrayName( i )
-        subArrayNames: list[ str ] = findSubArrayNames( arrayToUse, arrayName )
-        # Collect the data for each sub array
-        for ind, name in enumerate( subArrayNames ):
-            data[ name ] = np.empty( numberCells )
-            for k in range( numberCells ):
-                # Every element of the tuple correspond to one distinct
-                # sub array so we only need one value at a time
-                value: float = arrayToUse.GetTuple( k )[ ind ]
-                data[ name ][ k ] = value
-    df: pd.DataFrame = pd.DataFrame( data ).astype( { cellIdAttributeName: int } )
-
-    # set cell ids as index
-
-    # df = df.astype({cellIdAttributeName: int})
-    return df.set_index( cellIdAttributeName )
-
-
-def vtkToDataframe( dataset: vtkDataObject ) -> pd.DataFrame:
-    """Creates a dataframe containing points data from vtkTable or vtkPolyData.
-
-    Args:
-        dataset (Any): dataset to convert if possible.
-
-    Returns:
-        pd.DataFrame: if the dataset is in the right format.
-    """
-    if isinstance( dataset, vtkTable ):
-        return vtkTableToDataframe( dataset )
-    elif isinstance( dataset, vtkPolyData ):
-        return vtkPolyDataToPointsDataframe( dataset )
-    elif isinstance( dataset, vtkUnstructuredGrid ):
-        return vtkUnstructuredGridCellsToDataframe( dataset )
-    else:
-        raise AssertionError( f"Invalid dataset format {type(dataset)}. " +
-                              "Supported formats are: vtkTable, vtkpolyData and vtkUnstructuredGrid" )
-
-
-def findSubArrayNames( vtkArray: vtkDataArray, arrayName: str ) -> list[ str ]:
-    """Get sub array names from multi array attributes.
-
-    Because arrays in ParaView can be of multiple dimensions,
-    it can be difficult to convert these arrays to numpy arrays.
-    Therefore, we can split the original array into multiple sub
-    one dimensional arrays. In that case, new sub names need to be
-    derived from the original array to be used.
-
-    Args:
-        vtkArray (vtkDataArray): Array from vtk library.
-        arrayName (str): Name of the array.
-
-    Returns:
-        list[str]: Sub array names from original array name.
-    """
-    # The ordering of six elements can seem odd but is adapted to
-    # Geos output format of stress as :
-    # sigma11, sigma22, sigma33, sigma23, sigma13, sigma12
-    sixComponents: tuple[ str, str, str, str, str, str ] = ComponentNameEnum.XYZ.value
-    nbrComponents: int = vtkArray.GetNumberOfComponents()
-    subArrayNames: list[ str ] = []
-    if nbrComponents == 1:
-        subArrayNames.append( arrayName )
-    elif nbrComponents < 6:
-        for j in range( nbrComponents ):
-            subArrayNames.append( arrayName + "_" + sixComponents[ j ] )
-    else:
-        for j in range( nbrComponents ):
-            subArrayNames.append( arrayName + "_" + str( j ) )
-    return subArrayNames
-
-
-def getDataframesFromMultipleVTKSources( sourceNames: set[ str ], commonColumn: str ) -> list[ pd.DataFrame ]:
-    """Creates the dataframe from each source if they have the commonColumn.
-
-    Args:
-        sourceNames (set[str]): list of sources.
-        commonColumn (str): common column name.
-
-    Returns:
-        list[pd.DataFrame]: output dataframe.
-    """
-    # indexSource: int = commonColumn.rfind("__")
-    # commonColumnNoSource: str = commonColumn[:indexSource]
-    validDataframes: list[ pd.DataFrame ] = []
-    for name in sourceNames:
-        source = FindSource( name )
-        assert source is not None, "Source is undefined."
-        dataset = servermanager.Fetch( source )
-        assert dataset is not None, "Dataset is undefined."
-        currentDF: pd.DataFrame = vtkToDataframe( dataset )
-        if commonColumn in currentDF.columns:
-            dfModified = currentDF.rename(
-                columns={ col: col + "__" + name
-                          for col in currentDF.columns if col != commonColumn } )
-            validDataframes.append( dfModified )
-        else:
-            print( f"The source <<{name}>> could not be used" + " to plot because the variable named <<" +
-                   f"{commonColumn}>> could not be found." )
-    return validDataframes
-
-
-def mergeDataframes( dataframes: list[ pd.DataFrame ], commonColumn: str ) -> pd.DataFrame:
-    """Merge all dataframes into a single one by using the common column.
-
-    Args:
-        dataframes (list[pd.DataFrame]): List of dataframes from
-            getDataframesFromMultipleVTKSources.
-        commonColumn (str): Name of the only common column between
-            all of the dataframes.
-
-    Returns:
-        pd.DataFrame: Merged dataframes into a single one by 'outer'
-        on the commonColumn.
-    """
-    assert len( dataframes ) > 0
-    if len( dataframes ) == 1:
-        return dataframes[ 0 ]
-    else:
-        df0: pd.DataFrame = dataframes[ 0 ]
-        df1: pd.DataFrame = dataframes[ 1 ]
-        merged: pd.DataFrame = df0.merge( df1, on=commonColumn, how="outer" )
-        if len( dataframes ) > 2:
-            for df in dataframes[ 2: ]:
-                merged = merged.merge( df, on=commonColumn, how="outer" )
-        return merged
-
-
-def addDataframeColumnsToVtkPolyData( polyData: vtkPolyData, df: pd.DataFrame ) -> vtkPolyData:
-    """Add columns from a dataframe to a vtkPolyData.
-
-    Args:
-        polyData (vtkPolyData): vtkPolyData before modifcation.
-        df (pd.DataFrame): Pandas dataframe.
-
-    Returns:
-        vtkPolyData: vtkPolyData with new arrays.
-    """
-    for column_name in df.columns:
-        column = df[ column_name ].values
-        array = vtkDoubleArray()
-        array.SetName( column_name )
-        array.SetNumberOfValues( polyData.GetNumberOfPoints() )
-        for i in range( polyData.GetNumberOfPoints() ):
-            array.SetValue( i, column[ i ] )
-        polyData.GetPointData().AddArray( array )
-
-    # Update vtkPolyData object
-    polyData.GetPointData().Modified()
-    polyData.Modified()
-    return polyData
-
-
-# Functions to help the processing of PythonViewConfigurator
-
-
-def getPossibleSourceNames() -> set[ str ]:
-    """Get the list of valid source names for PythonViewConfigurator.
-
-    In PythonViewConfigurator, multiple sources can be considered as
-    valid inputs. We want the user to know the names of every of these
-    sources that can be used to plot data. This function therefore identifies
-    which source names are valid to be used later as sources.
-
-    Returns:
-        set[str]: Source names in the paraview pipeline.
-    """
-    # get all sources different from PythonViewConfigurator
-    validNames: set[ str ] = set()
-    for k in GetSources():
-        sourceName: str = k[ 0 ]
-        source = FindSource( sourceName )
-        if ( source is not None ) and ( "PythonViewConfigurator" not in source.__str__() ):
-            dataset = servermanager.Fetch( source )
-            if dataset.IsA( "vtkPolyData" ) or dataset.IsA( "vtkTable" ):
-                validNames.add( sourceName )
-    return validNames
-
-
-def usefulSourceNamesPipeline() -> set[ str ]:
-    """Get the list of valid pipelines for PythonViewConfigurator.
-
-    When using the PythonViewConfigurator, we want to check if the sources
-    in the ParaView pipeline are compatible with what the filter can take as
-    input. So this function scans every sources of the pipeline and if it
-    corresponds to one of the hardcoded valid types, we keep the name.
-    They are right now : ["GeosLogReader", "RenameArrays"]
-
-    Returns:
-        set[str]: [sourceName1, ..., sourceNameN]
-    """
-    usefulSourceNames: set[ str ] = set()
-    allSourceNames: set[ str ] = { n[ 0 ] for n, s in GetSources().items() }
-    for name in allSourceNames:
-        source = FindSource( name )
-        if type( source ).__name__ in HARD_CODED_VALID_PVC_TYPE:
-            usefulSourceNames.add( name )
-    return usefulSourceNames
-
-
-def getDatasFromSources( sourceNames: set[ str ] ) -> dict[ str, pd.DataFrame ]:
-    """Get the data from input sources.
-
-    Args:
-        sourceNames (set[str]): [sourceName1, ..., sourceNameN]
-
-    Returns:
-        dict[[str, pd.DataFrame]]: dictionary where source names are keys and
-        dataframe are values.
-        { sourceName1: servermanager.Fetch(FindSource(sourceName1)),
-        ...
-        sourceNameN: servermanager.Fetch(FindSource(sourceNameN)) }
-    """
-    usefulDatas: dict[ str, Any ] = {}
-    for name in sourceNames:
-        dataset = servermanager.Fetch( FindSource( name ) )
-        usefulDatas[ name ] = dataset
-    return usefulDatas
-
-
-def usefulVisibleDatasPipeline() -> dict[ str, Any ]:
-    """Get the list of visible pipelines.
-
-    When using the PythonViewConfigurator, we want to collect the data of
-    each source that is visible in the paraview pipeline and that is
-    compatible as input data for the filter. Therefore, only certain types of
-    sources will be considered as valid. They are right now :
-    ["GeosLogReader", "RenameArrays"]
-
-    Finally, if the sources are visible and valid, we access their data and
-    return the names of the source and their respective data.
-
-    Returns:
-        dict[str, 'vtkInformation']: dictionary of source names and data from
-        pipeline.
-        { sourceName1: servermanager.Fetch(FindSource(sourceName1)),
-        ...
-        sourceNameN: servermanager.Fetch(FindSource(sourceNameN)) }
-    """
-    usefulDatas: dict[ str, Any ] = {}
-    sourceNamesVisible: set[ str ] = set()
-    for n, s in GetSources().items():
-        if servermanager.GetRepresentation( s, GetActiveView() ) is not None:
-            displayProperties = GetDisplayProperties( s, view=GetActiveView() )
-            if ( displayProperties is not None ) and ( displayProperties.Visibility == 1 ):
-                sourceNamesVisible.add( n[ 0 ] )
-
-    for name in sourceNamesVisible:
-        source = FindSource( name )
-        if type( source ).__name__ in HARD_CODED_VALID_PVC_TYPE:
-            usefulDatas[ name ] = servermanager.Fetch( FindSource( name ) )
-    return usefulDatas
-
-
-def isFilter( sourceName: str ) -> bool:
-    """Identify if a source name can link to a filter in the ParaView pipeline.
-
-    Args:
-        sourceName (str): name of a source object in the pipeline
-
-    Returns:
-        bool: True if filter, False instead.
-    """
-    source: Any = FindSource( sourceName )
-    if source is None:
-        print( f"sourceName <<{sourceName}>> does not exist in the pipeline" )
-        return False
-    else:
-        try:
-            test: Any = source.GetClientSideObject().GetInputAlgorithm()  # noqa: F841
-            return True
-        except Exception:
-            return False
-
-
-def getFilterInput( sourceName: str ) -> vtkDataObject:
-    """Access the vtk dataset that is used as input for a filter.
-
-    Args:
-        sourceName (str): name of a source object in the pipeline.
-
-    Returns:
-        Any: The vtk dataset that serves as input for the filter.
-    """
-    filtre = FindSource( sourceName )
-    assert filtre is not None, "Source is undefined."
-    clientSideObject = filtre.GetClientSideObject()
-    assert clientSideObject is not None, "Client Side Object is undefined."
-    inputAlgo = clientSideObject.GetInputAlgorithm()
-    assert inputAlgo is not None, "Input Algorithm is undefined."
-    inputValues = inputAlgo.GetInput()
-    if isinstance( inputValues, vtkDataObject ):
-        return inputValues
-    return vtkDataObject()
-
-
-def getArrayChoices( array: vtkDataArraySelection ) -> list[ str ]:
-    """Extracts the column names of input array when they are enabled.
-
-    Args:
-        array (vtkDataArraySelection): input data
-
-    Returns:
-        set[str]: [columnName1, ..., columnNameN]
-    """
-    checkedColumns: list[ str ] = []
-    for i in range( array.GetNumberOfArrays() ):
-        columnName: str = array.GetArrayName( i )
-        if array.ArrayIsEnabled( columnName ):
-            checkedColumns.append( columnName )
-    return checkedColumns
-
-
-def integrateSourceNames( sourceNames: set[ str ], arrayChoices: set[ str ] ) -> set[ str ]:
-    """Aggregate source and arrayChoices names.
-
-    When creating the user choices in PythonViewConfigurator, you need
-    to take into account both the source names and the choices of curves
-    to have user choices corresponding to the column names of the dataframe
-    with the data to be plot.
-
-    Args:
-        sourceNames (set[str]): Name of sources found in ParaView pipeline.
-        arrayChoices (set[str]): Column names of the vtkdataarrayselection.
-
-    Returns:
-        set[str]: [sourceName1__choice1, sourceName1__choice2,
-                    ..., sourceNameN__choiceN]
-    """
-    completeNames: set[ str ] = set()
-    for sourceName in sourceNames:
-        for choice in arrayChoices:
-            completeName: str = choice + "__" + sourceName
-            completeNames.add( completeName )
-    return completeNames
-
-
-def getVtkOriginalCellIds( mesh: Union[ vtkMultiBlockDataSet, vtkCompositeDataSet, vtkDataObject ] ) -> list[ str ]:
-    """Get vtkOriginalCellIds from a vtkUnstructuredGrid object.
-
-    Args:
-        mesh (vtkMultiBlockDataSet|vtkCompositeDataSet|vtkDataObject): input mesh.
-
-    Returns:
-        list[str]: ids of the cells.
-    """
-    # merge blocks for vtkCompositeDataSet
-<<<<<<< HEAD
-    mesh2: vtkUnstructuredGrid = mergeFilterPV( mesh )
-    attributeName: str = GeosMeshOutputsEnum.VTK_ORIGINAL_CELL_ID.attributeName
-    data: vtkCellData = mesh2.GetCellData()
-    assert data is not None, "Cell Data are undefined."
-    assert bool( data.HasArray( attributeName ) ), f"Attribute {attributeName} is not in the mesh"
-
-    array: vtkDoubleArray = data.GetArray( attributeName )
-    nparray: npt.NDArray[ np.float64 ] = vnp.vtk_to_numpy( array )  # type: ignore[no-untyped-call]
-    return [ str( int( ide ) ) for ide in nparray ]
-=======
-    mesh2: vtkUnstructuredGrid = mergeFilterPV( mesh, True )
-    name: str = GeosMeshOutputsEnum.VTK_ORIGINAL_CELL_ID.attributeName
-    assert isAttributeInObject( mesh2, name, False ), f"Attribute {name} is not in the mesh."
-    return [ str( int( ide ) ) for ide in getArrayInObject( mesh2, name, False ) ]
->>>>>>> dc0a791c
-
-
-def strEnumToEnumerationDomainXml( enumObj: Enum ) -> str:
-    """Creates an enumeration domain from an Enum objec.
-
-    Creates an enumeration domain from an Enum objec
-    for the dropdown widgets of paraview plugin.
-
-    Args:
-        enumObj (Enum): Enumeration values to put in the dropdown widget.
-
-    Returns:
-        str: the XML string.
-    """
-    xml: str = """<EnumerationDomain name='enum'>"""
-    for i, unitObj in enumerate( list( enumObj ) ):  # type: ignore[call-overload]
-        xml += f"""<Entry text='{unitObj.value}' value='{i}'/>"""
-    xml += """</EnumerationDomain>"""
-    return xml
-
-
-def strListToEnumerationDomainXml( properties: Union[ list[ str ], set[ str ] ] ) -> str:
-    """Creates an enumeration domain from a list of strings.
-
-    Creates an enumeration domain from a list of strings
-    for the dropdown widgets of paraview plugin.
-
-    Args:
-        properties (set[str] | list[str]): Properties to put in the dropdown widget.
-
-    Returns:
-        str: the XML string.
-    """
-    xml: str = """<EnumerationDomain name='enum'>"""
-    for i, prop in enumerate( list( properties ) ):
-        xml += f"""<Entry text='{prop}' value='{i}'/>"""
-    xml += """</EnumerationDomain>"""
-    return xml
-
-
-def dataframeForEachTimestep( sourceName: str ) -> dict[ str, pd.DataFrame ]:
-    """Get the data from source at each time step.
-
-    In ParaView, a source object can contain data for multiple
-    timesteps. If so, knowing the source name, we can access its data
-    for each timestep and store it in a dict where the keys are the
-    timesteps and the values the data at each one of them.
-
-    Args:
-        sourceName (str): Name of the source in ParaView pipeline.
-
-    Returns:
-        dict[str, pd.DataFrame]: dictionary where time is the key and dataframe
-        is the value.
-    """
-    animationScene = GetAnimationScene()
-    assert animationScene is not None, "animationScene is undefined."
-    # we set the animation to the initial timestep
-    animationScene.GoToFirst()
-    source = FindSource( sourceName )
-    dataset: vtkDataObject = servermanager.Fetch( source )
-<<<<<<< HEAD
-    assert dataset is not None, f"Dataset is undefined."
-=======
-    assert dataset is not None, "Dataset is undefined."
->>>>>>> dc0a791c
-    dataset2: vtkUnstructuredGrid = mergeFilterPV( dataset )
-    time: str = str( animationScene.TimeKeeper.Time )
-    dfPerTimestep: dict[ str, pd.DataFrame ] = { time: vtkToDataframe( dataset2 ) }
-    # then we iterate on the other timesteps of the source
-    for _ in range( animationScene.NumberOfFrames ):  # type: ignore
-        animationScene.GoToNext()
-        source = FindSource( sourceName )
-        dataset = servermanager.Fetch( source )
-        dataset2 = mergeFilterPV( dataset )
-        time = str( animationScene.TimeKeeper.Time )
-        dfPerTimestep[ time ] = vtkToDataframe( dataset2 )
-    return dfPerTimestep
-
-
-def getTimeStepIndex( time: float, timeSteps: npt.NDArray[ np.float64 ] ) -> int:
-    """Get the time step index of input time from the list of time steps.
-
-    Args:
-        time (float): time
-        timeSteps (npt.NDArray[np.float64]): Array of time steps
-
-    Returns:
-        int: time step index
-    """
-    indexes: npt.NDArray[ np.int64 ] = np.where( np.isclose( timeSteps, time ) )[ 0 ]
-    assert ( indexes.size > 0 ), f"Current time {time} does not exist in the selected object."
-    return int( indexes[ 0 ] )
-
-
-def mergeFilterPV( input: vtkDataObject, ) -> vtkUnstructuredGrid:
-    """Apply Paraview merge block filter.
-
-    Args:
-        input (vtkMultiBlockDataSet | vtkCompositeDataSet | vtkDataObject): composite
-            object to merge blocks
-
-    Returns:
-        vtkUnstructuredGrid: merged block object
-
-    """
-    mergeFilter: vtkMergeBlocks = vtkMergeBlocks()
-    mergeFilter.SetInputData( input )
-    mergeFilter.Update()
-    return mergeFilter.GetOutputDataObject( 0 )
+# SPDX-License-Identifier: Apache-2.0
+# SPDX-FileCopyrightText: Copyright 2023-2024 TotalEnergies.
+# SPDX-FileContributor: Alexandre Benedicto, Martin Lemay
+# ruff: noqa: E402 # disable Module level import not at top of file
+from enum import Enum
+from typing import Any, Union
+
+import numpy as np
+import numpy.typing as npt
+import pandas as pd  # type: ignore[import-untyped]
+from geos.utils.GeosOutputsConstants import (
+    ComponentNameEnum,
+    GeosMeshOutputsEnum,
+)
+from paraview.modules.vtkPVVTKExtensionsMisc import (  # type: ignore[import-not-found]
+    vtkMergeBlocks, )
+from paraview.simple import (  # type: ignore[import-not-found]
+    FindSource, GetActiveView, GetAnimationScene, GetDisplayProperties, GetSources, servermanager,
+)
+import vtkmodules.util.numpy_support as vnp
+from vtkmodules.vtkCommonCore import (
+    vtkDataArray,
+    vtkDataArraySelection,
+    vtkDoubleArray,
+    vtkPoints,
+)
+from vtkmodules.vtkCommonDataModel import (
+    vtkCellData,
+    vtkCompositeDataSet,
+    vtkDataObject,
+    vtkMultiBlockDataSet,
+    vtkPolyData,
+    vtkTable,
+    vtkUnstructuredGrid,
+)
+
+from geos_posp.processing.vtkUtils import (
+    getArrayInObject,
+    isAttributeInObject,
+)
+
+# valid sources for Python view configurator
+# TODO: need to be consolidated
+HARD_CODED_VALID_PVC_TYPE: set[ str ] = { "GeosLogReader", "RenameArrays" }
+
+
+def vtkTableToDataframe( table: vtkTable ) -> pd.DataFrame:
+    """From a vtkTable, creates and returns a pandas dataframe.
+
+    Args:
+        table (vtkTable): vtkTable object.
+
+    Returns:
+        pd.DataFrame: Pandas dataframe.
+    """
+    data: list[ dict[ str, Any ] ] = []
+    for rowIndex in range( table.GetNumberOfRows() ):
+        rowData: dict[ str, Any ] = {}
+        for colIndex in range( table.GetNumberOfColumns() ):
+            colName: str = table.GetColumnName( colIndex )
+            cellValue: Any = table.GetValue( rowIndex, colIndex )
+            # we have a vtkVariant value, we need a float
+            cellValueF: float = cellValue.ToFloat()
+            rowData[ colName ] = cellValueF
+        data.append( rowData )
+    df: pd.DataFrame = pd.DataFrame( data )
+    return df
+
+
+def vtkPolyDataToPointsDataframe( polydata: vtkPolyData ) -> pd.DataFrame:
+    """Creates a pandas dataframe containing points data from vtkPolyData.
+
+    Args:
+        polydata (vtkPolyData): vtkPolyData object.
+
+    Returns:
+        pd.DataFrame: Pandas dataframe containing the points data.
+    """
+    points: vtkPoints = polydata.GetPoints()
+    assert points is not None, "Points is undefined."
+    nbrPoints: int = points.GetNumberOfPoints()
+    data: dict[ str, Any ] = {
+        "Point ID": np.empty( nbrPoints ),
+        "PointsX": np.empty( nbrPoints ),
+        "PointsY": np.empty( nbrPoints ),
+        "PointsZ": np.empty( nbrPoints ),
+    }
+    for pointID in range( nbrPoints ):
+        point: tuple[ float, float, float ] = points.GetPoint( pointID )
+        data[ "Point ID" ][ pointID ] = pointID
+        data[ "PointsX" ][ pointID ] = point[ 0 ]
+        data[ "PointsY" ][ pointID ] = point[ 1 ]
+        data[ "PointsZ" ][ pointID ] = point[ 2 ]
+    pointData = polydata.GetPointData()
+    nbrArrays: int = pointData.GetNumberOfArrays()
+    for i in range( nbrArrays ):
+        arrayToUse = pointData.GetArray( i )
+        arrayName: str = pointData.GetArrayName( i )
+        subArrayNames: list[ str ] = findSubArrayNames( arrayToUse, arrayName )
+        # Collect the data for each sub array
+        for ind, name in enumerate( subArrayNames ):
+            data[ name ] = np.empty( nbrPoints )
+            for k in range( nbrPoints ):
+                # Every element of the tuple correspond to one distinct
+                # sub array so we only need one value at a time
+                value: float = arrayToUse.GetTuple( k )[ ind ]
+                data[ name ][ k ] = value
+    df: pd.DataFrame = pd.DataFrame( data ).set_index( "Point ID" )
+    return df
+
+
+def vtkUnstructuredGridCellsToDataframe( grid: vtkUnstructuredGrid ) -> pd.DataFrame:
+    """Creates a pandas dataframe containing points data from vtkUnstructuredGrid.
+
+    Args:
+        grid (vtkUnstructuredGrid): vtkUnstructuredGrid object.
+
+    Returns:
+        pd.DataFrame: Pandas dataframe.
+    """
+    cellIdAttributeName = GeosMeshOutputsEnum.VTK_ORIGINAL_CELL_ID.attributeName
+    cellData = grid.GetCellData()
+    numberCells: int = grid.GetNumberOfCells()
+    data: dict[ str, Any ] = {}
+    for i in range( cellData.GetNumberOfArrays() ):
+        arrayToUse = cellData.GetArray( i )
+        arrayName: str = cellData.GetArrayName( i )
+        subArrayNames: list[ str ] = findSubArrayNames( arrayToUse, arrayName )
+        # Collect the data for each sub array
+        for ind, name in enumerate( subArrayNames ):
+            data[ name ] = np.empty( numberCells )
+            for k in range( numberCells ):
+                # Every element of the tuple correspond to one distinct
+                # sub array so we only need one value at a time
+                value: float = arrayToUse.GetTuple( k )[ ind ]
+                data[ name ][ k ] = value
+    df: pd.DataFrame = pd.DataFrame( data ).astype( { cellIdAttributeName: int } )
+
+    # set cell ids as index
+
+    # df = df.astype({cellIdAttributeName: int})
+    return df.set_index( cellIdAttributeName )
+
+
+def vtkToDataframe( dataset: vtkDataObject ) -> pd.DataFrame:
+    """Creates a dataframe containing points data from vtkTable or vtkPolyData.
+
+    Args:
+        dataset (Any): dataset to convert if possible.
+
+    Returns:
+        pd.DataFrame: if the dataset is in the right format.
+    """
+    if isinstance( dataset, vtkTable ):
+        return vtkTableToDataframe( dataset )
+    elif isinstance( dataset, vtkPolyData ):
+        return vtkPolyDataToPointsDataframe( dataset )
+    elif isinstance( dataset, vtkUnstructuredGrid ):
+        return vtkUnstructuredGridCellsToDataframe( dataset )
+    else:
+        raise AssertionError( f"Invalid dataset format {type(dataset)}. " +
+                              "Supported formats are: vtkTable, vtkpolyData and vtkUnstructuredGrid" )
+
+
+def findSubArrayNames( vtkArray: vtkDataArray, arrayName: str ) -> list[ str ]:
+    """Get sub array names from multi array attributes.
+
+    Because arrays in ParaView can be of multiple dimensions,
+    it can be difficult to convert these arrays to numpy arrays.
+    Therefore, we can split the original array into multiple sub
+    one dimensional arrays. In that case, new sub names need to be
+    derived from the original array to be used.
+
+    Args:
+        vtkArray (vtkDataArray): Array from vtk library.
+        arrayName (str): Name of the array.
+
+    Returns:
+        list[str]: Sub array names from original array name.
+    """
+    # The ordering of six elements can seem odd but is adapted to
+    # Geos output format of stress as :
+    # sigma11, sigma22, sigma33, sigma23, sigma13, sigma12
+    sixComponents: tuple[ str, str, str, str, str, str ] = ComponentNameEnum.XYZ.value
+    nbrComponents: int = vtkArray.GetNumberOfComponents()
+    subArrayNames: list[ str ] = []
+    if nbrComponents == 1:
+        subArrayNames.append( arrayName )
+    elif nbrComponents < 6:
+        for j in range( nbrComponents ):
+            subArrayNames.append( arrayName + "_" + sixComponents[ j ] )
+    else:
+        for j in range( nbrComponents ):
+            subArrayNames.append( arrayName + "_" + str( j ) )
+    return subArrayNames
+
+
+def getDataframesFromMultipleVTKSources( sourceNames: set[ str ], commonColumn: str ) -> list[ pd.DataFrame ]:
+    """Creates the dataframe from each source if they have the commonColumn.
+
+    Args:
+        sourceNames (set[str]): list of sources.
+        commonColumn (str): common column name.
+
+    Returns:
+        list[pd.DataFrame]: output dataframe.
+    """
+    # indexSource: int = commonColumn.rfind("__")
+    # commonColumnNoSource: str = commonColumn[:indexSource]
+    validDataframes: list[ pd.DataFrame ] = []
+    for name in sourceNames:
+        source = FindSource( name )
+        assert source is not None, "Source is undefined."
+        dataset = servermanager.Fetch( source )
+        assert dataset is not None, "Dataset is undefined."
+        currentDF: pd.DataFrame = vtkToDataframe( dataset )
+        if commonColumn in currentDF.columns:
+            dfModified = currentDF.rename(
+                columns={ col: col + "__" + name
+                          for col in currentDF.columns if col != commonColumn } )
+            validDataframes.append( dfModified )
+        else:
+            print( f"The source <<{name}>> could not be used" + " to plot because the variable named <<" +
+                   f"{commonColumn}>> could not be found." )
+    return validDataframes
+
+
+def mergeDataframes( dataframes: list[ pd.DataFrame ], commonColumn: str ) -> pd.DataFrame:
+    """Merge all dataframes into a single one by using the common column.
+
+    Args:
+        dataframes (list[pd.DataFrame]): List of dataframes from
+            getDataframesFromMultipleVTKSources.
+        commonColumn (str): Name of the only common column between
+            all of the dataframes.
+
+    Returns:
+        pd.DataFrame: Merged dataframes into a single one by 'outer'
+        on the commonColumn.
+    """
+    assert len( dataframes ) > 0
+    if len( dataframes ) == 1:
+        return dataframes[ 0 ]
+    else:
+        df0: pd.DataFrame = dataframes[ 0 ]
+        df1: pd.DataFrame = dataframes[ 1 ]
+        merged: pd.DataFrame = df0.merge( df1, on=commonColumn, how="outer" )
+        if len( dataframes ) > 2:
+            for df in dataframes[ 2: ]:
+                merged = merged.merge( df, on=commonColumn, how="outer" )
+        return merged
+
+
+def addDataframeColumnsToVtkPolyData( polyData: vtkPolyData, df: pd.DataFrame ) -> vtkPolyData:
+    """Add columns from a dataframe to a vtkPolyData.
+
+    Args:
+        polyData (vtkPolyData): vtkPolyData before modifcation.
+        df (pd.DataFrame): Pandas dataframe.
+
+    Returns:
+        vtkPolyData: vtkPolyData with new arrays.
+    """
+    for column_name in df.columns:
+        column = df[ column_name ].values
+        array = vtkDoubleArray()
+        array.SetName( column_name )
+        array.SetNumberOfValues( polyData.GetNumberOfPoints() )
+        for i in range( polyData.GetNumberOfPoints() ):
+            array.SetValue( i, column[ i ] )
+        polyData.GetPointData().AddArray( array )
+
+    # Update vtkPolyData object
+    polyData.GetPointData().Modified()
+    polyData.Modified()
+    return polyData
+
+
+# Functions to help the processing of PythonViewConfigurator
+
+
+def getPossibleSourceNames() -> set[ str ]:
+    """Get the list of valid source names for PythonViewConfigurator.
+
+    In PythonViewConfigurator, multiple sources can be considered as
+    valid inputs. We want the user to know the names of every of these
+    sources that can be used to plot data. This function therefore identifies
+    which source names are valid to be used later as sources.
+
+    Returns:
+        set[str]: Source names in the paraview pipeline.
+    """
+    # get all sources different from PythonViewConfigurator
+    validNames: set[ str ] = set()
+    for k in GetSources():
+        sourceName: str = k[ 0 ]
+        source = FindSource( sourceName )
+        if ( source is not None ) and ( "PythonViewConfigurator" not in source.__str__() ):
+            dataset = servermanager.Fetch( source )
+            if dataset.IsA( "vtkPolyData" ) or dataset.IsA( "vtkTable" ):
+                validNames.add( sourceName )
+    return validNames
+
+
+def usefulSourceNamesPipeline() -> set[ str ]:
+    """Get the list of valid pipelines for PythonViewConfigurator.
+
+    When using the PythonViewConfigurator, we want to check if the sources
+    in the ParaView pipeline are compatible with what the filter can take as
+    input. So this function scans every sources of the pipeline and if it
+    corresponds to one of the hardcoded valid types, we keep the name.
+    They are right now : ["GeosLogReader", "RenameArrays"]
+
+    Returns:
+        set[str]: [sourceName1, ..., sourceNameN]
+    """
+    usefulSourceNames: set[ str ] = set()
+    allSourceNames: set[ str ] = { n[ 0 ] for n, s in GetSources().items() }
+    for name in allSourceNames:
+        source = FindSource( name )
+        if type( source ).__name__ in HARD_CODED_VALID_PVC_TYPE:
+            usefulSourceNames.add( name )
+    return usefulSourceNames
+
+
+def getDatasFromSources( sourceNames: set[ str ] ) -> dict[ str, pd.DataFrame ]:
+    """Get the data from input sources.
+
+    Args:
+        sourceNames (set[str]): [sourceName1, ..., sourceNameN]
+
+    Returns:
+        dict[[str, pd.DataFrame]]: dictionary where source names are keys and
+        dataframe are values.
+        { sourceName1: servermanager.Fetch(FindSource(sourceName1)),
+        ...
+        sourceNameN: servermanager.Fetch(FindSource(sourceNameN)) }
+    """
+    usefulDatas: dict[ str, Any ] = {}
+    for name in sourceNames:
+        dataset = servermanager.Fetch( FindSource( name ) )
+        usefulDatas[ name ] = dataset
+    return usefulDatas
+
+
+def usefulVisibleDatasPipeline() -> dict[ str, Any ]:
+    """Get the list of visible pipelines.
+
+    When using the PythonViewConfigurator, we want to collect the data of
+    each source that is visible in the paraview pipeline and that is
+    compatible as input data for the filter. Therefore, only certain types of
+    sources will be considered as valid. They are right now :
+    ["GeosLogReader", "RenameArrays"]
+
+    Finally, if the sources are visible and valid, we access their data and
+    return the names of the source and their respective data.
+
+    Returns:
+        dict[str, 'vtkInformation']: dictionary of source names and data from
+        pipeline.
+        { sourceName1: servermanager.Fetch(FindSource(sourceName1)),
+        ...
+        sourceNameN: servermanager.Fetch(FindSource(sourceNameN)) }
+    """
+    usefulDatas: dict[ str, Any ] = {}
+    sourceNamesVisible: set[ str ] = set()
+    for n, s in GetSources().items():
+        if servermanager.GetRepresentation( s, GetActiveView() ) is not None:
+            displayProperties = GetDisplayProperties( s, view=GetActiveView() )
+            if ( displayProperties is not None ) and ( displayProperties.Visibility == 1 ):
+                sourceNamesVisible.add( n[ 0 ] )
+
+    for name in sourceNamesVisible:
+        source = FindSource( name )
+        if type( source ).__name__ in HARD_CODED_VALID_PVC_TYPE:
+            usefulDatas[ name ] = servermanager.Fetch( FindSource( name ) )
+    return usefulDatas
+
+
+def isFilter( sourceName: str ) -> bool:
+    """Identify if a source name can link to a filter in the ParaView pipeline.
+
+    Args:
+        sourceName (str): name of a source object in the pipeline
+
+    Returns:
+        bool: True if filter, False instead.
+    """
+    source: Any = FindSource( sourceName )
+    if source is None:
+        print( f"sourceName <<{sourceName}>> does not exist in the pipeline" )
+        return False
+    else:
+        try:
+            test: Any = source.GetClientSideObject().GetInputAlgorithm()  # noqa: F841
+            return True
+        except Exception:
+            return False
+
+
+def getFilterInput( sourceName: str ) -> vtkDataObject:
+    """Access the vtk dataset that is used as input for a filter.
+
+    Args:
+        sourceName (str): name of a source object in the pipeline.
+
+    Returns:
+        Any: The vtk dataset that serves as input for the filter.
+    """
+    filtre = FindSource( sourceName )
+    assert filtre is not None, "Source is undefined."
+    clientSideObject = filtre.GetClientSideObject()
+    assert clientSideObject is not None, "Client Side Object is undefined."
+    inputAlgo = clientSideObject.GetInputAlgorithm()
+    assert inputAlgo is not None, "Input Algorithm is undefined."
+    inputValues = inputAlgo.GetInput()
+    if isinstance( inputValues, vtkDataObject ):
+        return inputValues
+    return vtkDataObject()
+
+
+def getArrayChoices( array: vtkDataArraySelection ) -> list[ str ]:
+    """Extracts the column names of input array when they are enabled.
+
+    Args:
+        array (vtkDataArraySelection): input data
+
+    Returns:
+        set[str]: [columnName1, ..., columnNameN]
+    """
+    checkedColumns: list[ str ] = []
+    for i in range( array.GetNumberOfArrays() ):
+        columnName: str = array.GetArrayName( i )
+        if array.ArrayIsEnabled( columnName ):
+            checkedColumns.append( columnName )
+    return checkedColumns
+
+
+def integrateSourceNames( sourceNames: set[ str ], arrayChoices: set[ str ] ) -> set[ str ]:
+    """Aggregate source and arrayChoices names.
+
+    When creating the user choices in PythonViewConfigurator, you need
+    to take into account both the source names and the choices of curves
+    to have user choices corresponding to the column names of the dataframe
+    with the data to be plot.
+
+    Args:
+        sourceNames (set[str]): Name of sources found in ParaView pipeline.
+        arrayChoices (set[str]): Column names of the vtkdataarrayselection.
+
+    Returns:
+        set[str]: [sourceName1__choice1, sourceName1__choice2,
+                    ..., sourceNameN__choiceN]
+    """
+    completeNames: set[ str ] = set()
+    for sourceName in sourceNames:
+        for choice in arrayChoices:
+            completeName: str = choice + "__" + sourceName
+            completeNames.add( completeName )
+    return completeNames
+
+
+def getVtkOriginalCellIds( mesh: Union[ vtkMultiBlockDataSet, vtkCompositeDataSet, vtkDataObject ] ) -> list[ str ]:
+    """Get vtkOriginalCellIds from a vtkUnstructuredGrid object.
+
+    Args:
+        mesh (vtkMultiBlockDataSet|vtkCompositeDataSet|vtkDataObject): input mesh.
+
+    Returns:
+        list[str]: ids of the cells.
+    """
+    # merge blocks for vtkCompositeDataSet
+    mesh2: vtkUnstructuredGrid = mergeFilterPV( mesh, True )
+    name: str = GeosMeshOutputsEnum.VTK_ORIGINAL_CELL_ID.attributeName
+    assert isAttributeInObject( mesh2, name, False ), f"Attribute {name} is not in the mesh."
+    return [ str( int( ide ) ) for ide in getArrayInObject( mesh2, name, False ) ]
+
+
+def strEnumToEnumerationDomainXml( enumObj: Enum ) -> str:
+    """Creates an enumeration domain from an Enum objec.
+
+    Creates an enumeration domain from an Enum objec
+    for the dropdown widgets of paraview plugin.
+
+    Args:
+        enumObj (Enum): Enumeration values to put in the dropdown widget.
+
+    Returns:
+        str: the XML string.
+    """
+    xml: str = """<EnumerationDomain name='enum'>"""
+    for i, unitObj in enumerate( list( enumObj ) ):  # type: ignore[call-overload]
+        xml += f"""<Entry text='{unitObj.value}' value='{i}'/>"""
+    xml += """</EnumerationDomain>"""
+    return xml
+
+
+def strListToEnumerationDomainXml( properties: Union[ list[ str ], set[ str ] ] ) -> str:
+    """Creates an enumeration domain from a list of strings.
+
+    Creates an enumeration domain from a list of strings
+    for the dropdown widgets of paraview plugin.
+
+    Args:
+        properties (set[str] | list[str]): Properties to put in the dropdown widget.
+
+    Returns:
+        str: the XML string.
+    """
+    xml: str = """<EnumerationDomain name='enum'>"""
+    for i, prop in enumerate( list( properties ) ):
+        xml += f"""<Entry text='{prop}' value='{i}'/>"""
+    xml += """</EnumerationDomain>"""
+    return xml
+
+
+def dataframeForEachTimestep( sourceName: str ) -> dict[ str, pd.DataFrame ]:
+    """Get the data from source at each time step.
+
+    In ParaView, a source object can contain data for multiple
+    timesteps. If so, knowing the source name, we can access its data
+    for each timestep and store it in a dict where the keys are the
+    timesteps and the values the data at each one of them.
+
+    Args:
+        sourceName (str): Name of the source in ParaView pipeline.
+
+    Returns:
+        dict[str, pd.DataFrame]: dictionary where time is the key and dataframe
+        is the value.
+    """
+    animationScene = GetAnimationScene()
+    assert animationScene is not None, "animationScene is undefined."
+    # we set the animation to the initial timestep
+    animationScene.GoToFirst()
+    source = FindSource( sourceName )
+    dataset: vtkDataObject = servermanager.Fetch( source )
+    assert dataset is not None, "Dataset is undefined."
+    dataset2: vtkUnstructuredGrid = mergeFilterPV( dataset )
+    time: str = str( animationScene.TimeKeeper.Time )
+    dfPerTimestep: dict[ str, pd.DataFrame ] = { time: vtkToDataframe( dataset2 ) }
+    # then we iterate on the other timesteps of the source
+    for _ in range( animationScene.NumberOfFrames ):  # type: ignore
+        animationScene.GoToNext()
+        source = FindSource( sourceName )
+        dataset = servermanager.Fetch( source )
+        dataset2 = mergeFilterPV( dataset )
+        time = str( animationScene.TimeKeeper.Time )
+        dfPerTimestep[ time ] = vtkToDataframe( dataset2 )
+    return dfPerTimestep
+
+
+def getTimeStepIndex( time: float, timeSteps: npt.NDArray[ np.float64 ] ) -> int:
+    """Get the time step index of input time from the list of time steps.
+
+    Args:
+        time (float): time
+        timeSteps (npt.NDArray[np.float64]): Array of time steps
+
+    Returns:
+        int: time step index
+    """
+    indexes: npt.NDArray[ np.int64 ] = np.where( np.isclose( timeSteps, time ) )[ 0 ]
+    assert ( indexes.size > 0 ), f"Current time {time} does not exist in the selected object."
+    return int( indexes[ 0 ] )
+
+
+def mergeFilterPV( input: vtkDataObject, ) -> vtkUnstructuredGrid:
+    """Apply Paraview merge block filter.
+
+    Args:
+        input (vtkMultiBlockDataSet | vtkCompositeDataSet | vtkDataObject): composite
+            object to merge blocks
+
+    Returns:
+        vtkUnstructuredGrid: merged block object
+
+    """
+    mergeFilter: vtkMergeBlocks = vtkMergeBlocks()
+    mergeFilter.SetInputData( input )
+    mergeFilter.Update()
+    return mergeFilter.GetOutputDataObject( 0 )