--- conflicted
+++ resolved
@@ -261,20 +261,9 @@
     Returns:
         vtkDoubleArray: the vtk array corresponding to input attribute name.
     """
-<<<<<<< HEAD
-    array: vtkDoubleArray
-    assert isAttributeInObject( object, attributeName, onPoints ), f"{attributeName} is not in input object."
-
-    if onPoints:
-        array = object.GetPointData().GetArray( attributeName )
-    else:
-        array = object.GetCellData().GetArray( attributeName )
-    return array
-=======
     assert isAttributeInObject( object, attributeName, onPoints ), f"{attributeName} is not in input object."
     return object.GetPointData().GetArray( attributeName ) if onPoints else object.GetCellData().GetArray(
         attributeName )
->>>>>>> dc0a791c
 
 
 def getNumberOfComponents(
@@ -334,10 +323,6 @@
     Returns:
         int: number of components.
     """
-<<<<<<< HEAD
-
-=======
->>>>>>> dc0a791c
     elementraryBlockIndexes: list[ int ] = getBlockElementIndexesFlatten( dataSet )
     for blockIndex in elementraryBlockIndexes:
         block: vtkDataSet = cast( vtkDataSet, getBlockFromFlatIndex( dataSet, blockIndex ) )
