--- conflicted
+++ resolved
@@ -18,11 +18,9 @@
 parent_dir_path = os.path.dirname( dir_path )
 if parent_dir_path not in sys.path:
     sys.path.append( parent_dir_path )
-<<<<<<< HEAD
 
 import PVplugins  #required to update sys path
-=======
->>>>>>> dc0a791c
+
 
 from geos.utils.GeosOutputsConstants import (
     GeosMeshOutputsEnum,
