--- conflicted
+++ resolved
@@ -16,16 +16,11 @@
 if parent_dir_path not in sys.path:
     sys.path.append( parent_dir_path )
 
-<<<<<<< HEAD
 import PVplugins  #required to update sys path
 
-from paraview.util.vtkAlgorithm import (  # type: ignore[import-not-found]
-    VTKPythonAlgorithmBase, smdomain, smhint, smproperty, smproxy,
-=======
 from geos.utils.GeosOutputsConstants import (
     GeosMeshOutputsEnum,
     getAttributeToTransferFromInitialTime,
->>>>>>> dc0a791c
 )
 from geos.utils.Logger import ERROR, INFO, Logger, getLogger
 from geos_posp.filters.GeosBlockExtractor import GeosBlockExtractor
