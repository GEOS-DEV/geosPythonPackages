# SPDX-License-Identifier: Apache-2.0
# SPDX-FileCopyrightText: Copyright 2023-2024 TotalEnergies.
# SPDX-FileContributor: Martin Lemay
# ruff: noqa: E402 # disable Module level import not at top of file
import os
import sys

import numpy as np
from typing_extensions import Self
from vtkmodules.vtkCommonCore import vtkInformation, vtkInformationVector
from vtkmodules.vtkCommonDataModel import (
    vtkMultiBlockDataSet, )

dir_path = os.path.dirname( os.path.realpath( __file__ ) )
parent_dir_path = os.path.dirname( dir_path )
if parent_dir_path not in sys.path:
    sys.path.append( parent_dir_path )
<<<<<<< HEAD

import PVplugins  #required to update sys path

from paraview.util.vtkAlgorithm import (  # type: ignore[import-not-found]
    VTKPythonAlgorithmBase, smdomain, smhint, smproperty, smproxy,
)
=======
>>>>>>> dc0a791c

from geos.utils.Logger import Logger, getLogger
from geos.utils.PhysicalConstants import (
    DEFAULT_FRICTION_ANGLE_DEG,
    DEFAULT_FRICTION_ANGLE_RAD,
    DEFAULT_GRAIN_BULK_MODULUS,
    DEFAULT_ROCK_COHESION,
    WATER_DENSITY,
)
<<<<<<< HEAD
=======
from paraview.util.vtkAlgorithm import (  # type: ignore[import-not-found]
    VTKPythonAlgorithmBase, smdomain, smhint, smproperty, smproxy,
)

>>>>>>> dc0a791c
from PVplugins.PVExtractMergeBlocksVolumeWell import (
    PVExtractMergeBlocksVolumeWell, )
from PVplugins.PVGeomechanicsAnalysis import PVGeomechanicsAnalysis

__doc__ = """
PVGeomechanicsWorkflowVolumeWell is a Paraview plugin that execute
multiple filters to clean GEOS outputs and compute additional geomechanical
outputs on volume and wells.

Input and output types are vtkMultiBlockDataSet.

This filter results in 2 output pipelines:

* first pipeline contains the volume mesh. If multiple regions were defined in
    the volume mesh, they are preserved as distinct blocks.
* second pipeline contains wells. If multiple wells were used, they are preserved
    as distinct blocks.

To use it:

* Load the module in Paraview: Tools>Manage Plugins...>Load new>PVGeomechanicsWorkflowVolumeWell.
* Select the Geos output .pvd file loaded in Paraview.
* Search and Apply PVGeomechanicsWorkflowVolumeWell Filter.

"""


@smproxy.filter(
    name="PVGeomechanicsWorkflowVolumeWell",
    label="Geos Geomechanics Workflow - Volume/Well",
)
@smhint.xml( """
    <ShowInMenu category="1- Geos Post-Processing Workflows"/>
    <OutputPort index="0" name="VolumeMesh"/>
    <OutputPort index="1" name="Wells"/>
    """ )
@smproperty.input( name="Input", port_index=0 )
@smdomain.datatype( dataTypes=[ "vtkMultiBlockDataSet" ], composite_data_supported=True )
class PVGeomechanicsWorkflowVolumeWell( VTKPythonAlgorithmBase ):

    def __init__( self: Self ) -> None:
        """Paraview plugin to clean and add new outputs Geos output mesh.

        To apply in the case of output ".pvd" file contains Volume and
        Well elements.
        """
        super().__init__(
            nInputPorts=1,
            nOutputPorts=2,
            inputType="vtkMultiBlockDataSet",
            outputType="vtkMultiBlockDataSet",
        )

        #: ouput volume mesh
        self.m_volumeMesh: vtkMultiBlockDataSet
        #: output wells
        self.m_wells: vtkMultiBlockDataSet

        self.m_computeAdvancedOutputs: bool = False
        self.m_grainBulkModulus: float = DEFAULT_GRAIN_BULK_MODULUS
        self.m_specificDensity: float = WATER_DENSITY
        self.m_rockCohesion: float = DEFAULT_ROCK_COHESION
        self.m_frictionAngle: float = DEFAULT_FRICTION_ANGLE_RAD

        # set logger
        self.m_logger: Logger = getLogger( "Geomechanics Workflow Filter" )

    @smproperty.doublevector(
        name="GrainBulkModulus",
        label="Grain bulk modulus (Pa)",
        default_values=DEFAULT_GRAIN_BULK_MODULUS,
        panel_visibility="default",
    )
    @smdomain.xml( """
                    <Documentation>
                        Reference grain bulk modulus to compute Biot coefficient.
                        The unit is Pa. Default is Quartz bulk modulus (i.e., 38GPa).
                    </Documentation>
                  """ )
    def b01SetGrainBulkModulus( self: Self, value: float ) -> None:
        """Set grain bulk modulus.

        Args:
            value (float): grain bulk modulus (Pa)
        """
        self.m_grainBulkModulus = value
        self.Modified()

    def getGrainBulkModulus( self: Self ) -> float:
        """Access to the grain bulk modulus value.

        Returns:
            float: self.m_grainBulkModulus.
        """
        return self.m_grainBulkModulus

    @smproperty.doublevector(
        name="SpecificDensity",
        label="Specific Density (kg/m3)",
        default_values=WATER_DENSITY,
        panel_visibility="default",
    )
    @smdomain.xml( """
                    <Documentation>
                        Reference density to compute specific gravity.
                        The unit is kg/m3. Default is fresh water density (i.e., 1000 kg/m3).
                    </Documentation>
                  """ )
    def b02SetSpecificDensity( self: Self, value: float ) -> None:
        """Set specific density.

        Args:
            value (float): Reference specific density (kg/m3)
        """
        self.m_specificDensity = value
        self.Modified()

    def getSpecificDensity( self: Self ) -> float:
        """Access the specific density value.

        Returns:
            float: self.m_specificDensity.
        """
        return self.m_specificDensity

    @smproperty.xml( """
                <PropertyGroup label="Basic output parameters">
                    <Property name="GrainBulkModulus"/>
                    <Property name="SpecificDensity"/>
                </PropertyGroup>
                """ )
    def b09GroupBasicOutputParameters( self: Self ) -> None:
        """Organize groups."""
        self.Modified()

    @smproperty.intvector(
        name="AdvancedOutputsUse",
        label="Compute advanced geomechanical outputs",
        default_values=0,
        panel_visibility="default",
    )
    @smdomain.xml( """
                    <BooleanDomain name="AdvancedOutputsUse"/>
                    <Documentation>
                    Check to compute advanced geomechanical outputs including
                    reservoir stress paths and fracture indexes.
                    </Documentation>
                  """ )
    def c01SetAdvancedOutputs( self: Self, boolean: bool ) -> None:
        """Set advanced output calculation option.

        Args:
            boolean (bool): if True advanced outputs are computed.
        """
        self.m_computeAdvancedOutputs = boolean
        self.Modified()

    def getComputeAdvancedOutputs( self: Self ) -> float:
        """Access the advanced outputs option.

        Returns:
            float: self.m_computeAdvancedOutputs.
        """
        return self.m_computeAdvancedOutputs

    @smproperty.xml( """
                    <PropertyGroup
                        label="Advanced output parameters">
                        panel_visibility="default">
                        <Property name="AdvancedOutputsUse"/>
                    </PropertyGroup>""" )
    def c09GroupAdvancedOutputsUse( self: Self ) -> None:
        """Organize groups."""
        self.Modified()

    @smproperty.doublevector(
        name="RockCohesion",
        label="Rock Cohesion (Pa)",
        default_values=DEFAULT_ROCK_COHESION,
        panel_visibility="default",
    )
    @smdomain.xml( """
                    <Documentation>
                        Reference rock cohesion to compute critical pore pressure.
                        The unit is Pa.Default is fractured case (i.e., 0. Pa).
                    </Documentation>
                  """ )
    def d01SetRockCohesion( self: Self, value: float ) -> None:
        """Set rock cohesion.

        Args:
            value (float): rock cohesion (Pa)
        """
        self.m_rockCohesion = value
        self.Modified()

    def getRockCohesion( self: Self ) -> float:
        """Get rock cohesion.

        Returns:
            float: rock cohesion.
        """
        return self.m_rockCohesion

    @smproperty.doublevector(
        name="FrictionAngle",
        label="Friction Angle (°)",
        default_values=DEFAULT_FRICTION_ANGLE_DEG,
        panel_visibility="default",
    )
    @smdomain.xml( """
                    <Documentation>
                        Reference friction angle to compute critical pore pressure.
                        The unit is °. Default is 10°.
                    </Documentation>
                  """ )
    def d02SetFrictionAngle( self: Self, value: float ) -> None:
        """Set frition angle.

        Args:
            value (float): friction angle (°)
        """
        self.m_frictionAngle = value * np.pi / 180.0
        self.Modified()

    def getFrictionAngle( self: Self ) -> float:
        """Get friction angle in radian.

        Returns:
            float: friction angle.
        """
        return self.m_frictionAngle

    @smproperty.xml( """
        <PropertyGroup
            panel_visibility="advanced">
            <Property name="RockCohesion"/>
            <Property name="FrictionAngle"/>
            <Hints>
                <PropertyWidgetDecorator type="GenericDecorator"
                mode="visibility"
                property="AdvancedOutputsUse"
                value="1" />
            </Hints>
        </PropertyGroup>
        """ )
    def d09GroupAdvancedOutputParameters( self: Self ) -> None:
        """Organize groups."""
        self.Modified()

    def FillInputPortInformation( self: Self, port: int, info: vtkInformation ) -> int:
        """Inherited from VTKPythonAlgorithmBase::RequestInformation.

        Args:
            port (int): input port
            info (vtkInformationVector): info

        Returns:
            int: 1 if calculation successfully ended, 0 otherwise.
        """
        if port == 0:
            info.Set( self.INPUT_REQUIRED_DATA_TYPE(), "vtkMultiBlockDataSet" )
        return 1

    def RequestInformation(
        self: Self,
        request: vtkInformation,  # noqa: F841
        inInfoVec: list[ vtkInformationVector ],  # noqa: F841
        outInfoVec: vtkInformationVector,
    ) -> int:
        """Inherited from VTKPythonAlgorithmBase::RequestInformation.

        Args:
            request (vtkInformation): request
            inInfoVec (list[vtkInformationVector]): input objects
            outInfoVec (vtkInformationVector): output objects

        Returns:
            int: 1 if calculation successfully ended, 0 otherwise.
        """
        executive = self.GetExecutive()  # noqa: F841
        outInfo: vtkInformation = outInfoVec.GetInformationObject( 0 )  # noqa: F841
        return 1

    def RequestData(
        self: Self,
        request: vtkInformation,
        inInfoVec: list[ vtkInformationVector ],
        outInfoVec: vtkInformationVector,
    ) -> int:
        """Inherited from VTKPythonAlgorithmBase::RequestData.

        Args:
            request (vtkInformation): request
            inInfoVec (list[vtkInformationVector]): input objects
            outInfoVec (vtkInformationVector): output objects

        Returns:
            int: 1 if calculation successfully ended, 0 otherwise.
        """
        try:
            input: vtkMultiBlockDataSet = vtkMultiBlockDataSet.GetData( inInfoVec[ 0 ] )
            self.m_volumeMesh = self.GetOutputData( outInfoVec, 0 )
            self.m_wells = self.GetOutputData( outInfoVec, 1 )

            assert input is not None, "Input MultiBlockDataSet is null."
            assert self.m_volumeMesh is not None, "Output volume mesh is null."
            assert self.m_wells is not None, "Output well mesh is null."

            # 1. extract volume/wells
            self.doExtractAndMerge()
            # 2. compute Geomechanical outputs in volume mesh
            self.computeAdditionalOutputsVolume()

        except AssertionError as e:
            mess: str = "Geomechanics workflow failed due to:"
            self.m_logger.error( mess )
            self.m_logger.error( str( e ) )
            return 0
        except Exception as e:
            mess1: str = "Geomechanics workflow failed due to:"
            self.m_logger.critical( mess1 )
            self.m_logger.critical( e, exc_info=True )
            return 0
        return 1

    def doExtractAndMerge( self: Self ) -> bool:
        """Apply block extraction and merge filter.

        Args:
            input (vtkMultiBlockDataSet): input multi block

        Returns:
            bool: True if extraction and merge successfully eneded, False otherwise
        """
        filter: PVExtractMergeBlocksVolumeWell = PVExtractMergeBlocksVolumeWell()
        filter.SetInputConnection( self.GetInputConnection( 0, 0 ) )
        filter.SetLogger( self.m_logger )
        filter.Update()

        # recover output objects from PVExtractMergeBlocksVolumeWell
        self.m_volumeMesh.ShallowCopy( filter.GetOutputDataObject( 0 ) )
        self.m_wells.ShallowCopy( filter.GetOutputDataObject( 1 ) )
        self.m_volumeMesh.Modified()
        self.m_wells.Modified()
        return True

    def computeAdditionalOutputsVolume( self: Self ) -> bool:
        """Compute geomechanical outputs on the volume mesh.

        Returns:
            bool: True if calculation successfully eneded, False otherwise.
        """
        filter = PVGeomechanicsAnalysis()
        filter.SetInputDataObject( self.m_volumeMesh )
        filter.b01SetGrainBulkModulus( self.getGrainBulkModulus() )
        filter.b02SetSpecificDensity( self.getSpecificDensity() )
        filter.d01SetRockCohesion( self.getRockCohesion() )
        filter.d02SetFrictionAngle( self.getFrictionAngle() )
        filter.c01SetAdvancedOutputs( self.m_computeAdvancedOutputs )
        filter.SetLogger( self.m_logger )
        filter.Update()
        self.m_volumeMesh.ShallowCopy( filter.GetOutputDataObject( 0 ) )
        self.m_volumeMesh.Modified()
        return True<|MERGE_RESOLUTION|>--- conflicted
+++ resolved
@@ -15,15 +15,12 @@
 parent_dir_path = os.path.dirname( dir_path )
 if parent_dir_path not in sys.path:
     sys.path.append( parent_dir_path )
-<<<<<<< HEAD
-
+    
 import PVplugins  #required to update sys path
 
 from paraview.util.vtkAlgorithm import (  # type: ignore[import-not-found]
     VTKPythonAlgorithmBase, smdomain, smhint, smproperty, smproxy,
 )
-=======
->>>>>>> dc0a791c
 
 from geos.utils.Logger import Logger, getLogger
 from geos.utils.PhysicalConstants import (
@@ -33,13 +30,10 @@
     DEFAULT_ROCK_COHESION,
     WATER_DENSITY,
 )
-<<<<<<< HEAD
-=======
 from paraview.util.vtkAlgorithm import (  # type: ignore[import-not-found]
     VTKPythonAlgorithmBase, smdomain, smhint, smproperty, smproxy,
 )
 
->>>>>>> dc0a791c
 from PVplugins.PVExtractMergeBlocksVolumeWell import (
     PVExtractMergeBlocksVolumeWell, )
 from PVplugins.PVGeomechanicsAnalysis import PVGeomechanicsAnalysis
