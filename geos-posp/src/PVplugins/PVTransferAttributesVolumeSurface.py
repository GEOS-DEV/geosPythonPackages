# SPDX-License-Identifier: Apache-2.0
# SPDX-FileCopyrightText: Copyright 2023-2024 TotalEnergies.
# SPDX-FileContributor: Martin Lemay
# ruff: noqa: E402 # disable Module level import not at top of file
import os
import sys

from typing_extensions import Self

dir_path = os.path.dirname( os.path.realpath( __file__ ) )
parent_dir_path = os.path.dirname( dir_path )
if parent_dir_path not in sys.path:
    sys.path.append( parent_dir_path )
<<<<<<< HEAD

import PVplugins  #required to update sys path
=======
>>>>>>> dc0a791c

from geos.utils.Logger import Logger, getLogger
from geos_posp.filters.TransferAttributesVolumeSurface import (
    TransferAttributesVolumeSurface, )
from geos_posp.processing.multiblockInpectorTreeFunctions import (
    getBlockElementIndexesFlatten,
    getBlockFromFlatIndex,
)
from geos_posp.processing.vtkUtils import getAttributeSet, mergeBlocks
from geos_posp.visu.PVUtils.checkboxFunction import (  # type: ignore[attr-defined]
    createModifiedCallback, )
from geos_posp.visu.PVUtils.paraviewTreatments import getArrayChoices
from paraview.simple import (  # type: ignore[import-not-found]
    FindSource, GetActiveSource, GetSources, servermanager,
)
from paraview.util.vtkAlgorithm import (  # type: ignore[import-not-found]
    VTKPythonAlgorithmBase, smdomain, smhint, smproperty, smproxy,
)
from vtkmodules.vtkCommonCore import (
    vtkDataArray,
    vtkInformation,
    vtkInformationVector,
)
from vtkmodules.vtkCommonCore import (
    vtkDataArraySelection as vtkDAS, )
from vtkmodules.vtkCommonDataModel import (
    vtkDataObject,
    vtkMultiBlockDataSet,
    vtkPolyData,
    vtkUnstructuredGrid,
)

<<<<<<< HEAD
from geos_posp.filters.TransferAttributesVolumeSurface import (
    TransferAttributesVolumeSurface, )
from geos_posp.processing.multiblockInpectorTreeFunctions import (
    getBlockElementIndexesFlatten,
    getBlockFromFlatIndex,
)
from geos_posp.processing.vtkUtils import getAttributeSet, mergeBlocks
from geos.utils.Logger import Logger, getLogger
from geos_posp.visu.PVUtils.checkboxFunction import (  # type: ignore[attr-defined]
    createModifiedCallback, )
from geos_posp.visu.PVUtils.paraviewTreatments import getArrayChoices

=======
>>>>>>> dc0a791c
__doc__ = """
PVTransferAttributesVolumeSurface is a Paraview plugin that allows to map face ids from
surface mesh with cell ids from volume mesh.

Input and output types are vtkMultiBlockDataSet.

To use it:

* Load the module in Paraview: Tools>Manage Plugins...>Load new>PVTransferAttributesVolumeSurface.
* Select first a volume mesh, then a surface mesh, both of type vtkMultiBlockDataSet
* Search and Apply 'Geos Volume Surface Mesh Mapper' Filter.

"""


@smproxy.filter(
    name="PVTransferAttributesVolumeSurface",
    label="Geos Transfer Attributes From Volume to Surface",
)
@smhint.xml( '<ShowInMenu category="4- Geos Utils"/>' )
@smproperty.input( name="SurfaceMesh", port_index=1 )
@smdomain.datatype(
    dataTypes=[ "vtkMultiBlockDataSet", "vtkUnstructuredGrid", "vtkPolyData" ],
    composite_data_supported=True,
)
@smproperty.input( name="VolumeMesh", port_index=0 )
@smdomain.datatype(
    dataTypes=[ "vtkMultiBlockDataSet", "vtkUnstructuredGrid" ],
    composite_data_supported=True,
)
class PVTransferAttributesVolumeSurface( VTKPythonAlgorithmBase ):

    def __init__( self: Self ) -> None:
        """Paraview plugin to compute additional geomechanical surface outputs.

        Input is either a vtkMultiBlockDataSet that contains surfaces with
        Normals and Tangential attributes.
        """
        super().__init__( nInputPorts=2, nOutputPorts=1, outputType="vtkMultiBlockDataSet" )

        #: input volume mesh
        self.m_volumeMesh: vtkMultiBlockDataSet
        #: output surface mesh
        self.m_outputSurfaceMesh: vtkMultiBlockDataSet
        # volume mesh source
        self.m_sourceNameVolume: str = [ k for ( k, v ) in GetSources().items() if v == GetActiveSource() ][ 0 ][ 0 ]

        # list of attributes
        self.m_attributes: vtkDAS = self.createAttributeVTKDas()
        # logger
        self.m_logger: Logger = getLogger( "Volume Surface Mesh Mapper Filter" )

    def SetLogger( self: Self, logger: Logger ) -> None:
        """Set filter logger.

        Args:
            logger (Logger): logger
        """
        self.m_logger = logger

    def createAttributeVTKDas( self: Self ) -> vtkDAS:
        """Create the vtkDataArraySelection with cell attribute names.

        Returns:
            vtkDAS: vtkDataArraySelection with attribute names
        """
        source = FindSource( self.m_sourceNameVolume )
        dataset = servermanager.Fetch( source )
        attributes: set[ str ] = getAttributeSet( dataset, False )
        attributesDAS: vtkDAS = vtkDAS()
        for attribute in attributes:
            attributesDAS.AddArray( attribute, False )
        attributesDAS.AddObserver( "ModifiedEvent", createModifiedCallback( self ) )  # type: ignore[arg-type]
        return attributesDAS

    @smproperty.dataarrayselection( name="AttributesToTransfer" )
    def a02GetAttributeToTransfer( self: Self ) -> vtkDAS:
        """Get selected attribute names to transfer.

        Returns:
            vtkDataArraySelection: selected attribute names.
        """
        return self.m_attributes

    def FillInputPortInformation( self: Self, port: int, info: vtkInformation ) -> int:
        """Inherited from VTKPythonAlgorithmBase::RequestInformation.

        Args:
            port (int): input port
            info (vtkInformationVector): info

        Returns:
            int: 1 if calculation successfully ended, 0 otherwise.
        """
        if port == 0:
            info.Set( self.INPUT_REQUIRED_DATA_TYPE(), "vtkMultiBlockDataSet" )
        else:
            info.Set( self.INPUT_REQUIRED_DATA_TYPE(), "vtkMultiBlockDataSet" )
        return 1

    def RequestInformation(
        self: Self,
        request: vtkInformation,  # noqa: F841
        inInfoVec: list[ vtkInformationVector ],  # noqa: F841
        outInfoVec: vtkInformationVector,
    ) -> int:
        """Inherited from VTKPythonAlgorithmBase::RequestInformation.

        Args:
            request (vtkInformation): request
            inInfoVec (list[vtkInformationVector]): input objects
            outInfoVec (vtkInformationVector): output objects

        Returns:
            int: 1 if calculation successfully ended, 0 otherwise.
        """
        executive = self.GetExecutive()  # noqa: F841
        outInfo = outInfoVec.GetInformationObject( 0 )  # noqa: F841
        return 1

    def RequestDataObject(
        self: Self,
        request: vtkInformation,
        inInfoVec: list[ vtkInformationVector ],
        outInfoVec: vtkInformationVector,
    ) -> int:
        """Inherited from VTKPythonAlgorithmBase::RequestDataObject.

        Args:
            request (vtkInformation): request
            inInfoVec (list[vtkInformationVector]): input objects
            outInfoVec (vtkInformationVector): output objects

        Returns:
            int: 1 if calculation successfully ended, 0 otherwise.
        """
        inData1 = self.GetInputData( inInfoVec, 0, 0 )
        inData2 = self.GetInputData( inInfoVec, 1, 0 )
        outData = self.GetOutputData( outInfoVec, 0 )
        assert inData1 is not None
        assert inData2 is not None
        if outData is None or ( not outData.IsA( inData2.GetClassName() ) ):
            outData = inData2.NewInstance()
            outInfoVec.GetInformationObject( 0 ).Set( outData.DATA_OBJECT(), outData )
        return super().RequestDataObject( request, inInfoVec, outInfoVec )  # type: ignore[no-any-return]

    def RequestData(
        self: Self,
        request: vtkInformation,  # noqa: F841
        inInfoVec: list[ vtkInformationVector ],
        outInfoVec: vtkInformationVector,
    ) -> int:
        """Inherited from VTKPythonAlgorithmBase::RequestData.

        Args:
            request (vtkInformation): request
            inInfoVec (list[vtkInformationVector]): input objects
            outInfoVec (vtkInformationVector): output objects

        Returns:
            int: 1 if calculation successfully ended, 0 otherwise.
        """
        try:
            self.m_logger.info( f"Apply filter {__name__}" )
            self.SetProgressText( "Computation in progress..." )
            self.SetProgressShiftScale( 50, 100 )

            self.m_volumeMesh = vtkMultiBlockDataSet.GetData( inInfoVec[ 0 ] )
            surfaceMesh: vtkMultiBlockDataSet = vtkMultiBlockDataSet.GetData( inInfoVec[ 1 ] )
            self.m_outputSurfaceMesh = self.GetOutputData( outInfoVec, 0 )

            assert self.m_volumeMesh is not None, "Input Volume mesh is null."
            assert surfaceMesh is not None, "Input Surface mesh is null."
            assert self.m_outputSurfaceMesh is not None, "Output pipeline is null."

            self.m_outputSurfaceMesh.ShallowCopy( surfaceMesh )
            self.transferAttributes()

            self.m_logger.info( "Attributes were successfully transfered." )
        except AssertionError as e:
            mess: str = "Attribute transfer failed due to:"
            self.m_logger.error( mess )
            self.m_logger.error( e, exc_info=True )
            return 0
        except Exception as e:
            mess0: str = "Attribute transfer failed due to:"
            self.m_logger.critical( mess0 )
            self.m_logger.critical( e, exc_info=True )
            return 0
        return 1

    def transferAttributes( self: Self ) -> bool:
        """Do transfer attributes from volume to surface.

        Returns:
            bool: True if transfer is successfull, False otherwise.
        """
<<<<<<< HEAD

=======
>>>>>>> dc0a791c
        attributeNames: set[ str ] = set( getArrayChoices( self.a02GetAttributeToTransfer() ) )
        volumeMeshMerged: vtkUnstructuredGrid = mergeBlocks( self.m_volumeMesh )
        surfaceBlockIndexes: list[ int ] = getBlockElementIndexesFlatten( self.m_outputSurfaceMesh )
        for blockIndex in surfaceBlockIndexes:
            surfaceBlock0: vtkDataObject = getBlockFromFlatIndex( self.m_outputSurfaceMesh, blockIndex )
            assert surfaceBlock0 is not None, "surfaceBlock0 is undefined."
            surfaceBlock: vtkPolyData = vtkPolyData.SafeDownCast( surfaceBlock0 )
            assert surfaceBlock is not None, "surfaceBlock is undefined."

            assert isinstance( surfaceBlock, vtkPolyData ), "Wrong object type."

            # do transfer of attributes
            filter: TransferAttributesVolumeSurface = TransferAttributesVolumeSurface()
            filter.AddInputDataObject( 0, volumeMeshMerged )
            filter.AddInputDataObject( 1, surfaceBlock )
            filter.SetAttributeNamesToTransfer( attributeNames )
            filter.Update()
            outputSurface: vtkUnstructuredGrid = filter.GetOutputDataObject( 0 )

            # add attributes to output surface mesh
            for attributeName in filter.GetNewAttributeNames():
                attr: vtkDataArray = outputSurface.GetCellData().GetArray( attributeName )
                surfaceBlock.GetCellData().AddArray( attr )
                surfaceBlock.GetCellData().Modified()
            surfaceBlock.Modified()

        self.m_outputSurfaceMesh.Modified()
        return True<|MERGE_RESOLUTION|>--- conflicted
+++ resolved
@@ -11,11 +11,8 @@
 parent_dir_path = os.path.dirname( dir_path )
 if parent_dir_path not in sys.path:
     sys.path.append( parent_dir_path )
-<<<<<<< HEAD
 
 import PVplugins  #required to update sys path
-=======
->>>>>>> dc0a791c
 
 from geos.utils.Logger import Logger, getLogger
 from geos_posp.filters.TransferAttributesVolumeSurface import (
@@ -48,21 +45,7 @@
     vtkUnstructuredGrid,
 )
 
-<<<<<<< HEAD
-from geos_posp.filters.TransferAttributesVolumeSurface import (
-    TransferAttributesVolumeSurface, )
-from geos_posp.processing.multiblockInpectorTreeFunctions import (
-    getBlockElementIndexesFlatten,
-    getBlockFromFlatIndex,
-)
-from geos_posp.processing.vtkUtils import getAttributeSet, mergeBlocks
-from geos.utils.Logger import Logger, getLogger
-from geos_posp.visu.PVUtils.checkboxFunction import (  # type: ignore[attr-defined]
-    createModifiedCallback, )
-from geos_posp.visu.PVUtils.paraviewTreatments import getArrayChoices
-
-=======
->>>>>>> dc0a791c
+
 __doc__ = """
 PVTransferAttributesVolumeSurface is a Paraview plugin that allows to map face ids from
 surface mesh with cell ids from volume mesh.
@@ -260,10 +243,6 @@
         Returns:
             bool: True if transfer is successfull, False otherwise.
         """
-<<<<<<< HEAD
-
-=======
->>>>>>> dc0a791c
         attributeNames: set[ str ] = set( getArrayChoices( self.a02GetAttributeToTransfer() ) )
         volumeMeshMerged: vtkUnstructuredGrid = mergeBlocks( self.m_volumeMesh )
         surfaceBlockIndexes: list[ int ] = getBlockElementIndexesFlatten( self.m_outputSurfaceMesh )
