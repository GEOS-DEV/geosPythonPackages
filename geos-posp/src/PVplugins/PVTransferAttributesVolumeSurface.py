--- conflicted
+++ resolved
@@ -15,11 +15,11 @@
 from geos.utils.Logger import Logger, getLogger
 from geos_posp.filters.TransferAttributesVolumeSurface import (
     TransferAttributesVolumeSurface, )
-from geos_posp.processing.multiblockInpectorTreeFunctions import (
+from geos.mesh.multiblockInpectorTreeFunctions import (
     getBlockElementIndexesFlatten,
     getBlockFromFlatIndex,
 )
-from geos_posp.processing.vtkUtils import getAttributeSet, mergeBlocks
+from geos.mesh.vtkUtils import getAttributeSet, mergeBlocks
 from geos_posp.visu.PVUtils.checkboxFunction import (  # type: ignore[attr-defined]
     createModifiedCallback, )
 from geos_posp.visu.PVUtils.paraviewTreatments import getArrayChoices
@@ -43,23 +43,6 @@
     vtkUnstructuredGrid,
 )
 
-<<<<<<< HEAD
-from geos_posp.filters.TransferAttributesVolumeSurface import (
-    TransferAttributesVolumeSurface,
-)
-from geos.mesh.multiblockInpectorTreeFunctions import (
-    getBlockElementIndexesFlatten,
-    getBlockFromFlatIndex,
-)
-from geos.mesh.vtkUtils import getAttributeSet, mergeBlocks
-from geos.utils.Logger import Logger, getLogger
-from geos_posp.visu.PVUtils.checkboxFunction import (  # type: ignore[attr-defined]
-    createModifiedCallback,
-)
-from geos_posp.visu.PVUtils.paraviewTreatments import getArrayChoices
-
-=======
->>>>>>> dc0a791c
 __doc__ = """
 PVTransferAttributesVolumeSurface is a Paraview plugin that allows to map face ids from
 surface mesh with cell ids from volume mesh.
