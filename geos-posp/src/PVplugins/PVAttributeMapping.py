# SPDX-License-Identifier: Apache-2.0
# SPDX-FileCopyrightText: Copyright 2023-2024 TotalEnergies.
# SPDX-FileContributor: Raphaël Vinour, Martin Lemay
# ruff: noqa: E402 # disable Module level import not at top of file
import os
import sys
from typing import Union

from typing_extensions import Self

dir_path = os.path.dirname( os.path.realpath( __file__ ) )
parent_dir_path = os.path.dirname( dir_path )
if parent_dir_path not in sys.path:
    sys.path.append( parent_dir_path )
<<<<<<< HEAD

import PVplugins  #required to update sys path
=======
>>>>>>> dc0a791c

from geos.utils.Logger import Logger, getLogger
from geos_posp.filters.AttributeMappingFromCellCoords import (
    AttributeMappingFromCellCoords, )
from geos_posp.processing.vtkUtils import (
    fillPartialAttributes,
    getAttributeSet,
    getNumberOfComponents,
    mergeBlocks,
)
from geos_posp.visu.PVUtils.checkboxFunction import (  # type: ignore[attr-defined]
    createModifiedCallback, )
from geos_posp.visu.PVUtils.paraviewTreatments import getArrayChoices
from paraview.util.vtkAlgorithm import (  # type: ignore[import-not-found]
    VTKPythonAlgorithmBase, smdomain, smhint, smproperty, smproxy,
)
from vtkmodules.vtkCommonCore import (
    vtkDataArraySelection,
    vtkInformation,
    vtkInformationVector,
)
from vtkmodules.vtkCommonDataModel import (
    vtkCompositeDataSet,
    vtkDataObjectTreeIterator,
    vtkDataSet,
    vtkMultiBlockDataSet,
    vtkUnstructuredGrid,
)

<<<<<<< HEAD
from geos_posp.filters.AttributeMappingFromCellCoords import (
    AttributeMappingFromCellCoords, )
from geos_posp.processing.vtkUtils import (
    fillPartialAttributes,
    getAttributeSet,
    getNumberOfComponents,
    mergeBlocks,
)
from geos.utils.Logger import Logger, getLogger
from geos_posp.visu.PVUtils.checkboxFunction import (  # type: ignore[attr-defined]
    createModifiedCallback, )
from geos_posp.visu.PVUtils.paraviewTreatments import getArrayChoices

=======
>>>>>>> dc0a791c
__doc__ = """
Map the attributes from a source mesh to a client mesh.

Input and output are vtkUnstructuredGrid.

To use it:

* Load the module in Paraview: Tools>Manage Plugins...>Load new>PVAttributeMapping.
* Select the server mesh.
* Search and Select Attribute Mapping Filter.
* Select the client mesh.
* Select the attributes to transfer and Apply.

"""


@smproxy.filter( name="PVAttributeMapping", label="Attribute Mapping" )
@smhint.xml( '<ShowInMenu category="4- Geos Utils"/>' )
@smproperty.input( name="Client", port_index=1, label="Client mesh" )
@smdomain.datatype(
    dataTypes=[ "vtkUnstructuredGrid", "vtkMultiBlockDataSet" ],
    composite_data_supported=True,
)
@smproperty.input( name="Server", port_index=0, label="Server mesh" )
@smdomain.datatype(
    dataTypes=[ "vtkUnstructuredGrid" ],
    composite_data_supported=False,
)
class PVAttributeMapping( VTKPythonAlgorithmBase ):

    def __init__( self: Self ) -> None:
        """Map the properties of a server mesh to a client mesh."""
        super().__init__( nInputPorts=2, nOutputPorts=1, outputType="vtkUnstructuredGrid" )

        # boolean to check if first use of the filter for attribute list initialization
        self.m_firstUse = True

        # list of attribute names to transfer
        self.m_attributes: vtkDataArraySelection = vtkDataArraySelection()
        self.m_attributes.AddObserver( 0, createModifiedCallback( self ) )

        # logger
        self.m_logger: Logger = getLogger( "Attribute Mapping" )

    def SetLogger( self: Self, logger: Logger ) -> None:
        """Set filter logger.

        Args:
            logger (Logger): logger
        """
        self.m_logger = logger
        self.Modified()

    @smproperty.dataarrayselection( name="AttributesToTransfer" )
    def a02GetAttributeToTransfer( self: Self ) -> vtkDataArraySelection:
        """Get selected attribute names to transfer.

        Returns:
            vtkDataArraySelection: selected attribute names.
        """
        return self.m_attributes

    def RequestInformation(
        self: Self,
        request: vtkInformation,  # noqa: F841
        inInfoVec: list[ vtkInformationVector ],  # noqa: F841
        outInfoVec: vtkInformationVector,
    ) -> int:
        """Inherited from VTKPythonAlgorithmBase::RequestInformation.

        Args:
            request (vtkInformation): request
            inInfoVec (list[vtkInformationVector]): input objects
            outInfoVec (vtkInformationVector): output objects

        Returns:
            int: 1 if calculation successfully ended, 0 otherwise.
        """
        # only at initialization step, no change later
        if self.m_firstUse:
            # get cell ids
            inData = self.GetInputData( inInfoVec, 0, 0 )
            assert isinstance( inData, ( vtkDataSet, vtkMultiBlockDataSet ) ), "Input object type is not supported."

            # update vtkDAS
            attributeNames: set[ str ] = getAttributeSet( inData, False )
            for attributeName in attributeNames:
                if not self.m_attributes.ArrayExists( attributeName ):
                    self.m_attributes.AddArray( attributeName )

            self.m_firstUse = False
        return 1

    def RequestDataObject(
        self: Self,
        request: vtkInformation,
        inInfoVec: list[ vtkInformationVector ],
        outInfoVec: vtkInformationVector,
    ) -> int:
        """Inherited from VTKPythonAlgorithmBase::RequestDataObject.

        Args:
            request (vtkInformation): request
            inInfoVec (list[vtkInformationVector]): input objects
            outInfoVec (vtkInformationVector): output objects

        Returns:
            int: 1 if calculation successfully ended, 0 otherwise.
        """
        inData = self.GetInputData( inInfoVec, 1, 0 )
        outData = self.GetOutputData( outInfoVec, 0 )
        assert inData is not None
        if outData is None or ( not outData.IsA( inData.GetClassName() ) ):
            outData = inData.NewInstance()
            outInfoVec.GetInformationObject( 0 ).Set( outData.DATA_OBJECT(), outData )
        return super().RequestDataObject( request, inInfoVec, outInfoVec )  # type: ignore[no-any-return]

    def RequestData(
        self: Self,
        request: vtkInformation,  # noqa: F841
        inInfoVec: list[ vtkInformationVector ],
        outInfoVec: vtkInformationVector,
    ) -> int:
        """Inherited from VTKPythonAlgorithmBase::RequestData.

        Args:
            request (vtkInformation): request
            inInfoVec (list[vtkInformationVector]): input objects
            outInfoVec (vtkInformationVector): output objects

        Returns:
            int: 1 if calculation successfully ended, 0 otherwise.
        """
<<<<<<< HEAD

=======
>>>>>>> dc0a791c
        self.m_logger.info( f"Apply filter {__name__}" )
        try:
            serverMesh: Union[ vtkUnstructuredGrid, vtkMultiBlockDataSet,
                               vtkCompositeDataSet ] = self.GetInputData( inInfoVec, 0, 0 )
            clientMesh: Union[ vtkUnstructuredGrid, vtkMultiBlockDataSet,
                               vtkCompositeDataSet ] = self.GetInputData( inInfoVec, 1, 0 )
            outData: Union[ vtkUnstructuredGrid, vtkMultiBlockDataSet,
                            vtkCompositeDataSet ] = self.GetOutputData( outInfoVec, 0 )

            assert serverMesh is not None, "Input server mesh is null."
            assert clientMesh is not None, "Input client mesh is null."
            assert outData is not None, "Output pipeline is null."

            outData.ShallowCopy( clientMesh )
            attributeNames: set[ str ] = set( getArrayChoices( self.a02GetAttributeToTransfer() ) )
            for attributeName in attributeNames:
                nbComponents = getNumberOfComponents( serverMesh, attributeName, False )
                fillPartialAttributes( serverMesh, attributeName, nbComponents, False )

            mergedServerMesh: vtkUnstructuredGrid
            if isinstance( serverMesh, vtkUnstructuredGrid ):
                mergedServerMesh = serverMesh
            elif isinstance( serverMesh, ( vtkMultiBlockDataSet, vtkCompositeDataSet ) ):
                mergedServerMesh = mergeBlocks( serverMesh )
            else:
                raise ValueError( "Server mesh data type is not supported. " +
                                  "Use either vtkUnstructuredGrid or vtkMultiBlockDataSet" )

            if isinstance( outData, vtkUnstructuredGrid ):
                self.doTransferAttributes( mergedServerMesh, outData, attributeNames )
            elif isinstance( outData, ( vtkMultiBlockDataSet, vtkCompositeDataSet ) ):
                self.transferAttributesMultiBlockDataSet( mergedServerMesh, outData, attributeNames )
            else:
                raise ValueError( "Client mesh data type is not supported. " +
                                  "Use either vtkUnstructuredGrid or vtkMultiBlockDataSet" )

            outData.Modified()
<<<<<<< HEAD
            mess: str = f"Attributes were successfully transferred ."
=======
            mess: str = "Attributes were successfully transferred ."
>>>>>>> dc0a791c
            self.m_logger.info( mess )
        except AssertionError as e:
            mess1: str = "Attribute transfer failed due to:"
            self.m_logger.error( mess1 )
            self.m_logger.error( e, exc_info=True )
            return 0
        except Exception as e:
            mess0: str = "Attribute transfer failed due to:"
            self.m_logger.critical( mess0 )
            self.m_logger.critical( e, exc_info=True )
            return 0
        return 1

    def doTransferAttributes(
        self: Self,
        serverMesh: vtkUnstructuredGrid,
        clientMesh: vtkUnstructuredGrid,
        attributeNames: set[ str ],
    ) -> bool:
        """Transfer attributes between two vtkUnstructuredGrids.

        Args:
            serverMesh (vtkUnstructuredGrid): server mesh
            clientMesh (vtkUnstructuredGrid): client mesh
            attributeNames (set[str]): set of attribut names to transfer

        Returns:
            bool: True if attributes were successfully transferred.

        """
        filter: AttributeMappingFromCellCoords = AttributeMappingFromCellCoords()
        filter.AddInputDataObject( 0, serverMesh )
        filter.AddInputDataObject( 1, clientMesh )
        filter.SetTransferAttributeNames( attributeNames )
        filter.Update()
        clientMesh.ShallowCopy( filter.GetOutputDataObject( 0 ) )
        return True

    def transferAttributesMultiBlockDataSet(
        self: Self,
        serverBlock: vtkUnstructuredGrid,
        clientMesh: Union[ vtkMultiBlockDataSet, vtkCompositeDataSet ],
        attributeNames: set[ str ],
    ) -> bool:
        """Transfer attributes from a vtkUnstructuredGrid to a multiblock.

        Args:
            serverBlock (vtkUnstructuredGrid): server mesh
            clientMesh (vtkMultiBlockDataSet | vtkCompositeDataSet): client mesh
            attributeNames (set[str]): set of attribut names to transfer

        Returns:
            bool: True if attributes were successfully transferred.

        """
        iter: vtkDataObjectTreeIterator = vtkDataObjectTreeIterator()
        iter.SetDataSet( clientMesh )
        iter.VisitOnlyLeavesOn()
        iter.GoToFirstItem()
        while iter.GetCurrentDataObject() is not None:
            clientBlock: vtkUnstructuredGrid = vtkUnstructuredGrid.SafeDownCast( iter.GetCurrentDataObject() )
            self.doTransferAttributes( serverBlock, clientBlock, attributeNames )
            clientBlock.Modified()
            iter.GoToNextItem()
        return True<|MERGE_RESOLUTION|>--- conflicted
+++ resolved
@@ -12,11 +12,8 @@
 parent_dir_path = os.path.dirname( dir_path )
 if parent_dir_path not in sys.path:
     sys.path.append( parent_dir_path )
-<<<<<<< HEAD
 
 import PVplugins  #required to update sys path
-=======
->>>>>>> dc0a791c
 
 from geos.utils.Logger import Logger, getLogger
 from geos_posp.filters.AttributeMappingFromCellCoords import (
@@ -46,22 +43,6 @@
     vtkUnstructuredGrid,
 )
 
-<<<<<<< HEAD
-from geos_posp.filters.AttributeMappingFromCellCoords import (
-    AttributeMappingFromCellCoords, )
-from geos_posp.processing.vtkUtils import (
-    fillPartialAttributes,
-    getAttributeSet,
-    getNumberOfComponents,
-    mergeBlocks,
-)
-from geos.utils.Logger import Logger, getLogger
-from geos_posp.visu.PVUtils.checkboxFunction import (  # type: ignore[attr-defined]
-    createModifiedCallback, )
-from geos_posp.visu.PVUtils.paraviewTreatments import getArrayChoices
-
-=======
->>>>>>> dc0a791c
 __doc__ = """
 Map the attributes from a source mesh to a client mesh.
 
@@ -195,10 +176,6 @@
         Returns:
             int: 1 if calculation successfully ended, 0 otherwise.
         """
-<<<<<<< HEAD
-
-=======
->>>>>>> dc0a791c
         self.m_logger.info( f"Apply filter {__name__}" )
         try:
             serverMesh: Union[ vtkUnstructuredGrid, vtkMultiBlockDataSet,
@@ -236,11 +213,8 @@
                                   "Use either vtkUnstructuredGrid or vtkMultiBlockDataSet" )
 
             outData.Modified()
-<<<<<<< HEAD
-            mess: str = f"Attributes were successfully transferred ."
-=======
+
             mess: str = "Attributes were successfully transferred ."
->>>>>>> dc0a791c
             self.m_logger.info( mess )
         except AssertionError as e:
             mess1: str = "Attribute transfer failed due to:"
