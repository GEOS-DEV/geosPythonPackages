--- conflicted
+++ resolved
@@ -26,11 +26,6 @@
 parent_dir_path = os.path.dirname( dir_path )
 if parent_dir_path not in sys.path:
     sys.path.append( parent_dir_path )
-<<<<<<< HEAD
-
-import PVplugins  #required to update sys path
-=======
->>>>>>> dc0a791c
 
 import geos_posp.visu.mohrCircles.functionsMohrCircle as mcf
 import geos_posp.visu.PVUtils.paraviewTreatments as pvt
@@ -118,11 +113,7 @@
 
         #: time steps selection object
         self.m_timeStepsDAS: vtkDAS = vtkDAS()
-<<<<<<< HEAD
-        self.m_timeStepsDAS.AddObserver( 0, createModifiedCallback( self ) )  # type: ignore[arg-type]
-=======
         self.m_timeStepsDAS.AddObserver( 0, createModifiedCallback( self ) )
->>>>>>> dc0a791c
 
         #: list of all mohr circles
         self.m_mohrCircles: list[ MohrCircle ] = []
@@ -805,16 +796,7 @@
             list[MohrCircle]: list of MohrCircles for the current time step.
         """
         # get mesh and merge if needed
-<<<<<<< HEAD
-        meshMerged: vtkUnstructuredGrid
-        if isinstance( mesh, vtkMultiBlockDataSet ):
-            meshMerged = mergeBlocks( mesh )
-        else:
-            meshMerged = mesh
-
-=======
         meshMerged: vtkUnstructuredGrid = mergeBlocks( mesh ) if isinstance( mesh, vtkMultiBlockDataSet ) else mesh
->>>>>>> dc0a791c
         assert meshMerged is not None, "Input data is undefined"
 
         stressArray: npt.NDArray[ np.float64 ] = getArrayInObject( meshMerged,
