--- conflicted
+++ resolved
@@ -37,20 +37,6 @@
     vtkPolyData,
 )
 
-<<<<<<< HEAD
-from geos_posp.filters.SurfaceGeomechanics import SurfaceGeomechanics
-from geos.mesh.multiblockInpectorTreeFunctions import (
-    getBlockElementIndexesFlatten,
-    getBlockFromFlatIndex,
-)
-from geos.utils.Logger import Logger, getLogger
-from geos.utils.PhysicalConstants import (
-    DEFAULT_FRICTION_ANGLE_DEG,
-    DEFAULT_ROCK_COHESION,
-)
-
-=======
->>>>>>> dc0a791c
 __doc__ = r"""
 PVSurfaceGeomechanics is a Paraview plugin that allows to compute
 additional geomechanical attributes from the input surfaces.
