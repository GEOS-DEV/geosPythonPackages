--- conflicted
+++ resolved
@@ -2,34 +2,14 @@
 from setuptools import setup
 
 # This is where you add any fancy path resolution to the local lib:
-<<<<<<< HEAD
-install_requires_external = [
+geos_utils_path: str = ( Path( __file__ ).parent.parent / "geos-utils" ).as_uri()
+geos_geomeca_path: str = ( Path( __file__ ).parent.parent / "geos-geomechanics" ).as_uri()
+
+setup( install_requires=[
     "vtk >= 9.3",
     "numpy >= 1.26",
     "pandas >= 2.2",
     "typing_extensions >= 4.12",
-]
-local_package_names = [ "geos-utils", "geos-geomechanics" ]
-
-geos_python_packages_path: Path = Path( __file__ ).parent.parent
-install_requires_local = [
-    f"{name} @ {(geos_python_packages_path / name).as_uri()}" for name in local_package_names
-    if ( geos_python_packages_path / name ).exists()
-]
-
-setup( install_requires=install_requires_external + install_requires_local )
-=======
-geos_geomecha_path: str = (Path(__file__).parent.parent / "geos-geomechanics").as_uri()
-geos_utils_path: str = (Path(__file__).parent.parent / "geos-utils").as_uri()
-
-setup(
-    install_requires=[
-        "vtk >= 9.3",
-        "numpy >= 1.26",
-        "pandas >= 2.2",
-        "typing_extensions >= 4.12",
-        f"geos-geomechanics @ {geos_geomecha_path}",
-        f"geos-utils @ {geos_utils_path}",
-    ]
-)
->>>>>>> db954410
+    f"geos-utils @ {geos_utils_path}",
+    f"geos-geomechanics @ {geos_geomeca_path}",
+] )