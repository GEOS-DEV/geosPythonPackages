from pathlib import Path

from setuptools import setup

# This is where you add any fancy path resolution to the local lib:
<<<<<<< HEAD
geos_utils_path: str = ( Path( __file__ ).parent.parent / "geos-utils" ).as_uri()
geos_geomeca_path: str = ( Path( __file__ ).parent.parent / "geos-geomechanics" ).as_uri()
=======
geos_geomecha_path: str = ( Path( __file__ ).parent.parent / "geos-geomechanics" ).as_uri()
geos_utils_path: str = ( Path( __file__ ).parent.parent / "geos-utils" ).as_uri()
>>>>>>> dc0a791c

setup( install_requires=[
    "vtk >= 9.3",
    "numpy >= 1.26",
    "pandas >= 2.2",
    "typing_extensions >= 4.12",
<<<<<<< HEAD
    f"geos-utils @ {geos_utils_path}",
    f"geos-geomechanics @ {geos_geomeca_path}",
=======
    "types-setuptools >= 78.1.0",
    f"geos-geomechanics @ {geos_geomecha_path}",
    f"geos-utils @ {geos_utils_path}",
>>>>>>> dc0a791c
] )<|MERGE_RESOLUTION|>--- conflicted
+++ resolved
@@ -3,25 +3,15 @@
 from setuptools import setup
 
 # This is where you add any fancy path resolution to the local lib:
-<<<<<<< HEAD
-geos_utils_path: str = ( Path( __file__ ).parent.parent / "geos-utils" ).as_uri()
-geos_geomeca_path: str = ( Path( __file__ ).parent.parent / "geos-geomechanics" ).as_uri()
-=======
 geos_geomecha_path: str = ( Path( __file__ ).parent.parent / "geos-geomechanics" ).as_uri()
 geos_utils_path: str = ( Path( __file__ ).parent.parent / "geos-utils" ).as_uri()
->>>>>>> dc0a791c
 
 setup( install_requires=[
     "vtk >= 9.3",
     "numpy >= 1.26",
     "pandas >= 2.2",
     "typing_extensions >= 4.12",
-<<<<<<< HEAD
-    f"geos-utils @ {geos_utils_path}",
-    f"geos-geomechanics @ {geos_geomeca_path}",
-=======
     "types-setuptools >= 78.1.0",
     f"geos-geomechanics @ {geos_geomecha_path}",
     f"geos-utils @ {geos_utils_path}",
->>>>>>> dc0a791c
 ] )