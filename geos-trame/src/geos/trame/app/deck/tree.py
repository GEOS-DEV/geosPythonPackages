# SPDX-License-Identifier: Apache-2.0
# SPDX-FileCopyrightText: Copyright 2023-2024 TotalEnergies.
# SPDX-FileContributor: Lionel Untereiner
import os
from collections import defaultdict
from typing import Any
from datetime import timedelta, datetime

import dpath
import funcy
from pydantic import BaseModel

from trame_simput.core.proxy import ProxyManager, Proxy
from xsdata.formats.dataclass.parsers.config import ParserConfig
from xsdata.formats.dataclass.serializers.config import SerializerConfig
from xsdata.utils import text
from xsdata_pydantic.bindings import DictDecoder, XmlContext, XmlSerializer, DictEncoder

from trame_server.controller import Controller
from trame_simput import get_simput_manager

from geos.trame.app.deck.file import DeckFile
from geos.trame.app.geosTrameException import GeosTrameException
from geos.trame.schema_generated.schema_mod import Problem, Included, File, Functions
from geos.trame.app.utils.file_utils import normalize_path, format_xml

import logging
date_fmt = "%Y-%m-%d"
logger = logging.getLogger("tree")
logger.setLevel(logging.ERROR)         
class DeckTree( object ):
    """A tree that represents a deck file along with all the available blocks and parameters."""

    def __init__( self, sm_id: str | None = None, ctrl: Controller = None, **kwargs: Any ) -> None:
        """Constructor."""
        super( DeckTree, self ).__init__( **kwargs )

        self.input_file: DeckFile | None = None
        self.input_filename: str | None = None
        self.input_folder: str | None = None
        self.root = None
        self.input_has_errors = False
        self._sm_id = sm_id
        self._ctrl = ctrl
        self.world_origin_time = datetime(1924,3,28).strftime(date_fmt)# Total start date !!
        self.registered_targets : dict = {}

    def set_input_file( self, input_filename: str ) -> None:
        """Set a new input file.

        Input:
            input_filename[str]: The name of the input file
        Return:
            bool: If it was a valid input file
        """
        try:
            self.input_filename = input_filename
            self.input_file = DeckFile( self.input_filename )
            self.input_folder = os.path.dirname( self.input_file.filename )
        except GeosTrameException:
            return

    def get_mesh( self ) -> str:
        """Get the path of the mesh."""
        assert self.input_file is not None and self.input_file.problem is not None
        return normalize_path( self.input_file.path + "/" + self.input_file.problem.mesh[ 0 ].vtkmesh[ 0 ].file )

    def get_abs_path( self, file: str ) -> str:
        """Get the absolute path from a path."""
        assert self.input_file is not None and self.input_file.path is not None
        return normalize_path( self.input_file.path + "/" + file )

    def to_str( self ) -> str:
        """Get the input file as a string."""
        assert self.input_file is not None
        return self.input_file.to_str()

    def get_tree( self ) -> dict:
        """Get the tree from the input file."""
        assert self.input_file is not None and self.input_file.inspect_tree is not None
        return self.input_file.inspect_tree

    def update( self, path: str, key: str, value: Any ) -> None:
        """Update the tree."""
        new_path = [ int( x ) if x.isdigit() else x for x in path.split( "/" ) ]
        new_path.append( key )
        assert self.input_file is not None and self.input_file.pb_dict is not None
        self.input_file.pb_dict = funcy.set_in( self.input_file.pb_dict, new_path, value )
<<<<<<< HEAD

    def drop(self, path:str ) -> None:
        """Remove in the tree."""
        new_path = [ int( x ) if x.isdigit() else x for x in path.split( "/" ) ]
        assert self.input_file is not None and self.input_file.pb_dict is not None
        self.input_file.pb_dict = funcy.del_in( self.input_file.pb_dict, new_path )
=======
>>>>>>> a0222b76

    def _search( self, path: str ) -> list | None:
        new_path = path.split( "/" )
        if self.input_file is None:
            return None
        assert self.input_file.pb_dict is not None
        return dpath.values( self.input_file.pb_dict, new_path )

    def decode( self, path: str ) -> BaseModel | None:
        """Decode the given file to a BaseModel."""
        data = self._search( path )
        if data is None:
            return None

        context = XmlContext(
            element_name_generator=text.pascal_case,
            attribute_name_generator=text.camel_case,
        )
        decoder = DictDecoder( context=context, config=ParserConfig() )
        return decoder.decode( data[ 0 ] )

    @staticmethod
    def encode_data( data: BaseModel ) -> dict:
        """Convert a data to a xml serializable file."""
        context = XmlContext(
            element_name_generator=text.pascal_case,
            attribute_name_generator=text.camel_case,
        )
        encoder = DictEncoder( context=context, config=SerializerConfig(indent="  ") )
        nodeDict : dict = encoder.encode( data )
        return nodeDict 

    @staticmethod
    def decode_data( data: dict ) -> Problem:
        """Convert a data to a xml serializable file."""
        context = XmlContext(
            element_name_generator=text.pascal_case,
            attribute_name_generator=text.camel_case,
        )
        decoder = DictDecoder( context=context, config=ParserConfig() )
        node: Problem = decoder.decode( data )
        return node

    @staticmethod
    def to_xml( obj: BaseModel ) -> str:
        """Convert the given obj to xml."""
        context = XmlContext(
            element_name_generator=text.pascal_case,
            attribute_name_generator=text.camel_case,
        )

        config = SerializerConfig( indent="  ", xml_declaration=False, ignore_default_attributes=True )
        serializer = XmlSerializer( context=context, config=config )

        return format_xml( serializer.render( obj ) )

    def timeline( self ) -> list[ dict ] | None:
        """Get the timeline."""
        if self.input_file is None:
            return None
        if self.input_file.problem is None:
            return None

        timeline = []
        # list root events
        global_id = 0
        # solver_events = filter(lambda ev : 'Solver' in ev.target, self.input_file.problem.events[0].periodic_event)
        solver_events = self.input_file.problem.events[0].periodic_event
        for e in solver_events:
            self.registered_targets[e.target.split('/')[-1]] = e.target            
            item: dict[ str, str | int ] = {
                "id": global_id,
                "name": e.name,
                "start": (datetime.strptime(self.world_origin_time,date_fmt) + timedelta(seconds=float(e.begin_time))).strftime(date_fmt),
                "end": (datetime.strptime(self.world_origin_time,date_fmt) + timedelta(seconds=float(e.end_time))).strftime(date_fmt),
                "duration" : str( timedelta(seconds=float(e.end_time) - float(e.begin_time)).days ),
                "category" : e.target.split('/')[-1],
            }
            if(int(e.time_frequency)>0): 
                item["freq"] = timedelta(seconds=int(e.time_frequency)).days #TODO deal with Days-Hours-Seconds
            timeline.append( item )
            global_id = global_id + 1

        return timeline

    def plots( self ) -> list[ Functions ]:
        """Get the functions in the current problem."""
        assert self.input_file is not None and self.input_file.problem is not None
        return self.input_file.problem.functions

    def write_files( self ) -> None:
        """Write geos files with all changes made by the user."""
        pb = self._search( "Problem" )
        if pb is None:
            return
        files = self._split( pb )

        for filepath, content in files.items():
            model_loaded: Problem = DeckTree.decode_data( content )
            model_with_changes: Problem = self._apply_changed_properties( model_loaded )

            assert ( self.input_file is not None and self.input_file.xml_parser is not None )
            if self.input_file.xml_parser.contains_include_files():
                includeName: str = self.input_file.xml_parser.get_relative_path_of_file( filepath )
                DeckTree._append_include_file( model_with_changes, includeName )

            model_as_xml: str = DeckTree.to_xml( model_with_changes )

            basename = os.path.basename( filepath )
            assert self.input_folder is not None
            edited_folder_path = self.input_folder
            location = edited_folder_path + "/" + DeckTree._append_id( basename )
            with open( location, "w" ) as file:
                file.write( model_as_xml )
                file.close()

            self._ctrl.on_add_success( title="File saved", message=f"File {basename} has been saved." )

            self._ctrl.on_add_success( title="File saved", message=f"File {basename} has been saved." )

    @staticmethod
    def _append_include_file( model: Problem, included_file_path: str ) -> None:
        """Append an Included object which follows this structure according to the documentation.

        <Included>
            <File name="./included_file.xml" />
        </Included>

        Only Problem can contain an included tag:
        https://geosx-geosx.readthedocs-hosted.com/en/latest/docs/sphinx/datastructure/CompleteXMLSchema.html

        """
        if len( included_file_path ) == 0:
            return

        includedTag = Included()
        includedTag.file.append( File( name=DeckTree._append_id( included_file_path ) ) )

        model.included.append( includedTag )

    @staticmethod
    def _append_id( filename: str ) -> str:
        """Return the new filename with the correct suffix and his extension.

        The suffix added will be '_vX' where X is the incremented value of the current version.
        '_v0' if any suffix is present.
        """
        name, ext = os.path.splitext( filename )
        name_length = len( name )

        suffix = "_v"
        version = 0
        suffix_pos = name_length - 3
        if name_length > 3 and name.endswith( suffix, suffix_pos, name_length - 1 ):
            version_str = name[ name_length - 1: ]
            version = int( version_str ) + 1
            name = name[ :name_length - 3 ]

        suffix += str( version )
        return f"{name}{suffix}{ext}"

    @staticmethod
    def _convert_to_camel_case( content: str ) -> str:
        """Convert any given string in CamelCase.

        Useful to transform trame_simput convention in geos schema names convention.
        """
        camel_case_str: str = content.title()
        return camel_case_str.replace( "_", "" )

    @staticmethod
    def _convert_to_snake_case( content: str ) -> str:
        """Convert any given string in snake case.

        Useful to transform geos schema names convention in trame_simput convention.
        """
        return "".join( [ "_" + char.lower() if char.isupper() else char for char in content ] ).lstrip( "_" )

    def _apply_changed_properties( self, model: Problem ) -> Problem:
        """Retrieves all edited 'properties' from the simput_manager and apply it to a given model."""
        manager = get_simput_manager( self._sm_id )
        modified_proxy_ids: set[ str ] = manager.proxymanager.dirty_proxy_data

        if len( modified_proxy_ids ) == 0:
            return model

        model_as_dict = dict( model )

        for proxy_id in modified_proxy_ids:
            properties = manager.data( proxy_id )[ "properties" ]
            events = DeckTree._get_base_model_from_path( model_as_dict, proxy_id )
            events_as_dict = dict( events )
            for property_name, value in properties.items():
                events_as_dict[ property_name ] = value

            DeckTree._set_base_model_properties( model_as_dict, proxy_id, events_as_dict )

        model = model.model_validate( model_as_dict )
        return model

    @staticmethod
    def _convert_proxy_path_into_proxy_names( proxy_path: str ) -> list[ str ]:
        """Split a given proxy path into a list of proxy names.

        note: each proxy name will be converted in snake case to fit with the
        pydantic model naming convention.
        """
        split_path = proxy_path.split( "/" )
        split_path_without_root = split_path[ 1: ]

        return [ DeckTree._convert_to_snake_case( proxy ) for proxy in split_path_without_root ]

    @staticmethod
    def _set_base_model_properties( model: dict, proxy_path: str, properties: dict ) -> None:
        """Apply all changed property to the model for a specific proxy."""
        # retrieve the whole BaseModel list to the modified proxy
        proxy_names = DeckTree._convert_proxy_path_into_proxy_names( proxy_path )
        model_copy = model
        models: list[ tuple[ str, dict ] ] = []
        for proxy_name in proxy_names:
            is_dict = type( model_copy ) is dict
            is_list = type( model_copy ) is list
            is_class = not is_dict and not is_list

            if is_class:
                model_copy = dict( model_copy )

            if proxy_name.isnumeric() and int( proxy_name ) < len( model_copy ):
                models.append( ( proxy_name, model_copy ) )
<<<<<<< HEAD
                if is_list:
                    proxy_name = int(proxy_name)
                #won't work if is_list # TO DO IMMEDIATELY -- review proxy strat
                model_copy = model_copy[ proxy_name ]
=======
                model_copy = model_copy[ int( proxy_name ) if is_list else proxy_name ]
>>>>>>> a0222b76
                continue

            if proxy_name in model_copy:
                models.append( ( proxy_name, model_copy ) )
                model_copy = model_copy[ proxy_name ]
            else:
                return

        models.reverse()

        # propagate the modification to the parent node
        index = -1
        for model_inverted in models:
            prop_identifier: str = model_inverted[ 0 ]

            if prop_identifier.isnumeric():
                index = int( prop_identifier )
                continue

            if index == -1:
                continue

            current_node = model_inverted[ 1 ]
            current_base_model = current_node[ prop_identifier ][ index ]
            current_base_model = current_base_model.model_validate( properties )

            current_node[ prop_identifier ][ index ] = current_base_model

            break

        models.reverse()

    @staticmethod
    def _get_base_model_from_path( model: dict, proxy_id: str ) -> dict:
        """Retrieve the BaseModel changed from the proxy id. The proxy_id is a unique path from the simput manager."""
        proxy_names = DeckTree._convert_proxy_path_into_proxy_names( proxy_id )

        model_found: dict = model

        for proxy_name in proxy_names:

            is_dict = type( model_found ) is dict
            is_list = type( model_found ) is list
            is_class = not is_dict and not is_list

            if is_class:
                model_found = dict( model_found )

            # path can contain a numerical index, useful to be sure that each
            # proxy is unique, typically used for a list of proxy located at the same level
            if proxy_name.isnumeric() and int( proxy_name ) < len( model_found ):
                model_found = model_found[ int( proxy_name ) ]
                continue

            if proxy_name in model_found:
                model_found = model_found[ proxy_name ]

        return model_found

    def _split( self, xml: list ) -> defaultdict[ str, dict[ str, str ] ]:
        assert self.input_file is not None and self.input_file.xml_parser is not None
        data = self.input_file.xml_parser.file_to_tags
        restructured_files: defaultdict[ str, dict ] = defaultdict( dict )
        for file_path, associated_tags in data.items():
            restructured_files[ file_path ] = {}
            for tag, contents in xml[ 0 ].items():
                if len( contents ) == 0:
                    continue
                tag_formatted = tag
                if tag_formatted in associated_tags:
                    restructured_files[ file_path ][ tag ] = contents

        return restructured_files<|MERGE_RESOLUTION|>--- conflicted
+++ resolved
@@ -86,15 +86,12 @@
         new_path.append( key )
         assert self.input_file is not None and self.input_file.pb_dict is not None
         self.input_file.pb_dict = funcy.set_in( self.input_file.pb_dict, new_path, value )
-<<<<<<< HEAD
 
     def drop(self, path:str ) -> None:
         """Remove in the tree."""
         new_path = [ int( x ) if x.isdigit() else x for x in path.split( "/" ) ]
         assert self.input_file is not None and self.input_file.pb_dict is not None
         self.input_file.pb_dict = funcy.del_in( self.input_file.pb_dict, new_path )
-=======
->>>>>>> a0222b76
 
     def _search( self, path: str ) -> list | None:
         new_path = path.split( "/" )
@@ -324,14 +321,7 @@
 
             if proxy_name.isnumeric() and int( proxy_name ) < len( model_copy ):
                 models.append( ( proxy_name, model_copy ) )
-<<<<<<< HEAD
-                if is_list:
-                    proxy_name = int(proxy_name)
-                #won't work if is_list # TO DO IMMEDIATELY -- review proxy strat
-                model_copy = model_copy[ proxy_name ]
-=======
                 model_copy = model_copy[ int( proxy_name ) if is_list else proxy_name ]
->>>>>>> a0222b76
                 continue
 
             if proxy_name in model_copy:
