--- conflicted
+++ resolved
@@ -4,20 +4,13 @@
 import os
 from collections import defaultdict
 from typing import Any
-<<<<<<< HEAD
 from datetime import timedelta, datetime
 
 import dpath
 import funcy
 from pydantic import BaseModel
-from trame_simput import get_simput_manager
+
 from trame_simput.core.proxy import ProxyManager, Proxy
-=======
-import dpath
-import funcy
-from pydantic import BaseModel
-
->>>>>>> b8fb53fc
 from xsdata.formats.dataclass.parsers.config import ParserConfig
 from xsdata.formats.dataclass.serializers.config import SerializerConfig
 from xsdata.utils import text
@@ -48,12 +41,9 @@
         self.root = None
         self.input_has_errors = False
         self._sm_id = sm_id
-<<<<<<< HEAD
+        self._ctrl = ctrl
         self.world_origin_time = datetime(1924,3,28).strftime(date_fmt)# Total start date !!
         self.registered_targets : dict = {}
-=======
-        self._ctrl = ctrl
->>>>>>> b8fb53fc
 
     def set_input_file( self, input_filename: str ) -> None:
         """Set a new input file.
@@ -217,7 +207,8 @@
             with open( location, "w" ) as file:
                 file.write( model_as_xml )
                 file.close()
-        
+
+            self._ctrl.on_add_success( title="File saved", message=f"File {basename} has been saved." )
 
             self._ctrl.on_add_success( title="File saved", message=f"File {basename} has been saved." )
 
