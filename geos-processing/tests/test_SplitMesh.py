# SPDX-FileContributor: Martin Lemay
# SPDX-License-Identifier: Apache 2.0
# ruff: noqa: E402 # disable Module level import not at top of file
import os
from dataclasses import dataclass
import numpy as np
import numpy.typing as npt
import pytest
from typing import Iterator
<<<<<<< HEAD

from geos.mesh.utils.genericHelpers import createSingleCellMesh
from geos.processing.generic_processing_tools.SplitMesh import SplitMesh

=======
>>>>>>> a0222b76
from vtkmodules.util.numpy_support import vtk_to_numpy
from vtkmodules.vtkCommonDataModel import ( vtkUnstructuredGrid, vtkCellArray, vtkCellData, vtkCellTypes, VTK_TRIANGLE,
                                            VTK_QUAD, VTK_TETRA, VTK_HEXAHEDRON, VTK_PYRAMID )
<<<<<<< HEAD

from vtkmodules.vtkCommonCore import vtkPoints, vtkIdList, vtkDataArray
=======
from vtkmodules.vtkCommonCore import vtkPoints, vtkIdList, vtkDataArray
from geos.mesh.io.vtkIO import readUnstructuredGrid
from geos.mesh.utils.genericHelpers import createSingleCellMesh
from geos.processing.generic_processing_tools.SplitMesh import SplitMesh
>>>>>>> a0222b76

data_root: str = os.path.join( os.path.dirname( os.path.abspath( __file__ ) ), "data" )

###############################################################
#                  create single tetra mesh                   #
###############################################################
tetra_cell_type: int = VTK_TETRA
tetra_path = "tetra_cell.csv"

# expected results
tetra_points_out: npt.NDArray[ np.float64 ] = np.array(
    [ [ 0., 0., 0. ], [ 1., 0., 0. ], [ 0., 0., 1. ], [ 0., 1., 0. ], [ 0.5, 0., 0. ], [ 0.5, 0., 0.5 ],
      [ 0., 0., 0.5 ], [ 0., 0.5, 0. ], [ 0., 0.5, 0.5 ], [ 0.5, 0.5, 0. ] ], np.float64 )
tetra_cells_out: list[ list[ int ] ] = [ [ 0, 4, 6, 7 ], [ 7, 9, 8, 3 ], [ 9, 4, 5, 1 ], [ 5, 6, 8, 2 ], [ 6, 8, 7, 4 ],
                                         [ 4, 8, 7, 9 ], [ 4, 8, 9, 5 ], [ 5, 4, 8, 6 ] ]

###############################################################
#                  create single hexa mesh                    #
###############################################################
hexa_cell_type: int = VTK_HEXAHEDRON
hexa_path = "hexa_cell.csv"

# expected results
hexa_points_out: npt.NDArray[ np.float64 ] = np.array(
    [ [ 0.0, 0.0, 0.0 ], [ 1.0, 0.0, 0.0 ], [ 1.0, 1.0, 0.0 ], [ 0.0, 1.0, 0.0 ], [ 0.0, 0.0, 1.0 ], [ 1.0, 0.0, 1.0 ],
      [ 1.0, 1.0, 1.0 ], [ 0.0, 1.0, 1.0 ], [ 0.5, 0.0, 0.0 ], [ 0.0, 0.5, 0.0 ], [ 0.0, 0.0, 0.5 ], [ 1.0, 0.5, 0.0 ],
      [ 1.0, 0.0, 0.5 ], [ 0.5, 1.0, 0.0 ], [ 1.0, 1.0, 0.5 ], [ 0.0, 1.0, 0.5 ], [ 0.5, 0.0, 1.0 ], [ 0.0, 0.5, 1.0 ],
      [ 1.0, 0.5, 1.0 ], [ 0.5, 1.0, 1.0 ], [ 0.5, 0.5, 0.0 ], [ 0.5, 0.0, 0.5 ], [ 0.0, 0.5, 0.5 ], [ 1.0, 0.5, 0.5 ],
      [ 0.5, 1.0, 0.5 ], [ 0.5, 0.5, 1.0 ], [ 0.5, 0.5, 0.5 ] ], np.float64 )
hexa_cells_out: list[ list[ int ] ] = [ [ 10, 21, 26, 22, 4, 16, 25, 17 ], [ 21, 12, 23, 26, 16, 5, 18, 25 ],
                                        [ 0, 8, 20, 9, 10, 21, 26, 22 ], [ 8, 1, 11, 20, 21, 12, 23, 26 ],
                                        [ 22, 26, 24, 15, 17, 25, 19, 7 ], [ 26, 23, 14, 24, 25, 18, 6, 19 ],
                                        [ 9, 20, 13, 3, 22, 26, 24, 15 ], [ 20, 11, 2, 13, 26, 23, 14, 24 ] ]

###############################################################
#                 create single pyramid mesh                  #
###############################################################
pyramid_cell_type: int = VTK_PYRAMID
pyramid_path = "pyramid_cell.csv"

# expected results
pyramid_points_out: npt.NDArray[ np.float64 ] = np.array(
    [ [ 0.0, 0.0, 0.0 ], [ 1.0, 0.0, 0.0 ], [ 1.0, 1.0, 0.0 ], [ 0.0, 1.0, 0.0 ], [ 0.5, 0.5, 1.0 ], [ 0.5, 0.0, 0.0 ],
      [ 0.0, 0.5, 0.0 ], [ 0.25, 0.25, 0.5 ], [ 1.0, 0.5, 0.0 ], [ 0.75, 0.25, 0.5 ], [ 0.5, 1.0, 0.0 ],
      [ 0.75, 0.75, 0.5 ], [ 0.25, 0.75, 0.5 ], [ 0.5, 0.5, 0.0 ] ], np.float64 )
pyramid_cells_out: list[ list[ int ] ] = [ [ 5, 1, 8, 13, 9 ], [ 13, 8, 2, 10, 11 ], [ 3, 6, 13, 10, 12 ],
                                           [ 6, 0, 5, 13, 7 ], [ 12, 7, 9, 11, 4 ], [ 11, 9, 7, 12, 13 ],
                                           [ 7, 9, 5, 13 ], [ 9, 11, 8, 13 ], [ 11, 12, 10, 13 ], [ 12, 7, 6, 13 ] ]

###############################################################
#                create single triangle mesh                  #
###############################################################
triangle_cell_type: int = VTK_TRIANGLE
triangle_path = "triangle_cell.csv"

# expected results
triangle_points_out: npt.NDArray[ np.float64 ] = np.array( [ [ 0.0, 0.0, 0.0 ], [ 1.0, 0.0, 0.0 ], [ 0.0, 1.0, 0.0 ],
                                                             [ 0.5, 0.0, 0.0 ], [ 0.5, 0.5, 0.0 ], [ 0.0, 0.5, 0.0 ] ],
                                                           np.float64 )
triangle_cells_out: list[ list[ int ] ] = [ [ 0, 3, 5 ], [ 3, 1, 4 ], [ 5, 4, 2 ], [ 3, 4, 5 ] ]

###############################################################
#                   create single quad mesh                   #
###############################################################
quad_cell_type: int = VTK_QUAD
quad_path = "quad_cell.csv"

# expected results
quad_points_out: npt.NDArray[ np.float64 ] = np.array(
    [ [ 0.0, 0.0, 0.0 ], [ 1.0, 0.0, 0.0 ], [ 1.0, 1.0, 0.0 ], [ 0.0, 1.0, 0.0 ], [ 0.5, 0.0, 0.0 ], [ 1.0, 0.5, 0.0 ],
      [ 0.5, 1.0, 0.0 ], [ 0.0, 0.5, 0.0 ], [ 0.5, 0.5, 0.0 ] ], np.float64 )
quad_cells_out: list[ list[ int ] ] = [ [ 0, 4, 8, 7 ], [ 4, 1, 5, 8 ], [ 8, 5, 2, 6 ], [ 7, 8, 6, 3 ] ]

###############################################################
#                   create multi cell mesh                    #
###############################################################
multi_polygon_types_mesh_path = "quads2_tris4.vtu"
multi_polyhedron_types_mesh_path = "hexs3_tets36_pyrs18.vtu"

data_filename_all = ( tetra_path, hexa_path, pyramid_path, triangle_path, quad_path )
cell_types_all = ( tetra_cell_type, hexa_cell_type, pyramid_cell_type, triangle_cell_type, quad_cell_type )
points_out_all = ( tetra_points_out, hexa_points_out, pyramid_points_out, triangle_points_out, quad_points_out )
cells_out_all = ( tetra_cells_out, hexa_cells_out, pyramid_cells_out, triangle_cells_out, quad_cells_out )


@dataclass( frozen=True )
class TestCase:
    """Test case."""
    __test__ = False
    #: VTK cell type
    cellType: int
    #: mesh
    mesh: vtkUnstructuredGrid
    #: expected new point coordinates
    pointsExp: npt.NDArray[ np.float64 ]
    #: expected new cell point ids
    cellsExp: list[ list[ int ] ]


def __generate_split_mesh_test_data() -> Iterator[ TestCase ]:
    """Generate test cases.

    Yields:
        Iterator[ TestCase ]: iterator on test cases
    """
    for cellType, data_path, pointsExp, cellsExp in zip( cell_types_all,
                                                         data_filename_all,
                                                         points_out_all,
                                                         cells_out_all,
                                                         strict=True ):
        ptsCoord: npt.NDArray[ np.float64 ] = np.loadtxt( os.path.join( data_root, data_path ),
                                                          dtype=float,
                                                          delimiter=',' )
        mesh: vtkUnstructuredGrid = createSingleCellMesh( cellType, ptsCoord )
        yield TestCase( cellType, mesh, pointsExp, cellsExp )


ids = [ vtkCellTypes.GetClassNameFromTypeId( cellType ) for cellType in cell_types_all ]


@pytest.mark.parametrize( "test_case", __generate_split_mesh_test_data(), ids=ids )
def test_single_cell_split( test_case: TestCase ) -> None:
    """Test of SplitMesh filter with meshes composed of a single cell.

    Args:
        test_case (TestCase): test case
    """
    cellTypeName: str = vtkCellTypes.GetClassNameFromTypeId( test_case.cellType )
    splitMeshFilter: SplitMesh = SplitMesh( test_case.mesh )
    splitMeshFilter.applyFilter()
    output: vtkUnstructuredGrid = splitMeshFilter.getOutput()
    assert output is not None, "Output mesh is undefined."
    pointsOut: vtkPoints = output.GetPoints()
    assert pointsOut is not None, "Points from output mesh are undefined."
    assert pointsOut.GetNumberOfPoints(
    ) == test_case.pointsExp.shape[ 0 ], f"Number of points is expected to be {test_case.pointsExp.shape[0]}."
    pointCoords: npt.NDArray[ np.float64 ] = vtk_to_numpy( pointsOut.GetData() )
    print( "Points coords: ", cellTypeName, pointCoords.tolist() )
    assert np.array_equal( pointCoords.ravel(), test_case.pointsExp.ravel() ), "Points coordinates mesh are wrong."

    cellsOut: vtkCellArray = output.GetCells()
    typesArray0: npt.NDArray[ np.int64 ] = vtk_to_numpy( output.GetDistinctCellTypesArray() )
    print( "typesArray0", cellTypeName, typesArray0 )

    assert cellsOut is not None, "Cells from output mesh are undefined."
    assert cellsOut.GetNumberOfCells() == len(
        test_case.cellsExp ), f"Number of cells is expected to be {len(test_case.cellsExp)}."
    # check cell types
    types: vtkCellTypes = vtkCellTypes()
    output.GetCellTypes( types )
    assert types is not None, "Cell types must be defined"
    typesArray: npt.NDArray[ np.int64 ] = vtk_to_numpy( types.GetCellTypesArray() )

    print( "typesArray", cellTypeName, typesArray )
    # Pyramid splitting produces both pyramids (first 6 cells) and tetrahedra (last 4 cells)
    if test_case.cellType == VTK_PYRAMID:
        assert typesArray.size == 2, "Pyramid splitting should produce 2 distinct cell types"
        assert VTK_PYRAMID in typesArray, "Pyramid splitting should produce pyramids"
        assert VTK_TETRA in typesArray, "Pyramid splitting should produce tetrahedra"
    else:
        assert ( typesArray.size == 1 ) and ( typesArray[ 0 ] == test_case.cellType ), \
            f"All cells must be {cellTypeName}"

    for i in range( cellsOut.GetNumberOfCells() ):
        ptIds = vtkIdList()
        cellsOut.GetCellAtId( i, ptIds )
        cellsOutObs: list[ int ] = [ ptIds.GetId( j ) for j in range( ptIds.GetNumberOfIds() ) ]
        nbPtsExp: int = len( test_case.cellsExp[ i ] )
        actualCellType: int = output.GetCellType( i )
        print( "cell type", cellTypeName, i, vtkCellTypes.GetClassNameFromTypeId( actualCellType ) )
        print( "cellsOutObs: ", cellTypeName, i, cellsOutObs )
        assert ptIds is not None, "Point ids must be defined"
        assert ptIds.GetNumberOfIds() == nbPtsExp, f"Cells must be defined by {nbPtsExp} points."
        assert cellsOutObs == test_case.cellsExp[ i ], "Cell point ids are wrong."
        # For pyramids, first 6 cells should be pyramids, last 4 should be tetrahedra
        if test_case.cellType == VTK_PYRAMID:
            if i < 6:
                assert actualCellType == VTK_PYRAMID, f"Cell {i} should be a pyramid"
            else:
                assert actualCellType == VTK_TETRA, f"Cell {i} should be a tetrahedron"
        else:
            assert actualCellType == test_case.cellType, f"Cell {i} should be {cellTypeName}"

    # test originalId array was created
    cellData: vtkCellData = output.GetCellData()
    assert cellData is not None, "Cell data should be defined."
    array: vtkDataArray = cellData.GetArray( "OriginalID" )
    assert array is not None, "OriginalID array should be defined."

    # test other arrays were transferred
    cellDataInput: vtkCellData = test_case.mesh.GetCellData()
    assert cellDataInput is not None, "Cell data from input mesh should be defined."
    nbArrayInput: int = cellDataInput.GetNumberOfArrays()
    nbArraySplited: int = cellData.GetNumberOfArrays()
    assert nbArraySplited == nbArrayInput + 1, f"Number of arrays should be {nbArrayInput + 1}"


def test_multi_cells_mesh_split() -> None:
    """Test splitting a mesh with multiple cell types (3 hexahedra, 36 tetrahedra, 18 pyramids).

    This test verifies that the total number of cells generated matches the expected formula:
    nbNewCells = nbHex * 8 + nbTet * 8 + nbPyr * 10
    """
    # Load the multi-cell mesh
    input_mesh = readUnstructuredGrid( os.path.join( data_root, multi_polyhedron_types_mesh_path ) )
    assert input_mesh is not None, "Input mesh should be loaded successfully"

    # Count cells by type in input mesh
    nbHex = 0
    nbTet = 0
    nbPyr = 0
    for i in range( input_mesh.GetNumberOfCells() ):
        cellType = input_mesh.GetCellType( i )
        if cellType == VTK_HEXAHEDRON:
            nbHex += 1
        elif cellType == VTK_TETRA:
            nbTet += 1
        elif cellType == VTK_PYRAMID:
            nbPyr += 1

    print( f"Input mesh contains: {nbHex} hexahedra, {nbTet} tetrahedra, {nbPyr} pyramids" )
    assert nbHex == 3, "Expected 3 hexahedra in input mesh"
    assert nbTet == 36, "Expected 36 tetrahedra in input mesh"
    assert nbPyr == 18, "Expected 18 pyramids in input mesh"

    # Apply the split filter
    splitMeshFilter = SplitMesh()
    splitMeshFilter.SetInputDataObject( input_mesh )
    splitMeshFilter.Update()
    output: vtkUnstructuredGrid = splitMeshFilter.GetOutputDataObject( 0 )
    assert output is not None, "Output mesh should be defined"

    # Calculate expected number of cells using the formula
    # 1 hex -> 8 hexes, 1 tet -> 8 tets, 1 pyramid -> 6 pyramids + 4 tets = 10 cells
    expectedNbCells = nbHex * 8 + nbTet * 8 + nbPyr * 10
    print( f"Expected number of cells: {expectedNbCells} (3*8 + 36*8 + 18*10)" )
    print( f"Actual number of cells: {output.GetNumberOfCells()}" )
    assert output.GetNumberOfCells() == expectedNbCells, \
        f"Expected {expectedNbCells} cells, got {output.GetNumberOfCells()}"

    # Verify cell type distribution in output
    nbHexOut = 0
    nbTetOut = 0
    nbPyrOut = 0
    for i in range( output.GetNumberOfCells() ):
        cellType = output.GetCellType( i )
        if cellType == VTK_HEXAHEDRON:
            nbHexOut += 1
        elif cellType == VTK_TETRA:
            nbTetOut += 1
        elif cellType == VTK_PYRAMID:
            nbPyrOut += 1

    print( f"Output mesh contains: {nbHexOut} hexahedra, {nbTetOut} tetrahedra, {nbPyrOut} pyramids" )
    # Expected output: 3*8=24 hexes, 36*8 + 18*4=360 tets, 18*6=108 pyramids
    assert nbHexOut == 3 * 8, f"Expected {3*8} hexahedra in output, got {nbHexOut}"
    assert nbTetOut == 36 * 8 + 18 * 4, f"Expected {36*8 + 18*4} tetrahedra in output, got {nbTetOut}"
    assert nbPyrOut == 18 * 6, f"Expected {18*6} pyramids in output, got {nbPyrOut}"

    # Verify OriginalID array exists and has correct size
    cellData: vtkCellData = output.GetCellData()
    assert cellData is not None, "Cell data should be defined"
    originalIdArray: vtkDataArray = cellData.GetArray( "OriginalID" )
    assert originalIdArray is not None, "OriginalID array should be defined"
    assert originalIdArray.GetNumberOfTuples() == expectedNbCells, \
        f"OriginalID array should have {expectedNbCells} values"


def test_multi_polygon_mesh_split() -> None:
    """Test splitting a mesh with multiple polygon types (2 quads, 4 triangles).

    This test verifies that the total number of cells generated matches the expected formula:
    nbNewCells = nbQuad * 4 + nbTriangle * 4
    """
    # Load the multi-polygon mesh
    input_mesh = readUnstructuredGrid( os.path.join( data_root, multi_polygon_types_mesh_path ) )
    assert input_mesh is not None, "Input mesh should be loaded successfully"

    # Count cells by type in input mesh
    nbQuad = 0
    nbTriangle = 0
    for i in range( input_mesh.GetNumberOfCells() ):
        cellType = input_mesh.GetCellType( i )
        if cellType == VTK_QUAD:
            nbQuad += 1
        elif cellType == VTK_TRIANGLE:
            nbTriangle += 1

    print( f"Input mesh contains: {nbQuad} quads, {nbTriangle} triangles" )
    assert nbQuad == 2, "Expected 2 quads in input mesh"
    assert nbTriangle == 4, "Expected 4 triangles in input mesh"

    # Apply the split filter
    splitMeshFilter = SplitMesh()
    splitMeshFilter.SetInputDataObject( input_mesh )
    splitMeshFilter.Update()
    output: vtkUnstructuredGrid = splitMeshFilter.GetOutputDataObject( 0 )
    assert output is not None, "Output mesh should be defined"

    # Calculate expected number of cells using the formula
    # 1 quad -> 4 quads, 1 triangle -> 4 triangles
    expectedNbCells = nbQuad * 4 + nbTriangle * 4
    print( f"Expected number of cells: {expectedNbCells} (2*4 + 4*4)" )
    print( f"Actual number of cells: {output.GetNumberOfCells()}" )
    assert output.GetNumberOfCells() == expectedNbCells, \
        f"Expected {expectedNbCells} cells, got {output.GetNumberOfCells()}"

    # Verify cell type distribution in output
    nbQuadOut = 0
    nbTriangleOut = 0
    for i in range( output.GetNumberOfCells() ):
        cellType = output.GetCellType( i )
        if cellType == VTK_QUAD:
            nbQuadOut += 1
        elif cellType == VTK_TRIANGLE:
            nbTriangleOut += 1

    print( f"Output mesh contains: {nbQuadOut} quads, {nbTriangleOut} triangles" )
    # Expected output: 2*4=8 quads, 4*4=16 triangles
    assert nbQuadOut == 2 * 4, f"Expected {2*4} quads in output, got {nbQuadOut}"
    assert nbTriangleOut == 4 * 4, f"Expected {4*4} triangles in output, got {nbTriangleOut}"

    # Verify OriginalID array exists and has correct size
    cellData: vtkCellData = output.GetCellData()
    assert cellData is not None, "Cell data should be defined"
    originalIdArray: vtkDataArray = cellData.GetArray( "OriginalID" )
    assert originalIdArray is not None, "OriginalID array should be defined"
    assert originalIdArray.GetNumberOfTuples() == expectedNbCells, \
        f"OriginalID array should have {expectedNbCells} values"<|MERGE_RESOLUTION|>--- conflicted
+++ resolved
@@ -7,25 +7,13 @@
 import numpy.typing as npt
 import pytest
 from typing import Iterator
-<<<<<<< HEAD
-
-from geos.mesh.utils.genericHelpers import createSingleCellMesh
-from geos.processing.generic_processing_tools.SplitMesh import SplitMesh
-
-=======
->>>>>>> a0222b76
 from vtkmodules.util.numpy_support import vtk_to_numpy
 from vtkmodules.vtkCommonDataModel import ( vtkUnstructuredGrid, vtkCellArray, vtkCellData, vtkCellTypes, VTK_TRIANGLE,
                                             VTK_QUAD, VTK_TETRA, VTK_HEXAHEDRON, VTK_PYRAMID )
-<<<<<<< HEAD
-
-from vtkmodules.vtkCommonCore import vtkPoints, vtkIdList, vtkDataArray
-=======
 from vtkmodules.vtkCommonCore import vtkPoints, vtkIdList, vtkDataArray
 from geos.mesh.io.vtkIO import readUnstructuredGrid
 from geos.mesh.utils.genericHelpers import createSingleCellMesh
 from geos.processing.generic_processing_tools.SplitMesh import SplitMesh
->>>>>>> a0222b76
 
 data_root: str = os.path.join( os.path.dirname( os.path.abspath( __file__ ) ), "data" )
 
@@ -252,10 +240,9 @@
     assert nbPyr == 18, "Expected 18 pyramids in input mesh"
 
     # Apply the split filter
-    splitMeshFilter = SplitMesh()
-    splitMeshFilter.SetInputDataObject( input_mesh )
-    splitMeshFilter.Update()
-    output: vtkUnstructuredGrid = splitMeshFilter.GetOutputDataObject( 0 )
+    splitMeshFilter = SplitMesh( input_mesh )
+    splitMeshFilter.applyFilter()
+    output: vtkUnstructuredGrid = splitMeshFilter.getOutput()
     assert output is not None, "Output mesh should be defined"
 
     # Calculate expected number of cells using the formula
@@ -319,10 +306,9 @@
     assert nbTriangle == 4, "Expected 4 triangles in input mesh"
 
     # Apply the split filter
-    splitMeshFilter = SplitMesh()
-    splitMeshFilter.SetInputDataObject( input_mesh )
-    splitMeshFilter.Update()
-    output: vtkUnstructuredGrid = splitMeshFilter.GetOutputDataObject( 0 )
+    splitMeshFilter = SplitMesh( input_mesh )
+    splitMeshFilter.applyFilter()
+    output: vtkUnstructuredGrid = splitMeshFilter.getOutput()
     assert output is not None, "Output mesh should be defined"
 
     # Calculate expected number of cells using the formula
