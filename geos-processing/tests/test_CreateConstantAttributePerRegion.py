# SPDX-License-Identifier: Apache-2.0
# SPDX-FileCopyrightText: Copyright 2023-2024 TotalEnergies.
# SPDX-FileContributor: Romain Baville
# SPDX-License-Identifier: Apache 2.0
# ruff: noqa: E402 # disable Module level import not at top of file
# mypy: disable-error-code="operator"
import pytest
from typing import Union, Any
from vtkmodules.vtkCommonDataModel import ( vtkDataSet, vtkMultiBlockDataSet )

from geos.processing.generic_processing_tools.CreateConstantAttributePerRegion import CreateConstantAttributePerRegion
import numpy as np


@pytest.mark.parametrize(
    "meshType, newAttributeName, regionName, dictRegionValues, componentNames, componentNamesTest, valueNpType",
    [
        # Test the name of the new attribute.
        ## For vtkDataSet.
<<<<<<< HEAD
        ( "dataset", "newAttribute", "GLOBAL_IDS_POINTS", {}, (), (), np.float32, True ),
        ## For vtkMultiBlockDataSet.
        ( "multiblock", "newAttribute", "GLOBAL_IDS_POINTS", {}, (), (), np.float32, True ),
=======
        ( "dataset", "newAttribute", "GLOBAL_IDS_POINTS", {}, (), (), np.float32 ),
        ( "dataset", "CellAttribute", "GLOBAL_IDS_POINTS", {}, (), (), np.float32 ),
        ## For vtkMultiBlockDataSet.
        ( "multiblock", "newAttribute", "GLOBAL_IDS_POINTS", {}, (), (), np.float32 ),
        ( "multiblock", "CellAttribute", "GLOBAL_IDS_POINTS", {}, (), (), np.float32 ),
        ( "multiblock", "GLOBAL_IDS_CELLS", "GLOBAL_IDS_POINTS", {}, (), (), np.float32 ),
>>>>>>> d54b1c8f
        # Test if the region attribute is on cells or on points.
        ( "dataset", "newAttribute", "FAULT", {}, (), (), np.float32 ),
        # Test the component name.
        ( "dataset", "newAttribute", "FAULT", {}, ( "X" ), (), np.float32 ),
        ( "dataset", "newAttribute", "FAULT", {}, (), ( "Component0", "Component1" ), np.float32 ),
        ( "dataset", "newAttribute", "FAULT", {}, ( "X" ), ( "Component0", "Component1" ), np.float32 ),
        ( "dataset", "newAttribute", "FAULT", {}, ( "X", "Y" ), ( "X", "Y" ), np.float32 ),
        ( "dataset", "newAttribute", "FAULT", {}, ( "X", "Y", "Z" ), ( "X", "Y" ), np.float32 ),
        # Test the type of value.
        ( "dataset", "newAttribute", "FAULT", {}, (), (), np.int8 ),
        ( "dataset", "newAttribute", "FAULT", {}, (), (), np.int16 ),
        ( "dataset", "newAttribute", "FAULT", {}, (), (), np.int32 ),
        ( "dataset", "newAttribute", "FAULT", {}, (), (), np.int64 ),
        ( "dataset", "newAttribute", "FAULT", {}, (), (), np.uint8 ),
        ( "dataset", "newAttribute", "FAULT", {}, (), (), np.uint16 ),
        ( "dataset", "newAttribute", "FAULT", {}, (), (), np.uint32 ),
        ( "dataset", "newAttribute", "FAULT", {}, (), (), np.uint64 ),
        ( "dataset", "newAttribute", "FAULT", {}, (), (), np.float64 ),
        # Test index/value.
        ( "dataset", "newAttribute", "FAULT", {
            0: [ 0 ],
            100: [ 1 ],
        }, (), (), np.float32 ),
        ( "dataset", "newAttribute", "FAULT", {
            0: [ 0 ],
            100: [ 1 ],
            101: [ 2 ],
        }, (), (), np.float32 ),
        ( "dataset", "newAttribute", "FAULT", {
            0: [ 0 ],
            100: [ 1 ],
            101: [ 2 ],
            2: [ 3 ],
        }, (), (), np.float32 ),
        ( "dataset", "newAttribute", "FAULT", {
            0: [ 0, 0 ],
            100: [ 1, 1 ],
        }, (), ( "Component0", "Component1" ), np.float32 ),
        ( "dataset", "newAttribute", "FAULT", {
            0: [ 0, 0 ],
            100: [ 1, 1 ],
            101: [ 2, 2 ],
        }, (), ( "Component0", "Component1" ), np.float32 ),
        ( "dataset", "newAttribute", "FAULT", {
            0: [ 0, 0 ],
            100: [ 1, 1 ],
            101: [ 2, 2 ],
            2: [ 3, 3 ],
        }, (), ( "Component0", "Component1" ), np.float32 ),
    ] )
def test_CreateConstantAttributePerRegion(
    dataSetTest: Union[ vtkMultiBlockDataSet, vtkDataSet ],
    meshType: str,
    newAttributeName: str,
    regionName: str,
    dictRegionValues: dict[ Any, Any ],
    componentNames: tuple[ str, ...],
    componentNamesTest: tuple[ str, ...],
    valueNpType: int,
) -> None:
    """Test CreateConstantAttributePerRegion."""
    mesh: Union[ vtkMultiBlockDataSet, vtkDataSet ] = dataSetTest( meshType )
    nbComponents: int = len( componentNamesTest )
    if nbComponents == 0:  # If the attribute has one component, the component has no name.
        nbComponents += 1

    createConstantAttributePerRegionFilter: CreateConstantAttributePerRegion = CreateConstantAttributePerRegion(
        mesh,
        regionName,
        dictRegionValues,
        newAttributeName,
        valueNpType=valueNpType,
        nbComponents=nbComponents,
        componentNames=componentNames,
    )

    createConstantAttributePerRegionFilter.applyFilter()


@pytest.mark.parametrize(
    "meshType, newAttributeName, regionName, dictRegionValues, componentNames, componentNamesTest, valueNpType",
    [
        ( "dataset", "newAttribute", "PERM", {}, (), (), np.float32 ),  # Region attribute has too many components
        ( "multiblock", "newAttribute", "FAULT", {}, (), (), np.float32 ),  # Region attribute is partial.
    ] )
def test_CreateConstantAttributePerRegionRaisesAttributeError(
    dataSetTest: Union[ vtkMultiBlockDataSet, vtkDataSet ],
    meshType: str,
    newAttributeName: str,
    regionName: str,
    dictRegionValues: dict[ Any, Any ],
    componentNames: tuple[ str, ...],
    componentNamesTest: tuple[ str, ...],
    valueNpType: int,
) -> None:
    """Test tes fails of CreateConstantAttributePerRegion with attributes issues."""
    mesh: Union[ vtkMultiBlockDataSet, vtkDataSet ] = dataSetTest( meshType )
    nbComponents: int = len( componentNamesTest )
    if nbComponents == 0:  # If the attribute has one component, the component has no name.
        nbComponents += 1

    createConstantAttributePerRegionFilter: CreateConstantAttributePerRegion = CreateConstantAttributePerRegion(
        mesh,
        regionName,
        dictRegionValues,
        newAttributeName,
        valueNpType=valueNpType,
        nbComponents=nbComponents,
        componentNames=componentNames,
    )

    with pytest.raises( AttributeError ):
        createConstantAttributePerRegionFilter.applyFilter()


@pytest.mark.parametrize(
    "meshType, newAttributeName, regionName, dictRegionValues, componentNames, componentNamesTest, valueNpType",
    [
        ( "dataset", "newAttribute", "FAULT", {
            0: [ 0 ],
            100: [ 1, 1 ],
        }, (), (), np.float32 ),  # Number of value inconsistent.
        ( "dataset", "newAttribute", "FAULT", {
            0: [ 0, 0 ],
            100: [ 1, 1 ],
        }, (), (), np.float32 ),  # More values than components.
        ( "dataset", "newAttribute", "FAULT", {
            0: [ 0 ],
            100: [ 1 ],
        }, ( "X", "Y" ), ( "X", "Y" ), np.float32 ),  # More components than value.
        ( "dataset", "PERM", "FAULT", {}, (), (), np.float32 ),  # The attribute name already exist in the mesh.
    ] )
def test_CreateConstantAttributePerRegionRaisesValueError(
    dataSetTest: Union[ vtkMultiBlockDataSet, vtkDataSet ],
    meshType: str,
    newAttributeName: str,
    regionName: str,
    dictRegionValues: dict[ Any, Any ],
    componentNames: tuple[ str, ...],
    componentNamesTest: tuple[ str, ...],
    valueNpType: int,
) -> None:
    """Test the fails of CreateConstantAttributePerRegion with inputs value issues."""
    mesh: Union[ vtkMultiBlockDataSet, vtkDataSet ] = dataSetTest( meshType )
    nbComponents: int = len( componentNamesTest )
    if nbComponents == 0:  # If the attribute has one component, the component has no name.
        nbComponents += 1

    createConstantAttributePerRegionFilter: CreateConstantAttributePerRegion = CreateConstantAttributePerRegion(
        mesh,
        regionName,
        dictRegionValues,
        newAttributeName,
        valueNpType=valueNpType,
        nbComponents=nbComponents,
        componentNames=componentNames,
    )

    with pytest.raises( ValueError ):
        createConstantAttributePerRegionFilter.applyFilter()<|MERGE_RESOLUTION|>--- conflicted
+++ resolved
@@ -17,18 +17,12 @@
     [
         # Test the name of the new attribute.
         ## For vtkDataSet.
-<<<<<<< HEAD
-        ( "dataset", "newAttribute", "GLOBAL_IDS_POINTS", {}, (), (), np.float32, True ),
-        ## For vtkMultiBlockDataSet.
-        ( "multiblock", "newAttribute", "GLOBAL_IDS_POINTS", {}, (), (), np.float32, True ),
-=======
         ( "dataset", "newAttribute", "GLOBAL_IDS_POINTS", {}, (), (), np.float32 ),
         ( "dataset", "CellAttribute", "GLOBAL_IDS_POINTS", {}, (), (), np.float32 ),
         ## For vtkMultiBlockDataSet.
         ( "multiblock", "newAttribute", "GLOBAL_IDS_POINTS", {}, (), (), np.float32 ),
         ( "multiblock", "CellAttribute", "GLOBAL_IDS_POINTS", {}, (), (), np.float32 ),
         ( "multiblock", "GLOBAL_IDS_CELLS", "GLOBAL_IDS_POINTS", {}, (), (), np.float32 ),
->>>>>>> d54b1c8f
         # Test if the region attribute is on cells or on points.
         ( "dataset", "newAttribute", "FAULT", {}, (), (), np.float32 ),
         # Test the component name.
@@ -159,7 +153,7 @@
             0: [ 0 ],
             100: [ 1 ],
         }, ( "X", "Y" ), ( "X", "Y" ), np.float32 ),  # More components than value.
-        ( "dataset", "PERM", "FAULT", {}, (), (), np.float32 ),  # The attribute name already exist in the mesh.
+        ( "dataset", "PERM", "FAULT", {}, (), (), np.float32 ),  # The attribute name already exist on the mesh on the same piece.
     ] )
 def test_CreateConstantAttributePerRegionRaisesValueError(
     dataSetTest: Union[ vtkMultiBlockDataSet, vtkDataSet ],
