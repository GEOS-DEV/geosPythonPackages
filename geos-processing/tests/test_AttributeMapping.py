--- conflicted
+++ resolved
@@ -30,55 +30,50 @@
     if isinstance( meshFrom, vtkMultiBlockDataSet ):
         fillAllPartialAttributes( meshFrom )
 
-<<<<<<< HEAD
     attributeMappingFilter: AttributeMapping = AttributeMapping( meshFrom, meshTo, attributeNames, piece )
-    assert attributeMappingFilter.applyFilter()
-=======
-    attributeMappingFilter: AttributeMapping = AttributeMapping( meshFrom, meshTo, attributeNames, onPoints )
     attributeMappingFilter.applyFilter()
 
 
 @pytest.mark.parametrize(
-    "meshFromName, meshToName, attributeNames, onPoints",
+    "meshFromName, meshToName, attributeNames, piece",
     [
-        ( "dataset", "emptydataset", { "Fault" }, False ),  # Attribute not in the mesh from
-        ( "dataset", "dataset", { "GLOBAL_IDS_CELLS" }, False ),  # Attribute on both meshes
-        ( "multiblock", "emptymultiblock", { "FAULT" }, False ),  # Partial attribute in the mesh from
+        ( "dataset", "emptydataset", { "Fault" }, Piece.CELLS ),  # Attribute not in the mesh from
+        ( "dataset", "dataset", { "GLOBAL_IDS_CELLS" }, Piece.CELLS ),  # Attribute on both meshes
+        ( "multiblock", "emptymultiblock", { "FAULT" }, Piece.CELLS ),  # Partial attribute in the mesh from
     ] )
 def test_AttributeMappingRaisesAttributeError(
     dataSetTest: Any,
     meshFromName: str,
     meshToName: str,
     attributeNames: set[ str ],
-    onPoints: bool,
+    piece: Piece,
 ) -> None:
     """Test the fails of the filter with attributes issues."""
     meshFrom: Union[ vtkDataSet, vtkMultiBlockDataSet ] = dataSetTest( meshFromName )
     meshTo: Union[ vtkDataSet, vtkMultiBlockDataSet ] = dataSetTest( meshToName )
-    attributeMappingFilter: AttributeMapping = AttributeMapping( meshFrom, meshTo, attributeNames, onPoints )
+    attributeMappingFilter: AttributeMapping = AttributeMapping( meshFrom, meshTo, attributeNames, piece )
 
     with pytest.raises( AttributeError ):
         attributeMappingFilter.applyFilter()
 
 
 @pytest.mark.parametrize(
-    "meshFromName, meshToName, attributeNames, onPoints",
+    "meshFromName, meshToName, attributeNames, piece",
     [
-        ( "dataset", "emptydataset", {}, False ),  # No attribute to map
-        ( "dataset", "multiblockGeosOutput", { "FAULT" }, False ),  # Meshes with no common cells
+        ( "dataset", "emptydataset", {}, Piece.CELLS ),  # No attribute to map
+        ( "dataset", "multiblockGeosOutput", { "FAULT" }, Piece.CELLS ),  # Meshes with no common cells
     ] )
 def test_AttributeMappingRaisesValueError(
     dataSetTest: Any,
     meshFromName: str,
     meshToName: str,
     attributeNames: set[ str ],
-    onPoints: bool,
+    piece: Piece,
 ) -> None:
     """Test the fails of the filter with input value issue."""
     meshFrom: Union[ vtkDataSet, vtkMultiBlockDataSet ] = dataSetTest( meshFromName )
     meshTo: Union[ vtkDataSet, vtkMultiBlockDataSet ] = dataSetTest( meshToName )
-    attributeMappingFilter: AttributeMapping = AttributeMapping( meshFrom, meshTo, attributeNames, onPoints )
+    attributeMappingFilter: AttributeMapping = AttributeMapping( meshFrom, meshTo, attributeNames, piece )
 
     with pytest.raises( ValueError ):
-        attributeMappingFilter.applyFilter()
->>>>>>> d54b1c8f
+        attributeMappingFilter.applyFilter()