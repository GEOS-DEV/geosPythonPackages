# SPDX-License-Identifier: Apache-2.0
# SPDX-FileCopyrightText: Copyright 2023-2024 TotalEnergies.
# SPDX-FileContributor: Antoine Mazuyer, Martin Lemay
import logging

from typing_extensions import Self
from vtkmodules.vtkCommonCore import vtkIntArray
from vtkmodules.vtkCommonDataModel import vtkUnstructuredGrid, vtkCell, vtkTable, vtkCellTypes, VTK_VERTEX

from geos.mesh.model.CellTypeCounts import CellTypeCounts
from geos.mesh.stats.meshQualityMetricHelpers import getAllCellTypes
from geos.utils.Logger import ( Logger, getLogger )

__doc__ = """
CellTypeCounterEnhanced module is a vtk filter that computes cell type counts.

Filter input is a vtkUnstructuredGrid, output is a vtkTable

To use the filter:

.. code-block:: python

    from geos.processing.pre_processing.CellTypeCounterEnhanced import CellTypeCounterEnhanced

    # Filter inputs
    inputMesh: vtkUnstructuredGrid
    speHandler: bool  # defaults to False

    # Instantiate the filter
    cellTypeCounterEnhancedFilter: CellTypeCounterEnhanced = CellTypeCounterEnhanced( inputMesh, speHandler )

    # Set the handler of yours (only if speHandler is True).
    yourHandler: logging.Handler
    cellTypeCounterEnhancedFilter.setLoggerHandler( yourHandler )

    # Do calculations
    cellTypeCounterEnhancedFilter.applyFilter()

    # Get result
    counts: CellTypeCounts = cellTypeCounterEnhancedFilter.GetCellTypeCountsObject()
    outputTable: vtkTable = cellTypeCounterEnhancedFilter.getOutput()
"""

loggerTitle: str = "Cell Type Counter Enhanced"


class CellTypeCounterEnhanced():

    def __init__(
        self: Self,
        inputMesh: vtkUnstructuredGrid,
        speHandler: bool = False,
    ) -> None:
        """CellTypeCounterEnhanced filter computes mesh stats.

        Args:
            inputMesh (vtkUnstructuredGrid): The input mesh.
            speHandler (bool, optional): True to use a specific handler, False to use the internal handler.
                Defaults to False.
        """
        self.inputMesh: vtkUnstructuredGrid = inputMesh
        self.outTable: vtkTable = vtkTable()
        self._counts: CellTypeCounts = CellTypeCounts()

        # Logger.
        self.logger: Logger
        if not speHandler:
            self.logger = getLogger( loggerTitle, True )
        else:
            self.logger = logging.getLogger( loggerTitle )
            self.logger.setLevel( logging.INFO )
            self.logger.propagate = False
<<<<<<< HEAD

    def setLoggerHandler( self: Self, handler: logging.Handler ) -> None:
        """Set a specific handler for the filter logger.

        In this filter 4 log levels are use, .info, .error, .warning and .critical,
        be sure to have at least the same 4 levels.

        Args:
            handler (logging.Handler): The handler to add.
        """
        if len( self.logger.handlers ) == 0:
            self.logger.addHandler( handler )
        else:
            self.logger.warning( "The logger already has an handler, to use yours set the argument 'speHandler'"
                                 " to True during the filter initialization." )

    def applyFilter( self: Self ) -> None:
        """Apply CellTypeCounterEnhanced filter."""
=======

    def setLoggerHandler( self: Self, handler: logging.Handler ) -> None:
        """Set a specific handler for the filter logger.

        In this filter 4 log levels are use, .info, .error, .warning and .critical,
        be sure to have at least the same 4 levels.

        Args:
            handler (logging.Handler): The handler to add.
        """
        if len( self.logger.handlers ) == 0:
            self.logger.addHandler( handler )
        else:
            self.logger.warning( "The logger already has an handler, to use yours set the argument 'speHandler'"
                                 " to True during the filter initialization." )

    def applyFilter( self: Self ) -> bool:
        """Apply CellTypeCounterEnhanced filter.

        Returns:
            bool: True if the filter succeeded, False otherwise.
        """
>>>>>>> 6ac33ece
        self.logger.info( f"Apply filter { self.logger.name }." )
        try:
            # compute cell type counts
            self._counts.reset()
            self._counts.setTypeCount( VTK_VERTEX, self.inputMesh.GetNumberOfPoints() )
            for i in range( self.inputMesh.GetNumberOfCells() ):
                cell: vtkCell = self.inputMesh.GetCell( i )
                self._counts.addType( cell.GetCellType() )

            # create output table
            # first reset output table
            self.outTable.RemoveAllRows()
            self.outTable.RemoveAllColumns()
            self.outTable.SetNumberOfRows( 1 )

            # create columns per types
            for cellType in getAllCellTypes():
                array: vtkIntArray = vtkIntArray()
                array.SetName( vtkCellTypes.GetClassNameFromTypeId( cellType ) )
                array.SetNumberOfComponents( 1 )
                array.SetNumberOfValues( 1 )
                array.SetValue( 0, self._counts.getTypeCount( cellType ) )
                self.outTable.AddColumn( array )
            self.logger.info( f"The filter { self.logger.name } succeeded." )
<<<<<<< HEAD
        except AssertionError as e:
            self.logger.error( f"The filter { self.logger.name } failed.\n{ e }" )

        return
=======
        except TypeError as e:
            self.logger.error( f"The filter { self.logger.name } failed.\n{ e }" )
            return False
        except Exception as e:
            mess: str = f"The filter { self.logger.name } failed.\n{ e }"
            self.logger.critical( mess, exc_info=True )
            return False

        return True
>>>>>>> 6ac33ece

    def GetCellTypeCountsObject( self: Self ) -> CellTypeCounts:
        """Get CellTypeCounts object.

        Returns:
            CellTypeCounts: CellTypeCounts object.
        """
        return self._counts

    def getOutput( self: Self ) -> vtkTable:
        """Get the computed vtkTable."""
        return self.outTable<|MERGE_RESOLUTION|>--- conflicted
+++ resolved
@@ -70,26 +70,6 @@
             self.logger = logging.getLogger( loggerTitle )
             self.logger.setLevel( logging.INFO )
             self.logger.propagate = False
-<<<<<<< HEAD
-
-    def setLoggerHandler( self: Self, handler: logging.Handler ) -> None:
-        """Set a specific handler for the filter logger.
-
-        In this filter 4 log levels are use, .info, .error, .warning and .critical,
-        be sure to have at least the same 4 levels.
-
-        Args:
-            handler (logging.Handler): The handler to add.
-        """
-        if len( self.logger.handlers ) == 0:
-            self.logger.addHandler( handler )
-        else:
-            self.logger.warning( "The logger already has an handler, to use yours set the argument 'speHandler'"
-                                 " to True during the filter initialization." )
-
-    def applyFilter( self: Self ) -> None:
-        """Apply CellTypeCounterEnhanced filter."""
-=======
 
     def setLoggerHandler( self: Self, handler: logging.Handler ) -> None:
         """Set a specific handler for the filter logger.
@@ -112,7 +92,6 @@
         Returns:
             bool: True if the filter succeeded, False otherwise.
         """
->>>>>>> 6ac33ece
         self.logger.info( f"Apply filter { self.logger.name }." )
         try:
             # compute cell type counts
@@ -137,12 +116,6 @@
                 array.SetValue( 0, self._counts.getTypeCount( cellType ) )
                 self.outTable.AddColumn( array )
             self.logger.info( f"The filter { self.logger.name } succeeded." )
-<<<<<<< HEAD
-        except AssertionError as e:
-            self.logger.error( f"The filter { self.logger.name } failed.\n{ e }" )
-
-        return
-=======
         except TypeError as e:
             self.logger.error( f"The filter { self.logger.name } failed.\n{ e }" )
             return False
@@ -152,7 +125,6 @@
             return False
 
         return True
->>>>>>> 6ac33ece
 
     def GetCellTypeCountsObject( self: Self ) -> CellTypeCounts:
         """Get CellTypeCounts object.
