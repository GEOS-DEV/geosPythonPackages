# SPDX-License-Identifier: Apache-2.0
# SPDX-FileCopyrightText: Copyright 2023-2024 TotalEnergies.
# SPDX-FileContributor: Paloma Martinez
# ruff: noqa: E402 # disable Module level import not at top of file
import logging

from typing_extensions import Self

from geos.utils.Logger import ( Logger, getLogger )
from geos.mesh.utils.multiblockModifiers import mergeBlocks
from geos.utils.Errors import VTKError

from vtkmodules.vtkCommonDataModel import vtkMultiBlockDataSet, vtkUnstructuredGrid

__doc__ = """
Merge Blocks Keeping Partial Attributes is a filter that allows to merge blocks from a multiblock dataset
while keeping partial attributes.

Input is a vtkMultiBlockDataSet and output is a vtkUnstructuredGrid.

.. Note::
    - You may encounter issues if two datasets of the input multiblock dataset have duplicated cell IDs.
    - Partial attributes are filled with default values depending on their types.
        - 0 for uint data.
        - -1 for int data.
        - nan for float data.


To use it:

.. code-block:: python

    from geos.processing.generic_processing_tools.MergeBlockEnhanced import MergeBlockEnhanced
    import logging

    # Define filter inputs
    multiblockdataset: vtkMultiblockDataSet
    speHandler: bool # optional

    # Instantiate the filter
    mergeBlockEnhancedFilter: MergeBlockEnhanced = MergeBlockEnhanced( multiblockdataset, speHandler )

    # Use your own handler (if speHandler is True)
    yourHandler: logging.Handler
    mergeBlockEnhancedFilter.setLoggerHandler( yourHandler )

    # Do calculations
<<<<<<< HEAD
    try:
        mergeBlockEnhancedFilter.applyFilter()
    except VTKError as e:
        mergeBlockEnhancedFilter.logger.error( f"The filter { mergeBlockEnhancedFilter.logger.name } failed due to: { e }" )
    except Exception as e:
        mess: str = f"The filter { mergeBlockEnhancedFilter.logger.name } failed due to: { e }"
        mergeBlockEnhancedFilter.logger.critical( mess, exc_info=True )
=======
    mergeBlockEnhancedFilter.applyFilter()
>>>>>>> b5ce4f41

    # Get the merged mesh
    mergeBlockEnhancedFilter.getOutput()
"""

loggerTitle: str = "Merge Block Enhanced"


class MergeBlockEnhanced:

    def __init__(
        self: Self,
        inputMesh: vtkMultiBlockDataSet,
        speHandler: bool = False,
    ) -> None:
        """Merge a multiblock dataset and keep the partial attributes in the output mesh.

        Partial attributes are filled with default values depending on the data type such that:
            - 0 for uint data.
            - -1 for int data.
            - nan for float data.

        Args:
            inputMesh (vtkMultiBlockDataSet): The input multiblock dataset to merge.
            speHandler (bool, optional) : True to use a specific handler, False to use the internal handler.
            Defaults to False.
        """
        self.inputMesh: vtkMultiBlockDataSet = inputMesh
        self.outputMesh: vtkUnstructuredGrid = vtkUnstructuredGrid()

        # Logger
        self.logger: Logger
        if not speHandler:
            self.logger = getLogger( loggerTitle, True )
        else:
            self.logger = logging.getLogger( loggerTitle )
            self.logger.setLevel( logging.INFO )
            self.logger.propagate = False

    def setLoggerHandler( self: Self, handler: logging.Handler ) -> None:
        """Set a specific handler for the filter logger.

        In this filter 4 log levels are use, .info, .error, .warning and .critical, be sure to have at least the same 4 levels.

        Args:
            handler (logging.Handler): The handler to add.
        """
        if len( self.logger.handlers ) == 0:
            self.logger.addHandler( handler )
        else:
            self.logger.warning( "The logger already has an handler, to use yours set the argument 'speHandler' to True"
                                 " during the filter initialization." )

    def applyFilter( self: Self ) -> bool:
        """Merge the blocks of a multiblock dataset mesh.

<<<<<<< HEAD
        Raise:
            VTKError (geos.utils.Errors): Errors captured if any from the VTK log.
=======
        Returns:
            bool: True if the blocks were successfully merged, False otherwise.
>>>>>>> b5ce4f41
        """
        self.logger.info( f"Applying filter { self.logger.name }." )

        try:
            outputMesh: vtkUnstructuredGrid
            outputMesh = mergeBlocks( self.inputMesh, keepPartialAttributes=True, logger=self.logger )
            self.outputMesh = outputMesh

            self.logger.info( f"The filter { self.logger.name } succeeded." )
        except VTKError as e:
            self.logger.error( f"The filter { self.logger.name } failed.\n{ e }" )
            return False
        except Exception as e:
            mess: str = f"The filter { self.logger.name } failed.\n{ e }"
            self.logger.critical( mess, exc_info=True )
            return False

        return True

        self.logger.info( f"The filter { self.logger.name } succeeded." )

        return

    def getOutput( self: Self ) -> vtkUnstructuredGrid:
        """Get the merged mesh.

        Returns:
            vtkUnstructuredGrid: The merged mesh.
        """
        return self.outputMesh<|MERGE_RESOLUTION|>--- conflicted
+++ resolved
@@ -45,7 +45,6 @@
     mergeBlockEnhancedFilter.setLoggerHandler( yourHandler )
 
     # Do calculations
-<<<<<<< HEAD
     try:
         mergeBlockEnhancedFilter.applyFilter()
     except VTKError as e:
@@ -53,9 +52,6 @@
     except Exception as e:
         mess: str = f"The filter { mergeBlockEnhancedFilter.logger.name } failed due to: { e }"
         mergeBlockEnhancedFilter.logger.critical( mess, exc_info=True )
-=======
-    mergeBlockEnhancedFilter.applyFilter()
->>>>>>> b5ce4f41
 
     # Get the merged mesh
     mergeBlockEnhancedFilter.getOutput()
@@ -109,34 +105,17 @@
             self.logger.warning( "The logger already has an handler, to use yours set the argument 'speHandler' to True"
                                  " during the filter initialization." )
 
-    def applyFilter( self: Self ) -> bool:
+    def applyFilter( self: Self ) -> None:
         """Merge the blocks of a multiblock dataset mesh.
 
-<<<<<<< HEAD
-        Raise:
+        Raises:
             VTKError (geos.utils.Errors): Errors captured if any from the VTK log.
-=======
-        Returns:
-            bool: True if the blocks were successfully merged, False otherwise.
->>>>>>> b5ce4f41
         """
         self.logger.info( f"Applying filter { self.logger.name }." )
 
-        try:
-            outputMesh: vtkUnstructuredGrid
-            outputMesh = mergeBlocks( self.inputMesh, keepPartialAttributes=True, logger=self.logger )
-            self.outputMesh = outputMesh
-
-            self.logger.info( f"The filter { self.logger.name } succeeded." )
-        except VTKError as e:
-            self.logger.error( f"The filter { self.logger.name } failed.\n{ e }" )
-            return False
-        except Exception as e:
-            mess: str = f"The filter { self.logger.name } failed.\n{ e }"
-            self.logger.critical( mess, exc_info=True )
-            return False
-
-        return True
+        outputMesh: vtkUnstructuredGrid
+        outputMesh = mergeBlocks( self.inputMesh, keepPartialAttributes=True, logger=self.logger )
+        self.outputMesh = outputMesh
 
         self.logger.info( f"The filter { self.logger.name } succeeded." )
 
