# SPDX-License-Identifier: Apache-2.0
# SPDX-FileCopyrightText: Copyright 2023-2024 TotalEnergies.
# SPDX-FileContributor: Raphaël Vinour, Martin Lemay, Romain Baville
# ruff: noqa: E402 # disable Module level import not at top of file
import numpy as np
import numpy.typing as npt
import logging
from typing_extensions import Self, Union
from vtkmodules.vtkCommonDataModel import vtkDataSet, vtkMultiBlockDataSet
from geos.mesh.utils.arrayModifiers import transferAttributeWithElementMap
from geos.mesh.utils.arrayHelpers import ( computeElementMapping, getAttributeSet, isAttributeGlobal )
from geos.utils.Logger import ( Logger, getLogger )
from geos.utils.pieceEnum import Piece

__doc__ = """
AttributeMapping is a vtk filter that transfers global attributes from a source mesh to a final mesh with same
point/cell coordinates. The final mesh is updated directly, without creation of a copy.

Input meshes can be vtkDataSet or vtkMultiBlockDataSet.

.. Warning::
    For one application of the filter, the attributes to transfer should all be located on the same piece
    (all on points or all on cells).

.. Note::
    For cell, the coordinates of the points in the cell are compared.
    If one of the two meshes is a surface and the other a volume,
    all the points of the surface must be points of the volume.

To use a logger handler of yours, set the variable 'speHandler' to True
and add it using the member function setLoggerHandler.

To use the filter:

.. code-block:: python

    import logging
    from geos.processing.generic_processing_tools.AttributeMapping import AttributeMapping
    from geos.utils.pieceEnum import Piece

    # Filter inputs.
    meshFrom: Union[ vtkDataSet, vtkMultiBlockDataSet ]
    meshTo: Union[ vtkDataSet, vtkMultiBlockDataSet ]
    attributeNames: set[ str ]
    # Optional inputs.
    piece: Piece  # defaults to Piece.CELLS
    speHandler: bool  # defaults to False

    # Instantiate the filter
    attributeMappingFilter: AttributeMapping = AttributeMapping(
        meshFrom,
        meshTo,
        attributeNames,
        piece,
        speHandler,
    )

    # Set the handler of yours (only if speHandler is True).
    yourHandler: logging.Handler
    attributeMappingFilter.setLoggerHandler( yourHandler )

    # Do calculations.
    try:
        attributeMappingFilter.applyFilter()
    except( ValueError, AttributeError ) as e:
        attributeMappingFilter.logger.error( f"The filter { attributeMappingFilter.logger.name } failed due to: { e }" )
    except Exception as e:
        mess: str = f"The filter { attributeMappingFilter.logger.name } failed due to: { e }"
        attributeMappingFilter.logger.critical( mess, exc_info=True )
"""

loggerTitle: str = "Attribute Mapping"


class AttributeMapping:

    def __init__(
        self: Self,
        meshFrom: Union[ vtkDataSet, vtkMultiBlockDataSet ],
        meshTo: Union[ vtkDataSet, vtkMultiBlockDataSet ],
        attributeNames: set[ str ],
        piece: Piece = Piece.CELLS,
        speHandler: bool = False,
    ) -> None:
        """Transfer global attributes from a source mesh to a final mesh.

        Mapping the piece of the attributes to transfer.

        Args:
            meshFrom (Union[vtkDataSet, vtkMultiBlockDataSet]): The source mesh with attributes to transfer.
            meshTo (Union[vtkDataSet, vtkMultiBlockDataSet]): The final mesh where to transfer attributes.
            attributeNames (set[str]): Names of attributes to transfer.
            piece (Piece): The piece of the attributes to transfer.
                Defaults to Piece.CELLS
            speHandler (bool, optional): True to use a specific handler, False to use the internal handler.
                Defaults to False.
        """
        self.meshFrom: Union[ vtkDataSet, vtkMultiBlockDataSet ] = meshFrom
        self.meshTo: Union[ vtkDataSet, vtkMultiBlockDataSet ] = meshTo
        self.attributeNames: set[ str ] = attributeNames
        self.piece: Piece = piece

        # cell map
        self.ElementMap: dict[ int, npt.NDArray[ np.int64 ] ] = {}

        # Logger.
        self.logger: Logger
        if not speHandler:
            self.logger = getLogger( loggerTitle, True )
        else:
            self.logger = logging.getLogger( loggerTitle )
            self.logger.setLevel( logging.INFO )
            self.logger.propagate = False

    def setLoggerHandler( self: Self, handler: logging.Handler ) -> None:
        """Set a specific handler for the filter logger.

        In this filter 4 log levels are use, .info, .error, .warning and .critical,
        be sure to have at least the same 4 levels.

        Args:
            handler (logging.Handler): The handler to add.
        """
        if len( self.logger.handlers ) == 0:
            self.logger.addHandler( handler )
        else:
            self.logger.warning( "The logger already has an handler, to use yours set the argument 'speHandler'"
                                 " to True during the filter initialization." )

    def getElementMap( self: Self ) -> dict[ int, npt.NDArray[ np.int64 ] ]:
        """Getter of the element mapping dictionary.

        If attribute to transfer are on points it will be a pointMap, else it will be a cellMap.

        Returns:
            self.elementMap (dict[int, npt.NDArray[np.int64]]): The element mapping dictionary.
        """
        return self.ElementMap

    def applyFilter( self: Self ) -> None:
        """Transfer global attributes from a source mesh to a final mesh.

        Mapping the piece of the attributes to transfer.

        Raises:
            ValueError: Errors with the input attributeNames or the input mesh.
            AttributeError: Errors with the attribute of the mesh.
        """
        self.logger.info( f"Apply filter { self.logger.name }." )

<<<<<<< HEAD
        try:
            if len( self.attributeNames ) == 0:
                raise ValueError( f"Please enter at least one { self.piece.value } attribute to transfer." )

            attributesInMeshFrom: set[ str ] = getAttributeSet( self.meshFrom, self.piece )
            wrongAttributeNames: set[ str ] = self.attributeNames.difference( attributesInMeshFrom )
            if len( wrongAttributeNames ) > 0:
                raise AttributeError(
                    f"The { self.piece.value } attributes { wrongAttributeNames } are not present in the source mesh." )

            attributesInMeshTo: set[ str ] = getAttributeSet( self.meshTo, self.piece )
            attributesAlreadyInMeshTo: set[ str ] = self.attributeNames.intersection( attributesInMeshTo )
            if len( attributesAlreadyInMeshTo ) > 0:
                raise AttributeError(
                    f"The { self.piece.value } attributes { attributesAlreadyInMeshTo } are already present in the final mesh."
                )

            if isinstance( self.meshFrom, vtkMultiBlockDataSet ):
                partialAttributes: list[ str ] = []
                for attributeName in self.attributeNames:
                    if not isAttributeGlobal( self.meshFrom, attributeName, self.piece ):
                        partialAttributes.append( attributeName )

                if len( partialAttributes ) > 0:
                    raise AttributeError(
                        f"All { self.piece.value } attributes to transfer must be global, { partialAttributes } are partials."
                    )

            self.ElementMap = computeElementMapping( self.meshFrom, self.meshTo, self.piece )
            sharedElement: bool = False
            for key in self.ElementMap:
                if np.any( self.ElementMap[ key ] > -1 ):
                    sharedElement = True

            if not sharedElement:
                raise ValueError( f"The two meshes do not have any shared { self.piece.value }." )

            for attributeName in self.attributeNames:
                # TODO:: Modify arrayModifiers function to raise error.
                if not transferAttributeWithElementMap( self.meshFrom, self.meshTo, self.ElementMap, attributeName,
                                                        self.piece, self.logger ):
                    raise

            # Log the output message.
            self._logOutputMessage()
        except ( TypeError, ValueError, AttributeError ) as e:
            self.logger.error( f"The filter { self.logger.name } failed.\n{ e }" )
            return False
        except Exception as e:
            mess: str = f"The filter { self.logger.name } failed.\n{ e }"
            self.logger.critical( mess, exc_info=True )
            return False

        return True
=======
        if len( self.attributeNames ) == 0:
            raise ValueError( f"Please enter at least one { self.piece } attribute to transfer." )

        attributesInMeshFrom: set[ str ] = getAttributeSet( self.meshFrom, self.onPoints )
        wrongAttributeNames: set[ str ] = self.attributeNames.difference( attributesInMeshFrom )
        if len( wrongAttributeNames ) > 0:
            raise AttributeError(
                f"The { self.piece } attributes { wrongAttributeNames } are not present in the source mesh." )

        attributesInMeshTo: set[ str ] = getAttributeSet( self.meshTo, self.onPoints )
        attributesAlreadyInMeshTo: set[ str ] = self.attributeNames.intersection( attributesInMeshTo )
        if len( attributesAlreadyInMeshTo ) > 0:
            raise AttributeError(
                f"The { self.piece } attributes { attributesAlreadyInMeshTo } are already present in the final mesh." )

        if isinstance( self.meshFrom, vtkMultiBlockDataSet ):
            partialAttributes: list[ str ] = []
            for attributeName in self.attributeNames:
                if not isAttributeGlobal( self.meshFrom, attributeName, self.onPoints ):
                    partialAttributes.append( attributeName )

            if len( partialAttributes ) > 0:
                raise AttributeError(
                    f"All { self.piece } attributes to transfer must be global, { partialAttributes } are partials." )

        self.ElementMap = computeElementMapping( self.meshFrom, self.meshTo, self.onPoints )
        sharedElement: bool = False
        for key in self.ElementMap:
            if np.any( self.ElementMap[ key ] > -1 ):
                sharedElement = True

        if not sharedElement:
            raise ValueError( f"The two meshes do not have any shared { self.piece }." )

        for attributeName in self.attributeNames:
            # TODO:: Modify arrayModifiers function to raise error.
            if not transferAttributeWithElementMap( self.meshFrom, self.meshTo, self.ElementMap, attributeName,
                                                    self.onPoints, self.logger ):
                raise ValueError( f"Fail to transfer the attribute { attributeName }." )

        # Log the output message.
        self._logOutputMessage()

        return
>>>>>>> d54b1c8f

    def _logOutputMessage( self: Self ) -> None:
        """Create and log result messages of the filter."""
        self.logger.info( f"The filter { self.logger.name } succeeded." )
        self.logger.info(
            f"The { self.piece.value } attributes { self.attributeNames } have been transferred from the source mesh to the final mesh with the { self.piece.value } mapping."
        )<|MERGE_RESOLUTION|>--- conflicted
+++ resolved
@@ -36,7 +36,6 @@
 
     import logging
     from geos.processing.generic_processing_tools.AttributeMapping import AttributeMapping
-    from geos.utils.pieceEnum import Piece
 
     # Filter inputs.
     meshFrom: Union[ vtkDataSet, vtkMultiBlockDataSet ]
@@ -89,9 +88,9 @@
         Args:
             meshFrom (Union[vtkDataSet, vtkMultiBlockDataSet]): The source mesh with attributes to transfer.
             meshTo (Union[vtkDataSet, vtkMultiBlockDataSet]): The final mesh where to transfer attributes.
-            attributeNames (set[str]): Names of attributes to transfer.
-            piece (Piece): The piece of the attributes to transfer.
-                Defaults to Piece.CELLS
+            attributeNames (set[str]): Names of the attributes to transfer.
+            piece (Piece): The piece of the attribute.
+                Defaults to Piece.CELLS.
             speHandler (bool, optional): True to use a specific handler, False to use the internal handler.
                 Defaults to False.
         """
@@ -100,10 +99,10 @@
         self.attributeNames: set[ str ] = attributeNames
         self.piece: Piece = piece
 
-        # cell map
+        # Element map
         self.ElementMap: dict[ int, npt.NDArray[ np.int64 ] ] = {}
 
-        # Logger.
+        # Logger
         self.logger: Logger
         if not speHandler:
             self.logger = getLogger( loggerTitle, True )
@@ -148,111 +147,54 @@
         """
         self.logger.info( f"Apply filter { self.logger.name }." )
 
-<<<<<<< HEAD
-        try:
-            if len( self.attributeNames ) == 0:
-                raise ValueError( f"Please enter at least one { self.piece.value } attribute to transfer." )
-
-            attributesInMeshFrom: set[ str ] = getAttributeSet( self.meshFrom, self.piece )
-            wrongAttributeNames: set[ str ] = self.attributeNames.difference( attributesInMeshFrom )
-            if len( wrongAttributeNames ) > 0:
-                raise AttributeError(
-                    f"The { self.piece.value } attributes { wrongAttributeNames } are not present in the source mesh." )
-
-            attributesInMeshTo: set[ str ] = getAttributeSet( self.meshTo, self.piece )
-            attributesAlreadyInMeshTo: set[ str ] = self.attributeNames.intersection( attributesInMeshTo )
-            if len( attributesAlreadyInMeshTo ) > 0:
-                raise AttributeError(
-                    f"The { self.piece.value } attributes { attributesAlreadyInMeshTo } are already present in the final mesh."
-                )
-
-            if isinstance( self.meshFrom, vtkMultiBlockDataSet ):
-                partialAttributes: list[ str ] = []
-                for attributeName in self.attributeNames:
-                    if not isAttributeGlobal( self.meshFrom, attributeName, self.piece ):
-                        partialAttributes.append( attributeName )
-
-                if len( partialAttributes ) > 0:
-                    raise AttributeError(
-                        f"All { self.piece.value } attributes to transfer must be global, { partialAttributes } are partials."
-                    )
-
-            self.ElementMap = computeElementMapping( self.meshFrom, self.meshTo, self.piece )
-            sharedElement: bool = False
-            for key in self.ElementMap:
-                if np.any( self.ElementMap[ key ] > -1 ):
-                    sharedElement = True
-
-            if not sharedElement:
-                raise ValueError( f"The two meshes do not have any shared { self.piece.value }." )
-
-            for attributeName in self.attributeNames:
-                # TODO:: Modify arrayModifiers function to raise error.
-                if not transferAttributeWithElementMap( self.meshFrom, self.meshTo, self.ElementMap, attributeName,
-                                                        self.piece, self.logger ):
-                    raise
-
-            # Log the output message.
-            self._logOutputMessage()
-        except ( TypeError, ValueError, AttributeError ) as e:
-            self.logger.error( f"The filter { self.logger.name } failed.\n{ e }" )
-            return False
-        except Exception as e:
-            mess: str = f"The filter { self.logger.name } failed.\n{ e }"
-            self.logger.critical( mess, exc_info=True )
-            return False
-
-        return True
-=======
         if len( self.attributeNames ) == 0:
-            raise ValueError( f"Please enter at least one { self.piece } attribute to transfer." )
-
-        attributesInMeshFrom: set[ str ] = getAttributeSet( self.meshFrom, self.onPoints )
+            raise ValueError( f"Please enter at least one attribute to transfer." )
+
+        attributesInMeshFrom: set[ str ] = getAttributeSet( self.meshFrom, self.piece )
         wrongAttributeNames: set[ str ] = self.attributeNames.difference( attributesInMeshFrom )
         if len( wrongAttributeNames ) > 0:
             raise AttributeError(
-                f"The { self.piece } attributes { wrongAttributeNames } are not present in the source mesh." )
-
-        attributesInMeshTo: set[ str ] = getAttributeSet( self.meshTo, self.onPoints )
+                f"The attributes { wrongAttributeNames } are not present in the source mesh." )
+
+        attributesInMeshTo: set[ str ] = getAttributeSet( self.meshTo, self.piece )
         attributesAlreadyInMeshTo: set[ str ] = self.attributeNames.intersection( attributesInMeshTo )
         if len( attributesAlreadyInMeshTo ) > 0:
             raise AttributeError(
-                f"The { self.piece } attributes { attributesAlreadyInMeshTo } are already present in the final mesh." )
+                f"The attributes { attributesAlreadyInMeshTo } are already present in the final mesh." )
 
         if isinstance( self.meshFrom, vtkMultiBlockDataSet ):
             partialAttributes: list[ str ] = []
             for attributeName in self.attributeNames:
-                if not isAttributeGlobal( self.meshFrom, attributeName, self.onPoints ):
+                if not isAttributeGlobal( self.meshFrom, attributeName, self.piece ):
                     partialAttributes.append( attributeName )
 
             if len( partialAttributes ) > 0:
                 raise AttributeError(
-                    f"All { self.piece } attributes to transfer must be global, { partialAttributes } are partials." )
-
-        self.ElementMap = computeElementMapping( self.meshFrom, self.meshTo, self.onPoints )
+                    f"All attributes to transfer must be global, { partialAttributes } are partials." )
+
+        self.ElementMap = computeElementMapping( self.meshFrom, self.meshTo, self.piece )
         sharedElement: bool = False
         for key in self.ElementMap:
             if np.any( self.ElementMap[ key ] > -1 ):
                 sharedElement = True
 
         if not sharedElement:
-            raise ValueError( f"The two meshes do not have any shared { self.piece }." )
+            raise ValueError( f"The two meshes do not have any shared { self.piece.value }." )
 
         for attributeName in self.attributeNames:
             # TODO:: Modify arrayModifiers function to raise error.
             if not transferAttributeWithElementMap( self.meshFrom, self.meshTo, self.ElementMap, attributeName,
-                                                    self.onPoints, self.logger ):
+                                                    self.piece, self.logger ):
                 raise ValueError( f"Fail to transfer the attribute { attributeName }." )
 
         # Log the output message.
         self._logOutputMessage()
 
         return
->>>>>>> d54b1c8f
 
     def _logOutputMessage( self: Self ) -> None:
         """Create and log result messages of the filter."""
         self.logger.info( f"The filter { self.logger.name } succeeded." )
         self.logger.info(
-            f"The { self.piece.value } attributes { self.attributeNames } have been transferred from the source mesh to the final mesh with the { self.piece.value } mapping."
+            f"The attributes { self.attributeNames } have been transferred from the source mesh to the final mesh with the { self.piece.value } mapping."
         )