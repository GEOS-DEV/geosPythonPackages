--- conflicted
+++ resolved
@@ -181,15 +181,8 @@
             raise ValueError( f"The two meshes do not have any shared { self.piece.value }." )
 
         for attributeName in self.attributeNames:
-<<<<<<< HEAD
-            transferAttributeWithElementMap( self.meshFrom, self.meshTo, self.ElementMap, attributeName, self.onPoints,
+            transferAttributeWithElementMap( self.meshFrom, self.meshTo, self.ElementMap, attributeName, self.piece,
                                              self.logger )
-=======
-            # TODO:: Modify arrayModifiers function to raise error.
-            if not transferAttributeWithElementMap( self.meshFrom, self.meshTo, self.ElementMap, attributeName,
-                                                    self.piece, self.logger ):
-                raise ValueError( f"Fail to transfer the attribute { attributeName }." )
->>>>>>> 168105c5
 
         # Log the output message.
         self._logOutputMessage()
