# SPDX-License-Identifier: Apache-2.0
# SPDX-FileCopyrightText: Copyright 2023-2024 TotalEnergies.
# SPDX-FileContributor: Romain Baville, Martin Lemay
import logging
from typing_extensions import Self
from typing import Union, Any

<<<<<<< HEAD
from geos.utils.Logger import logging, Logger, getLogger
from geos.utils.pieceEnum import Piece
=======
from geos.utils.Logger import ( Logger, getLogger )
>>>>>>> b5ce4f41
from geos.mesh.utils.arrayModifiers import fillPartialAttributes
from geos.mesh.utils.arrayHelpers import getAttributePieceInfo

from vtkmodules.vtkCommonDataModel import vtkMultiBlockDataSet

__doc__ = """
Fill partial attributes of the input mesh with constant values per component.

Input mesh is vtkMultiBlockDataSet and attributes to fill must be partial.

The list of filling values per attribute is given by a dictionary.
Its keys are the attribute names and its items are the list of filling values for each component.

If the list of filling value is None, attributes are filled with the same constant value for each component:
0 for uint data, -1 for int data and nan for float data.

To use a handler of yours for the logger, set the variable 'speHandler' to True and add it to the filter
with the member function setLoggerHandler.

To use it:

.. code-block:: python

    from geos.processing.generic_processing_tools.FillPartialArrays import FillPartialArrays

    # Filter inputs.
    multiBlockDataSet: vtkMultiBlockDataSet
    dictAttributesValues: dict[ str, Union[ list[ Any ], None ] ]
    # Optional inputs.
    speHandler: bool

    # Instantiate the filter.
    fillPartialArraysFilter: FillPartialArrays = FillPartialArrays(
        multiBlockDataSet,
        dictAttributesValues,
        speHandler
    )

    # Set the handler of yours (only if speHandler is True).
    yourHandler: logging.Handler
    fillPartialArraysFilter.setLoggerHandler( yourHandler )

    # Do calculations.
    fillPartialArraysFilter.applyFilter()
"""

loggerTitle: str = "Fill Partial Attribute"


class FillPartialArrays:

    def __init__(
        self: Self,
        multiBlockDataSet: vtkMultiBlockDataSet,
        dictAttributesValues: dict[ str, Union[ list[ Any ], None ] ],
        speHandler: bool = False,
    ) -> None:
        """Fill partial attributes with constant value per component.

        If the list of filling values for an attribute is None,
        it will be filled with the default value for each component:

        - 0 for uint data.
        - -1 for int data.
        - nan for float data.

        Args:
            multiBlockDataSet (vtkMultiBlockDataSet): The mesh where to fill the attribute.
            dictAttributesValues (dict[str, Any]): The dictionary with the attribute to fill as keys
                                                   and the list of filling values as values.
            speHandler (bool, optional): True to use a specific handler, False to use the internal handler.
                Defaults to False.
        """
        self.multiBlockDataSet: vtkMultiBlockDataSet = multiBlockDataSet
        self.dictAttributesValues: dict[ str, Union[ list[ Any ], None ] ] = dictAttributesValues

        # Logger.
        self.logger: Logger
        if not speHandler:
            self.logger = getLogger( loggerTitle, True )
        else:
            self.logger = logging.getLogger( loggerTitle )
            self.logger.setLevel( logging.INFO )
            self.logger.propagate = False

    def setLoggerHandler( self: Self, handler: logging.Handler ) -> None:
        """Set a specific handler for the filter logger.

        In this filter 4 log levels are use, .info, .error, .warning and .critical,
        be sure to have at least the same 4 levels.

        Args:
            handler (logging.Handler): The handler to add.
        """
        if len( self.logger.handlers ) == 0:
            self.logger.addHandler( handler )
        else:
            self.logger.warning( "The logger already has an handler, to use yours set the argument 'speHandler' to True"
                                 " during the filter initialization." )

    def applyFilter( self: Self ) -> bool:
        """Create a constant attribute per region in the mesh.

        Returns:
            boolean (bool): True if calculation successfully ended, False otherwise.
        """
        self.logger.info( f"Apply filter { self.logger.name }." )
<<<<<<< HEAD

        piece: Piece
        for attributeName in self.dictAttributesValues:
            piece = getAttributePieceInfo( self.multiBlockDataSet, attributeName )
            if piece == Piece.NONE:
                self.logger.error( f"{ attributeName } is not in the mesh." )
                self.logger.error( f"The attribute { attributeName } has not been filled." )
                self.logger.error( f"The filter { self.logger.name } failed." )
                return False
            elif piece == Piece.BOTH:
                self.logger.error( f"There is two attribute named { attributeName },"
                                   " one on points and the other on cells. The attribute must be unique." )
                self.logger.error( f"The attribute { attributeName } has not been filled." )
                self.logger.error( f"The filter { self.logger.name } failed." )
                return False

            if not fillPartialAttributes( self.multiBlockDataSet,
                                          attributeName,
                                          piece=piece,
                                          listValues=self.dictAttributesValues[ attributeName ],
                                          logger=self.logger ):
                self.logger.error( f"The filter { self.logger.name } failed." )
                return False

        self.logger.info( f"The filter { self.logger.name } succeed." )
=======
        try:
            onPoints: Union[ None, bool ]
            onBoth: bool
            for attributeName in self.dictAttributesValues:
                onPoints, onBoth = getAttributePieceInfo( self.multiBlockDataSet, attributeName )
                if onPoints is None:
                    raise ValueError( f"{ attributeName } is not in the mesh." )

                if onBoth:
                    raise ValueError(
                        f"There is two attribute named { attributeName }, one on points and the other on cells. The attribute name must be unique."
                    )

                if not fillPartialAttributes( self.multiBlockDataSet,
                                              attributeName,
                                              onPoints=onPoints,
                                              listValues=self.dictAttributesValues[ attributeName ],
                                              logger=self.logger ):
                    raise

            self.logger.info( f"The filter { self.logger.name } succeed." )
        except ( ValueError, AttributeError ) as e:
            self.logger.error( f"The filter { self.logger.name } failed.\n{ e }" )
            return False
        except Exception as e:
            mess: str = f"The filter { self.logger.name } failed.\n{ e }"
            self.logger.critical( mess, exc_info=True )
            return False
>>>>>>> b5ce4f41

        return True<|MERGE_RESOLUTION|>--- conflicted
+++ resolved
@@ -5,12 +5,8 @@
 from typing_extensions import Self
 from typing import Union, Any
 
-<<<<<<< HEAD
-from geos.utils.Logger import logging, Logger, getLogger
 from geos.utils.pieceEnum import Piece
-=======
 from geos.utils.Logger import ( Logger, getLogger )
->>>>>>> b5ce4f41
 from geos.mesh.utils.arrayModifiers import fillPartialAttributes
 from geos.mesh.utils.arrayHelpers import getAttributePieceInfo
 
@@ -118,49 +114,20 @@
             boolean (bool): True if calculation successfully ended, False otherwise.
         """
         self.logger.info( f"Apply filter { self.logger.name }." )
-<<<<<<< HEAD
-
-        piece: Piece
-        for attributeName in self.dictAttributesValues:
-            piece = getAttributePieceInfo( self.multiBlockDataSet, attributeName )
-            if piece == Piece.NONE:
-                self.logger.error( f"{ attributeName } is not in the mesh." )
-                self.logger.error( f"The attribute { attributeName } has not been filled." )
-                self.logger.error( f"The filter { self.logger.name } failed." )
-                return False
-            elif piece == Piece.BOTH:
-                self.logger.error( f"There is two attribute named { attributeName },"
-                                   " one on points and the other on cells. The attribute must be unique." )
-                self.logger.error( f"The attribute { attributeName } has not been filled." )
-                self.logger.error( f"The filter { self.logger.name } failed." )
-                return False
-
-            if not fillPartialAttributes( self.multiBlockDataSet,
-                                          attributeName,
-                                          piece=piece,
-                                          listValues=self.dictAttributesValues[ attributeName ],
-                                          logger=self.logger ):
-                self.logger.error( f"The filter { self.logger.name } failed." )
-                return False
-
-        self.logger.info( f"The filter { self.logger.name } succeed." )
-=======
         try:
-            onPoints: Union[ None, bool ]
-            onBoth: bool
+            piece: Piece
             for attributeName in self.dictAttributesValues:
-                onPoints, onBoth = getAttributePieceInfo( self.multiBlockDataSet, attributeName )
-                if onPoints is None:
+                piece = getAttributePieceInfo( self.multiBlockDataSet, attributeName )
+                if piece == Piece.NONE:
                     raise ValueError( f"{ attributeName } is not in the mesh." )
-
-                if onBoth:
+                elif piece == Piece.BOTH:
                     raise ValueError(
                         f"There is two attribute named { attributeName }, one on points and the other on cells. The attribute name must be unique."
                     )
 
                 if not fillPartialAttributes( self.multiBlockDataSet,
                                               attributeName,
-                                              onPoints=onPoints,
+                                              piece=piece,
                                               listValues=self.dictAttributesValues[ attributeName ],
                                               logger=self.logger ):
                     raise
@@ -173,6 +140,5 @@
             mess: str = f"The filter { self.logger.name } failed.\n{ e }"
             self.logger.critical( mess, exc_info=True )
             return False
->>>>>>> b5ce4f41
 
         return True