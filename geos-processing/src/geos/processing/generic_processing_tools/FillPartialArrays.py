# SPDX-License-Identifier: Apache-2.0
# SPDX-FileCopyrightText: Copyright 2023-2024 TotalEnergies.
# SPDX-FileContributor: Romain Baville, Martin Lemay
import logging
from typing_extensions import Self
from typing import Union, Any

from geos.utils.Logger import ( Logger, getLogger )
from geos.mesh.utils.arrayModifiers import fillPartialAttributes
from geos.mesh.utils.arrayHelpers import getAttributePieceInfo

from vtkmodules.vtkCommonDataModel import vtkMultiBlockDataSet

__doc__ = """
Fill partial attributes of the input mesh with constant values per component.

Input mesh is vtkMultiBlockDataSet and attributes to fill must be partial.

The list of filling values per attribute is given by a dictionary.
Its keys are the attribute names and its items are the list of filling values for each component.

If the list of filling value is None, attributes are filled with the same constant value for each component:
0 for uint data, -1 for int data and nan for float data.

To use a handler of yours for the logger, set the variable 'speHandler' to True and add it to the filter
with the member function setLoggerHandler.

To use it:

.. code-block:: python

    from geos.processing.generic_processing_tools.FillPartialArrays import FillPartialArrays

    # Filter inputs.
    multiBlockDataSet: vtkMultiBlockDataSet
    dictAttributesValues: dict[ str, Union[ list[ Any ], None ] ]
    # Optional inputs.
    speHandler: bool

    # Instantiate the filter.
    fillPartialArraysFilter: FillPartialArrays = FillPartialArrays(
        multiBlockDataSet,
        dictAttributesValues,
        speHandler
    )

    # Set the handler of yours (only if speHandler is True).
    yourHandler: logging.Handler
    fillPartialArraysFilter.setLoggerHandler( yourHandler )

    # Do calculations.
    try:
        fillPartialArraysFilter.applyFilter()
    except ( ValueError, AttributeError ) as e:
        fillPartialArraysFilter.logger.error( f"The filter { fillPartialArraysFilter.logger.name } failed due to: { e }" )
    except Exception as e:
        mess: str = f"The filter { fillPartialArraysFilter.logger.name } failed due to: { e }"
        fillPartialArraysFilter.logger.critical( mess, exc_info=True )
"""

loggerTitle: str = "Fill Partial Attribute"


class FillPartialArrays:

    def __init__(
        self: Self,
        multiBlockDataSet: vtkMultiBlockDataSet,
        dictAttributesValues: dict[ str, Union[ list[ Any ], None ] ],
        speHandler: bool = False,
    ) -> None:
        """Fill partial attributes with constant value per component.

        If the list of filling values for an attribute is None,
        it will be filled with the default value for each component:

        - 0 for uint data.
        - -1 for int data.
        - nan for float data.

        Args:
            multiBlockDataSet (vtkMultiBlockDataSet): The mesh where to fill the attribute.
            dictAttributesValues (dict[str, Any]): The dictionary with the attribute to fill as keys
                                                   and the list of filling values as values.
            speHandler (bool, optional): True to use a specific handler, False to use the internal handler.
                Defaults to False.
        """
        self.multiBlockDataSet: vtkMultiBlockDataSet = multiBlockDataSet
        self.dictAttributesValues: dict[ str, Union[ list[ Any ], None ] ] = dictAttributesValues

        # Logger.
        self.logger: Logger
        if not speHandler:
            self.logger = getLogger( loggerTitle, True )
        else:
            self.logger = logging.getLogger( loggerTitle )
            self.logger.setLevel( logging.INFO )
            self.logger.propagate = False

    def setLoggerHandler( self: Self, handler: logging.Handler ) -> None:
        """Set a specific handler for the filter logger.

        In this filter 4 log levels are use, .info, .error, .warning and .critical,
        be sure to have at least the same 4 levels.

        Args:
            handler (logging.Handler): The handler to add.
        """
        if len( self.logger.handlers ) == 0:
            self.logger.addHandler( handler )
        else:
            self.logger.warning( "The logger already has an handler, to use yours set the argument 'speHandler' to True"
                                 " during the filter initialization." )

    def applyFilter( self: Self ) -> None:
        """Create a constant attribute per region in the mesh.

        Raise:
            AttributeError: Error with attributes to fill.
            ValueError: Error during the filling of the attribute.
        """
        self.logger.info( f"Apply filter { self.logger.name }." )
<<<<<<< HEAD
        try:
            onPoints: Union[ None, bool ]
            onBoth: bool
            for attributeName in self.dictAttributesValues:
                onPoints, onBoth = getAttributePieceInfo( self.multiBlockDataSet, attributeName )
                if onPoints is None:
                    raise ValueError( f"{ attributeName } is not in the mesh." )

                if onBoth:
                    raise ValueError(
                        f"There is two attribute named { attributeName }, one on points and the other on cells. The attribute name must be unique."
                    )

                fillPartialAttributes( self.multiBlockDataSet,
                                       attributeName,
                                       onPoints=onPoints,
                                       listValues=self.dictAttributesValues[ attributeName ],
                                       logger=self.logger )

            self.logger.info( f"The filter { self.logger.name } succeed." )
        except ( ValueError, AttributeError ) as e:
            self.logger.error( f"The filter { self.logger.name } failed.\n{ e }" )
            return False
        except Exception as e:
            mess: str = f"The filter { self.logger.name } failed.\n{ e }"
            self.logger.critical( mess, exc_info=True )
            return False

        return True
=======

        onPoints: Union[ None, bool ]
        onBoth: bool
        for attributeName in self.dictAttributesValues:
            onPoints, onBoth = getAttributePieceInfo( self.multiBlockDataSet, attributeName )
            if onPoints is None:
                raise AttributeError( f"The attribute { attributeName } is not in the mesh." )

            if onBoth:
                raise AttributeError(
                    f"There is two attribute named { attributeName }, one on points and the other on cells. The attribute name must be unique."
                )

            if not fillPartialAttributes( self.multiBlockDataSet,
                                          attributeName,
                                          onPoints=onPoints,
                                          listValues=self.dictAttributesValues[ attributeName ],
                                          logger=self.logger ):
                raise ValueError( "Something went wrong with the filling of partial attributes" )

        self.logger.info( f"The filter { self.logger.name } succeed." )

        return
>>>>>>> d54b1c8f
<|MERGE_RESOLUTION|>--- conflicted
+++ resolved
@@ -120,37 +120,6 @@
             ValueError: Error during the filling of the attribute.
         """
         self.logger.info( f"Apply filter { self.logger.name }." )
-<<<<<<< HEAD
-        try:
-            onPoints: Union[ None, bool ]
-            onBoth: bool
-            for attributeName in self.dictAttributesValues:
-                onPoints, onBoth = getAttributePieceInfo( self.multiBlockDataSet, attributeName )
-                if onPoints is None:
-                    raise ValueError( f"{ attributeName } is not in the mesh." )
-
-                if onBoth:
-                    raise ValueError(
-                        f"There is two attribute named { attributeName }, one on points and the other on cells. The attribute name must be unique."
-                    )
-
-                fillPartialAttributes( self.multiBlockDataSet,
-                                       attributeName,
-                                       onPoints=onPoints,
-                                       listValues=self.dictAttributesValues[ attributeName ],
-                                       logger=self.logger )
-
-            self.logger.info( f"The filter { self.logger.name } succeed." )
-        except ( ValueError, AttributeError ) as e:
-            self.logger.error( f"The filter { self.logger.name } failed.\n{ e }" )
-            return False
-        except Exception as e:
-            mess: str = f"The filter { self.logger.name } failed.\n{ e }"
-            self.logger.critical( mess, exc_info=True )
-            return False
-
-        return True
-=======
 
         onPoints: Union[ None, bool ]
         onBoth: bool
@@ -164,14 +133,12 @@
                     f"There is two attribute named { attributeName }, one on points and the other on cells. The attribute name must be unique."
                 )
 
-            if not fillPartialAttributes( self.multiBlockDataSet,
-                                          attributeName,
-                                          onPoints=onPoints,
-                                          listValues=self.dictAttributesValues[ attributeName ],
-                                          logger=self.logger ):
-                raise ValueError( "Something went wrong with the filling of partial attributes" )
+            fillPartialAttributes( self.multiBlockDataSet,
+                                   attributeName,
+                                   onPoints=onPoints,
+                                   listValues=self.dictAttributesValues[ attributeName ],
+                                   logger=self.logger )
 
         self.logger.info( f"The filter { self.logger.name } succeed." )
 
-        return
->>>>>>> d54b1c8f
+        return