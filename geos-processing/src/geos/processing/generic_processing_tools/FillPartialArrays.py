# SPDX-License-Identifier: Apache-2.0
# SPDX-FileCopyrightText: Copyright 2023-2024 TotalEnergies.
# SPDX-FileContributor: Romain Baville, Martin Lemay
import logging
from typing_extensions import Self
from typing import Union, Any

from geos.utils.pieceEnum import Piece
from geos.utils.Logger import ( Logger, getLogger )
from geos.mesh.utils.arrayModifiers import fillPartialAttributes
from geos.mesh.utils.arrayHelpers import getAttributePieceInfo

from vtkmodules.vtkCommonDataModel import vtkMultiBlockDataSet

__doc__ = """
Fill partial attributes of the input mesh with constant values per component.

Input mesh is vtkMultiBlockDataSet and attributes to fill must be partial.

The list of filling values per attribute is given by a dictionary.
Its keys are the attribute names and its items are the list of filling values for each component.

If the list of filling value is None, attributes are filled with the same constant value for each component:
0 for uint data, -1 for int data and nan for float data.

To use a handler of yours for the logger, set the variable 'speHandler' to True and add it to the filter
with the member function setLoggerHandler.

To use it:

.. code-block:: python

    from geos.processing.generic_processing_tools.FillPartialArrays import FillPartialArrays

    # Filter inputs.
    multiBlockDataSet: vtkMultiBlockDataSet
    dictAttributesValues: dict[ str, Union[ list[ Any ], None ] ]
    # Optional inputs.
    speHandler: bool

    # Instantiate the filter.
    fillPartialArraysFilter: FillPartialArrays = FillPartialArrays(
        multiBlockDataSet,
        dictAttributesValues,
        speHandler
    )

    # Set the handler of yours (only if speHandler is True).
    yourHandler: logging.Handler
    fillPartialArraysFilter.setLoggerHandler( yourHandler )

    # Do calculations.
    try:
        fillPartialArraysFilter.applyFilter()
    except ( ValueError, AttributeError ) as e:
        fillPartialArraysFilter.logger.error( f"The filter { fillPartialArraysFilter.logger.name } failed due to: { e }" )
    except Exception as e:
        mess: str = f"The filter { fillPartialArraysFilter.logger.name } failed due to: { e }"
        fillPartialArraysFilter.logger.critical( mess, exc_info=True )
"""

loggerTitle: str = "Fill Partial Attribute"


class FillPartialArrays:

    def __init__(
        self: Self,
        multiBlockDataSet: vtkMultiBlockDataSet,
        dictAttributesValues: dict[ str, Union[ list[ Any ], None ] ],
        speHandler: bool = False,
    ) -> None:
        """Fill partial attributes with constant value per component.

        If the list of filling values for an attribute is None,
        it will be filled with the default value for each component:

        - 0 for uint data.
        - -1 for int data.
        - nan for float data.

        Args:
            multiBlockDataSet (vtkMultiBlockDataSet): The mesh where to fill the attribute.
            dictAttributesValues (dict[str, Any]): The dictionary with the attribute to fill as keys
                                                   and the list of filling values as values.
            speHandler (bool, optional): True to use a specific handler, False to use the internal handler.
                Defaults to False.
        """
        self.multiBlockDataSet: vtkMultiBlockDataSet = multiBlockDataSet
        self.dictAttributesValues: dict[ str, Union[ list[ Any ], None ] ] = dictAttributesValues

        # Logger.
        self.logger: Logger
        if not speHandler:
            self.logger = getLogger( loggerTitle, True )
        else:
            self.logger = logging.getLogger( loggerTitle )
            self.logger.setLevel( logging.INFO )
            self.logger.propagate = False

    def setLoggerHandler( self: Self, handler: logging.Handler ) -> None:
        """Set a specific handler for the filter logger.

        In this filter 4 log levels are use, .info, .error, .warning and .critical,
        be sure to have at least the same 4 levels.

        Args:
            handler (logging.Handler): The handler to add.
        """
        if len( self.logger.handlers ) == 0:
            self.logger.addHandler( handler )
        else:
            self.logger.warning( "The logger already has an handler, to use yours set the argument 'speHandler' to True"
                                 " during the filter initialization." )

    def applyFilter( self: Self ) -> None:
        """Create a constant attribute per region in the mesh.

        Raise:
            AttributeError: Error with attributes to fill.
            ValueError: Error during the filling of the attribute.
        """
        self.logger.info( f"Apply filter { self.logger.name }." )
        piece: Piece
        for attributeName in self.dictAttributesValues:
            piece = getAttributePieceInfo( self.multiBlockDataSet, attributeName )
            if piece == Piece.NONE:
                raise AttributeError( f"The attribute { attributeName } is not in the mesh." )
            elif piece == Piece.BOTH:
                raise AttributeError(
                    f"There is two attribute named { attributeName }, one on points and the other on cells. The attribute name must be unique."
                )

<<<<<<< HEAD
            fillPartialAttributes( self.multiBlockDataSet,
                                   attributeName,
                                   onPoints=onPoints,
                                   listValues=self.dictAttributesValues[ attributeName ],
                                   logger=self.logger )
=======
            if not fillPartialAttributes( self.multiBlockDataSet,
                                          attributeName,
                                          piece=piece,
                                          listValues=self.dictAttributesValues[ attributeName ],
                                          logger=self.logger ):
                raise ValueError( "Something went wrong with the filling of partial attributes" )
>>>>>>> 168105c5

        self.logger.info( f"The filter { self.logger.name } succeed." )

        return<|MERGE_RESOLUTION|>--- conflicted
+++ resolved
@@ -131,20 +131,11 @@
                     f"There is two attribute named { attributeName }, one on points and the other on cells. The attribute name must be unique."
                 )
 
-<<<<<<< HEAD
             fillPartialAttributes( self.multiBlockDataSet,
                                    attributeName,
-                                   onPoints=onPoints,
+                                   piece=piece,
                                    listValues=self.dictAttributesValues[ attributeName ],
                                    logger=self.logger )
-=======
-            if not fillPartialAttributes( self.multiBlockDataSet,
-                                          attributeName,
-                                          piece=piece,
-                                          listValues=self.dictAttributesValues[ attributeName ],
-                                          logger=self.logger ):
-                raise ValueError( "Something went wrong with the filling of partial attributes" )
->>>>>>> 168105c5
 
         self.logger.info( f"The filter { self.logger.name } succeed." )
 
