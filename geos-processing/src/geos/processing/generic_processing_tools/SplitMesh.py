--- conflicted
+++ resolved
@@ -5,7 +5,6 @@
 import numpy as np
 import numpy.typing as npt
 from typing_extensions import Self
-<<<<<<< HEAD
 
 from vtkmodules.vtkCommonCore import vtkPoints, vtkIdTypeArray, vtkDataArray
 from vtkmodules.vtkCommonDataModel import ( vtkUnstructuredGrid, vtkCellArray, vtkCellData, vtkCell, vtkCellTypes,
@@ -14,32 +13,6 @@
 from vtkmodules.util.numpy_support import numpy_to_vtk, vtk_to_numpy
 
 from geos.utils.Logger import ( Logger, getLogger )
-=======
-from vtkmodules.util.vtkAlgorithm import VTKPythonAlgorithmBase
-from vtkmodules.vtkCommonCore import (
-    vtkPoints,
-    vtkIdTypeArray,
-    vtkDataArray,
-    vtkInformation,
-    vtkInformationVector,
-)
-from vtkmodules.vtkCommonDataModel import (
-    vtkUnstructuredGrid,
-    vtkCellArray,
-    vtkCellData,
-    vtkCell,
-    vtkCellTypes,
-    VTK_TRIANGLE,
-    VTK_QUAD,
-    VTK_TETRA,
-    VTK_HEXAHEDRON,
-    VTK_PYRAMID,
-    VTK_WEDGE,
-    VTK_POLYHEDRON,
-    VTK_POLYGON,
-)
-from vtkmodules.util.numpy_support import ( numpy_to_vtk, vtk_to_numpy )
->>>>>>> a0222b76
 from geos.processing.pre_processing.CellTypeCounterEnhanced import CellTypeCounterEnhanced
 from geos.mesh.model.CellTypeCounts import CellTypeCounts
 
@@ -113,7 +86,6 @@
         Args:
             handler (logging.Handler): The handler to add.
         """
-<<<<<<< HEAD
         self.handler = handler
         if len( self.logger.handlers ) == 0:
             self.logger.addHandler( handler )
@@ -125,21 +97,23 @@
         """Apply the filter SplitMesh."""
         self.logger.info( f"Applying filter { self.logger.name }." )
         try:
+            # Count the number of cells before splitting. Then we will be able to know how many new cells and points
+            # to allocate because each cell type is splitted in a known number of new cells and points.
             nbCells: int = self.inputMesh.GetNumberOfCells()
             counts: CellTypeCounts = self._getCellCounts()
-            nbTet: int = counts.getTypeCount( VTK_TETRA )
-            nbPyr: int = counts.getTypeCount( VTK_PYRAMID )
-            nbHex: int = counts.getTypeCount( VTK_HEXAHEDRON )
-            nbTriangles: int = counts.getTypeCount( VTK_TRIANGLE )
-            nbQuad: int = counts.getTypeCount( VTK_QUAD )
+            nbTet: int = counts.getTypeCount( VTK_TETRA )  # will divide into 8 tets
+            nbPyr: int = counts.getTypeCount( VTK_PYRAMID )  # will divide into 6 pyramids and 4 tets so 10 new cells
+            nbHex: int = counts.getTypeCount( VTK_HEXAHEDRON )  # will divide into 8 hexes
+            nbTriangles: int = counts.getTypeCount( VTK_TRIANGLE )  # will divide into 4 triangles
+            nbQuad: int = counts.getTypeCount( VTK_QUAD )  # will divide into 4 quads
             nbPolygon: int = counts.getTypeCount( VTK_POLYGON )
             nbPolyhedra: int = counts.getTypeCount( VTK_POLYHEDRON )
             assert counts.getTypeCount( VTK_WEDGE ) == 0, "Input mesh contains wedges that are not currently supported."
-            assert nbPolyhedra * nbPolygon == 0, ( "Input mesh is composed of both polygons and polyhedra,"
-                                                   " but it must contains only one of the two." )
+            # Current implementation only supports meshes composed of either polygons or polyhedra
+            assert nbPolyhedra * nbPolygon == 0, "Input mesh is composed of both polygons and polyhedra, but it must contains only one of the two."
             nbNewPoints: int = 0
             nbNewPoints = nbHex * 19 + nbTet * 6 + nbPyr * 9 if nbPolyhedra > 0 else nbTriangles * 3 + nbQuad * 5
-            nbNewCells: int = nbHex * 8 + nbTet * 8 + nbPyr * 10 * nbTriangles * 4 + nbQuad * 4
+            nbNewCells: int = nbHex * 8 + nbTet * 8 + nbPyr * 10 + nbTriangles * 4 + nbQuad * 4
 
             self.points = vtkPoints()
             self.points.DeepCopy( self.inputMesh.GetPoints() )
@@ -151,21 +125,22 @@
             self.originalId.SetName( "OriginalID" )
             self.originalId.Allocate( nbNewCells )
             self.cellTypes = []
+            # Define cell type to splitting method mapping
+            splitMethods = {
+                VTK_HEXAHEDRON: self._splitHexahedron,
+                VTK_TETRA: self._splitTetrahedron,
+                VTK_PYRAMID: self._splitPyramid,
+                VTK_TRIANGLE: self._splitTriangle,
+                VTK_QUAD: self._splitQuad,
+            }
             for c in range( nbCells ):
                 cell: vtkCell = self.inputMesh.GetCell( c )
                 cellType: int = cell.GetCellType()
-                if cellType == VTK_HEXAHEDRON:
-                    self._splitHexahedron( cell, c )
-                elif cellType == VTK_TETRA:
-                    self._splitTetrahedron( cell, c )
-                elif cellType == VTK_PYRAMID:
-                    self._splitPyramid( cell, c )
-                elif cellType == VTK_TRIANGLE:
-                    self._splitTriangle( cell, c )
-                elif cellType == VTK_QUAD:
-                    self._splitQuad( cell, c )
+                splitMethod = splitMethods.get( cellType )
+                if splitMethod is not None:
+                    splitMethod( cell, c )
                 else:
-                    raise TypeError( f"Cell type {vtkCellTypes.GetClassNameFromTypeId(cellType)} is not supported." )
+                    raise TypeError( f"Cell type { vtkCellTypes.GetClassNameFromTypeId( cellType ) } is not supported." )
             # add points and cells
             self.outputMesh.SetPoints( self.points )
             self.outputMesh.SetCells( self.cellTypes, self.cells )
@@ -184,69 +159,6 @@
     def getOutput( self: Self ) -> vtkUnstructuredGrid:
         """Get the splitted mesh computed."""
         return self.outputMesh
-=======
-        self.inData = self.GetInputData( inInfoVec, 0, 0 )
-        output: vtkUnstructuredGrid = self.GetOutputData( outInfoVec, 0 )
-
-        assert self.inData is not None, "Input mesh is undefined."
-        assert output is not None, "Output mesh is undefined."
-
-        # Count the number of cells before splitting. Then we will be able to know how many new cells and points
-        # to allocate because each cell type is splitted in a known number of new cells and points.
-        nbCells: int = self.inData.GetNumberOfCells()
-        counts: CellTypeCounts = self._getCellCounts()
-        nbTet: int = counts.getTypeCount( VTK_TETRA )  # will divide into 8 tets
-        nbPyr: int = counts.getTypeCount( VTK_PYRAMID )  # will divide into 6 pyramids and 4 tets so 10 new cells
-        nbHex: int = counts.getTypeCount( VTK_HEXAHEDRON )  # will divide into 8 hexes
-        nbTriangles: int = counts.getTypeCount( VTK_TRIANGLE )  # will divide into 4 triangles
-        nbQuad: int = counts.getTypeCount( VTK_QUAD )  # will divide into 4 quads
-        nbPolygon: int = counts.getTypeCount( VTK_POLYGON )
-        nbPolyhedra: int = counts.getTypeCount( VTK_POLYHEDRON )
-        assert counts.getTypeCount( VTK_WEDGE ) == 0, "Input mesh contains wedges that are not currently supported."
-        # Current implementation only supports meshes composed of either polygons or polyhedra
-        assert nbPolyhedra * nbPolygon == 0, ( "Input mesh is composed of both polygons and polyhedra,"
-                                               " but it must contains only one of the two." )
-        nbNewPoints: int = 0
-        nbNewPoints = nbHex * 19 + nbTet * 6 + nbPyr * 9 if nbPolyhedra > 0 else nbTriangles * 3 + nbQuad * 5
-        nbNewCells: int = nbHex * 8 + nbTet * 8 + nbPyr * 10 + nbTriangles * 4 + nbQuad * 4
-
-        self.points = vtkPoints()
-        self.points.DeepCopy( self.inData.GetPoints() )
-        self.points.Resize( self.inData.GetNumberOfPoints() + nbNewPoints )
-
-        self.cells = vtkCellArray()
-        self.cells.AllocateExact( nbNewCells, 8 )
-        self.originalId = vtkIdTypeArray()
-        self.originalId.SetName( "OriginalID" )
-        self.originalId.Allocate( nbNewCells )
-        self.cellTypes = []
-        # Define cell type to splitting method mapping
-        splitMethods = {
-            VTK_HEXAHEDRON: self._splitHexahedron,
-            VTK_TETRA: self._splitTetrahedron,
-            VTK_PYRAMID: self._splitPyramid,
-            VTK_TRIANGLE: self._splitTriangle,
-            VTK_QUAD: self._splitQuad,
-        }
-        for c in range( nbCells ):
-            cell: vtkCell = self.inData.GetCell( c )
-            cellType: int = cell.GetCellType()
-            splitMethod = splitMethods.get( cellType )
-            if splitMethod is not None:
-                splitMethod( cell, c )
-            else:
-                raise TypeError( f"Cell type {vtkCellTypes.GetClassNameFromTypeId(cellType)} is not supported." )
-        # add points and cells
-        output.SetPoints( self.points )
-        output.SetCells( self.cellTypes, self.cells )
-        # add attribute saving original cell ids
-        cellArrays: vtkCellData = output.GetCellData()
-        assert cellArrays is not None, "Cell data is undefined."
-        cellArrays.AddArray( self.originalId )
-        # transfer all cell arrays
-        self._transferCellArrays( output )
-        return 1
->>>>>>> a0222b76
 
     def _getCellCounts( self: Self ) -> CellTypeCounts:
         """Get the number of cells of each type.
