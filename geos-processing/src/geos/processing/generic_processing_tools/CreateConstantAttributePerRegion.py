--- conflicted
+++ resolved
@@ -159,77 +159,16 @@
         # Add the handler to count warnings messages.
         self.logger.addHandler( self.counter )
 
-<<<<<<< HEAD
-        # Check the validity of the attribute region.
-        if self.piece == Piece.NONE:
-            self.logger.error( f"{ self.regionName } is not in the mesh." )
-            self.logger.error( f"The new attribute { self.newAttributeName } has not been added." )
-            self.logger.error( f"The filter { self.logger.name } failed." )
-            return False
-        elif self.piece == Piece.BOTH:
-            self.logger.error( f"There are two attributes named { self.regionName }, one on points"
-                               "and the other on cells. The region attribute must be unique." )
-            self.logger.error( f"The new attribute { self.newAttributeName } has not been added." )
-            self.logger.error( f"The filter { self.logger.name } failed." )
-            return False
-
-        nbComponentsRegion: int = getNumberOfComponents( self.mesh, self.regionName, self.piece )
-        if nbComponentsRegion != 1:
-            self.logger.error( f"The region attribute { self.regionName } has to many components, one is requires." )
-            self.logger.error( f"The new attribute { self.newAttributeName } has not been added." )
-            self.logger.error( f"The filter { self.logger.name } failed." )
-            return False
-
-        self._setInfoRegion()
-        # Check if the number of components and number of values for the region indexes are coherent.
-        for index in self.dictRegionValues:
-            if len( self.dictRegionValues[ index ] ) != self.nbComponents:
-                self.logger.error( f"The number of value given for the region index { index } is not correct."
-                                   f" You must set a value for each component, in this case { self.nbComponents }." )
-                return False
-
-        listIndexes: list[ Any ] = list( self.dictRegionValues.keys() )
-        validIndexes: list[ Any ] = []
-        invalidIndexes: list[ Any ] = []
-        regionArray: npt.NDArray[ Any ]
-        newArray: npt.NDArray[ Any ]
-        if isinstance( self.mesh, vtkMultiBlockDataSet ):
-            # Check if the attribute region is global.
-            if not isAttributeGlobal( self.mesh, self.regionName, self.piece ):
-                self.logger.error( f"The region attribute { self.regionName } has to be global." )
-                self.logger.error( f"The new attribute { self.newAttributeName } has not been added." )
-                self.logger.error( f"The filter { self.logger.name } failed." )
-                return False
-
-            validIndexes, invalidIndexes = checkValidValuesInMultiBlock( self.mesh, self.regionName, listIndexes,
-                                                                         self.piece )
-            if len( validIndexes ) == 0:
-                if len( self.dictRegionValues ) == 0:
-                    self.logger.warning( "No region indexes entered." )
-                else:
-                    self.logger.warning(
-                        f"The region indexes entered are not in the region attribute { self.regionName }." )
-
-                if not createConstantAttributeMultiBlock( self.mesh,
-                                                          self.defaultValue,
-                                                          self.newAttributeName,
-                                                          componentNames=self.componentNames,
-                                                          piece=self.piece,
-                                                          logger=self.logger ):
-                    self.logger.error( f"The filter { self.logger.name } failed." )
-                    return False
-=======
         try:
             # Check the validity of the attribute region.
-            if self.onPoints is None:
+            if self.piece == Piece.NONE:
                 raise AttributeError( f"{ self.regionName } is not in the mesh." )
-
-            if self.onBoth:
+            elif self.piece == Piece.BOTH:
                 raise ValueError(
                     f"There are two attributes named { self.regionName }, one on points and the other on cells. The region attribute must be unique."
                 )
 
-            nbComponentsRegion: int = getNumberOfComponents( self.mesh, self.regionName, self.onPoints )
+            nbComponentsRegion: int = getNumberOfComponents( self.mesh, self.regionName, self.piece )
             if nbComponentsRegion != 1:
                 raise ValueError( f"The region attribute { self.regionName } has to many components, one is requires." )
 
@@ -248,11 +187,11 @@
             newArray: npt.NDArray[ Any ]
             if isinstance( self.mesh, vtkMultiBlockDataSet ):
                 # Check if the attribute region is global.
-                if not isAttributeGlobal( self.mesh, self.regionName, self.onPoints ):
+                if not isAttributeGlobal( self.mesh, self.regionName, self.piece ):
                     raise AttributeError( f"The region attribute { self.regionName } has to be global." )
 
                 validIndexes, invalidIndexes = checkValidValuesInMultiBlock( self.mesh, self.regionName, listIndexes,
-                                                                             self.onPoints )
+                                                                             self.piece )
                 if len( validIndexes ) == 0:
                     if len( self.dictRegionValues ) == 0:
                         self.logger.warning( "No region indexes entered." )
@@ -264,7 +203,7 @@
                                                               self.defaultValue,
                                                               self.newAttributeName,
                                                               componentNames=self.componentNames,
-                                                              onPoints=self.onPoints,
+                                                              piece=self.piece,
                                                               logger=self.logger ):
                         raise
 
@@ -279,20 +218,19 @@
                     for flatIdDataSet in listFlatIdDataSet:
                         dataSet: vtkDataSet = vtkDataSet.SafeDownCast( self.mesh.GetDataSet( flatIdDataSet ) )
 
-                        regionArray = getArrayInObject( dataSet, self.regionName, self.onPoints )
+                        regionArray = getArrayInObject( dataSet, self.regionName, self.piece )
                         newArray = self._createArrayFromRegionArrayWithValueMap( regionArray )
                         if not createAttribute( dataSet,
                                                 newArray,
                                                 self.newAttributeName,
                                                 componentNames=self.componentNames,
-                                                onPoints=self.onPoints,
+                                                piece=self.piece,
                                                 logger=self.logger ):
                             raise
->>>>>>> b5ce4f41
 
             else:
                 validIndexes, invalidIndexes = checkValidValuesInDataSet( self.mesh, self.regionName, listIndexes,
-                                                                          self.onPoints )
+                                                                          self.piece )
                 if len( validIndexes ) == 0:
                     if len( self.dictRegionValues ) == 0:
                         self.logger.warning( "No region indexes entered." )
@@ -304,7 +242,7 @@
                                                            self.defaultValue,
                                                            self.newAttributeName,
                                                            componentNames=self.componentNames,
-                                                           onPoints=self.onPoints,
+                                                           piece=self.piece,
                                                            logger=self.logger ):
                         raise
 
@@ -314,11 +252,7 @@
                             f"The region indexes { invalidIndexes } are not in the region attribute { self.regionName }."
                         )
 
-<<<<<<< HEAD
-                    regionArray = getArrayInObject( dataSet, self.regionName, self.piece )
-=======
-                    regionArray = getArrayInObject( self.mesh, self.regionName, self.onPoints )
->>>>>>> b5ce4f41
+                    regionArray = getArrayInObject( self.mesh, self.regionName, self.piece )
                     newArray = self._createArrayFromRegionArrayWithValueMap( regionArray )
                     if not createAttribute( self.mesh,
                                             newArray,
@@ -328,45 +262,6 @@
                                             logger=self.logger ):
                         raise
 
-<<<<<<< HEAD
-        else:
-            validIndexes, invalidIndexes = checkValidValuesInDataSet( self.mesh, self.regionName, listIndexes,
-                                                                      self.piece )
-            if len( validIndexes ) == 0:
-                if len( self.dictRegionValues ) == 0:
-                    self.logger.warning( "No region indexes entered." )
-                else:
-                    self.logger.warning(
-                        f"The region indexes entered are not in the region attribute { self.regionName }." )
-
-                if not createConstantAttributeDataSet( self.mesh,
-                                                       self.defaultValue,
-                                                       self.newAttributeName,
-                                                       componentNames=self.componentNames,
-                                                       piece=self.piece,
-                                                       logger=self.logger ):
-                    self.logger.error( f"The filter { self.logger.name } failed." )
-                    return False
-
-            else:
-                if len( invalidIndexes ) > 0:
-                    self.logger.warning(
-                        f"The region indexes { invalidIndexes } are not in the region attribute { self.regionName }." )
-
-                regionArray = getArrayInObject( self.mesh, self.regionName, self.piece )
-                newArray = self._createArrayFromRegionArrayWithValueMap( regionArray )
-                if not createAttribute( self.mesh,
-                                        newArray,
-                                        self.newAttributeName,
-                                        componentNames=self.componentNames,
-                                        piece=self.piece,
-                                        logger=self.logger ):
-                    self.logger.error( f"The filter { self.logger.name } failed." )
-                    return False
-
-        # Log the output message.
-        self._logOutputMessage( validIndexes )
-=======
             # Log the output message.
             self._logOutputMessage( validIndexes )
         except ( ValueError, AttributeError ) as e:
@@ -376,7 +271,6 @@
             mess: str = f"The filter { self.logger.name } failed.\n{ e }"
             self.logger.critical( mess, exc_info=True )
             return False
->>>>>>> b5ce4f41
 
         return True
 
