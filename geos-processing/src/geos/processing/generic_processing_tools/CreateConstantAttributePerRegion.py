--- conflicted
+++ resolved
@@ -167,7 +167,6 @@
         # Add the handler to count warnings messages.
         self.logger.addHandler( self.counter )
 
-<<<<<<< HEAD
         # Check the validity of the attribute region.
         if self.onPoints is None:
             raise AttributeError( f"The attribute { self.regionName } is not in the mesh." )
@@ -205,8 +204,10 @@
                 if len( self.dictRegionValues ) == 0:
                     self.logger.warning( "No region index entered." )
                 else:
-                    self.logger.warning(
-                        f"The region indexes entered are not in the region attribute { self.regionName }." )
+                    if len( invalidIndexes ) > 0:
+                        self.logger.warning(
+                            f"The region indexes { invalidIndexes } are not in the region attribute { self.regionName }."
+                        )
 
                 if not createConstantAttributeMultiBlock( self.mesh,
                                                           self.defaultValue,
@@ -216,77 +217,6 @@
                                                           logger=self.logger ):
                     raise ValueError(
                         f"Something went wrong with the creation of the attribute { self.newAttributeName }." )
-=======
-        try:
-            # Check the validity of the attribute region.
-            if self.onPoints is None:
-                raise AttributeError( f"{ self.regionName } is not in the mesh." )
-
-            if self.onBoth:
-                raise ValueError(
-                    f"There are two attributes named { self.regionName }, one on points and the other on cells. The region attribute must be unique."
-                )
-
-            nbComponentsRegion: int = getNumberOfComponents( self.mesh, self.regionName, self.onPoints )
-            if nbComponentsRegion != 1:
-                raise ValueError( f"The region attribute { self.regionName } has to many components, one is requires." )
-
-            self._setInfoRegion()
-            # Check if the number of components and number of values for the region indexes are coherent.
-            for index in self.dictRegionValues:
-                if len( self.dictRegionValues[ index ] ) != self.nbComponents:
-                    raise ValueError(
-                        f"The number of value given for the region index { index } is not correct. You must set a value for each component, in this case { self.nbComponents }."
-                    )
-
-            listIndexes: list[ Any ] = list( self.dictRegionValues.keys() )
-            validIndexes: list[ Any ] = []
-            invalidIndexes: list[ Any ] = []
-            regionArray: npt.NDArray[ Any ]
-            newArray: npt.NDArray[ Any ]
-            if isinstance( self.mesh, vtkMultiBlockDataSet ):
-                # Check if the attribute region is global.
-                if not isAttributeGlobal( self.mesh, self.regionName, self.onPoints ):
-                    raise AttributeError( f"The region attribute { self.regionName } has to be global." )
-
-                validIndexes, invalidIndexes = checkValidValuesInMultiBlock( self.mesh, self.regionName, listIndexes,
-                                                                             self.onPoints )
-                if len( validIndexes ) == 0:
-                    if len( self.dictRegionValues ) == 0:
-                        self.logger.warning( "No region indexes entered." )
-                    else:
-                        self.logger.warning(
-                            f"The region indexes entered are not in the region attribute { self.regionName }." )
-
-                    if not createConstantAttributeMultiBlock( self.mesh,
-                                                              self.defaultValue,
-                                                              self.newAttributeName,
-                                                              componentNames=self.componentNames,
-                                                              onPoints=self.onPoints,
-                                                              logger=self.logger ):
-                        raise
-
-                else:
-                    if len( invalidIndexes ) > 0:
-                        self.logger.warning(
-                            f"The region indexes { invalidIndexes } are not in the region attribute { self.regionName }."
-                        )
-
-                    # Parse the mesh to add the attribute on each dataset.
-                    listFlatIdDataSet: list[ int ] = getBlockElementIndexesFlatten( self.mesh )
-                    for flatIdDataSet in listFlatIdDataSet:
-                        dataSet: vtkDataSet = vtkDataSet.SafeDownCast( self.mesh.GetDataSet( flatIdDataSet ) )
-
-                        regionArray = getArrayInObject( dataSet, self.regionName, self.onPoints )
-                        newArray = self._createArrayFromRegionArrayWithValueMap( regionArray )
-                        if not createAttribute( dataSet,
-                                                newArray,
-                                                self.newAttributeName,
-                                                componentNames=self.componentNames,
-                                                onPoints=self.onPoints,
-                                                logger=self.logger ):
-                            raise
->>>>>>> b5ce4f41
 
             else:
                 validIndexes, invalidIndexes = checkValidValuesInDataSet( self.mesh, self.regionName, listIndexes,
@@ -320,7 +250,6 @@
                                             componentNames=self.componentNames,
                                             onPoints=self.onPoints,
                                             logger=self.logger ):
-<<<<<<< HEAD
                         raise ValueError(
                             f"Something went wrong with the creation of the attribute { self.newAttributeName }." )
 
@@ -361,19 +290,6 @@
 
         # Log the output message.
         self._logOutputMessage( validIndexes )
-=======
-                        raise
-
-            # Log the output message.
-            self._logOutputMessage( validIndexes )
-        except ( ValueError, AttributeError ) as e:
-            self.logger.error( f"The filter { self.logger.name } failed.\n{ e }" )
-            return False
-        except Exception as e:
-            mess: str = f"The filter { self.logger.name } failed.\n{ e }"
-            self.logger.critical( mess, exc_info=True )
-            return False
->>>>>>> b5ce4f41
 
         return
 
