--- conflicted
+++ resolved
@@ -203,23 +203,12 @@
                     self.logger.warning(
                         f"The region indexes entered are not in the region attribute { self.regionName }." )
 
-<<<<<<< HEAD
                 createConstantAttributeMultiBlock( self.mesh,
                                                    self.defaultValue,
                                                    self.newAttributeName,
                                                    componentNames=self.componentNames,
-                                                   onPoints=self.onPoints,
+                                                   piece=self.piece,
                                                    logger=self.logger )
-=======
-                if not createConstantAttributeMultiBlock( self.mesh,
-                                                          self.defaultValue,
-                                                          self.newAttributeName,
-                                                          componentNames=self.componentNames,
-                                                          piece=self.piece,
-                                                          logger=self.logger ):
-                    raise ValueError(
-                        f"Something went wrong with the creation of the attribute { self.newAttributeName }." )
->>>>>>> 168105c5
 
             else:
                 if len( invalidIndexes ) > 0:
@@ -233,23 +222,12 @@
 
                     regionArray = getArrayInObject( dataSet, self.regionName, self.piece )
                     newArray = self._createArrayFromRegionArrayWithValueMap( regionArray )
-<<<<<<< HEAD
                     createAttribute( dataSet,
                                      newArray,
                                      self.newAttributeName,
                                      componentNames=self.componentNames,
-                                     onPoints=self.onPoints,
+                                     piece=self.piece,
                                      logger=self.logger )
-=======
-                    if not createAttribute( dataSet,
-                                            newArray,
-                                            self.newAttributeName,
-                                            componentNames=self.componentNames,
-                                            piece=self.piece,
-                                            logger=self.logger ):
-                        raise ValueError(
-                            f"Something went wrong with the creation of the attribute { self.newAttributeName }." )
->>>>>>> 168105c5
 
         else:
             validIndexes, invalidIndexes = checkValidValuesInDataSet( self.mesh, self.regionName, listIndexes,
@@ -261,23 +239,12 @@
                     self.logger.warning(
                         f"The region indexes entered are not in the region attribute { self.regionName }." )
 
-<<<<<<< HEAD
                 createConstantAttributeDataSet( self.mesh,
                                                 self.defaultValue,
                                                 self.newAttributeName,
                                                 componentNames=self.componentNames,
-                                                onPoints=self.onPoints,
+                                                piece=self.piece,
                                                 logger=self.logger )
-=======
-                if not createConstantAttributeDataSet( self.mesh,
-                                                       self.defaultValue,
-                                                       self.newAttributeName,
-                                                       componentNames=self.componentNames,
-                                                       piece=self.piece,
-                                                       logger=self.logger ):
-                    raise ValueError(
-                        f"Something went wrong with the creation of the attribute { self.newAttributeName }." )
->>>>>>> 168105c5
 
             else:
                 if len( invalidIndexes ) > 0:
@@ -286,23 +253,12 @@
 
                 regionArray = getArrayInObject( self.mesh, self.regionName, self.piece )
                 newArray = self._createArrayFromRegionArrayWithValueMap( regionArray )
-<<<<<<< HEAD
                 createAttribute( self.mesh,
                                  newArray,
                                  self.newAttributeName,
                                  componentNames=self.componentNames,
-                                 onPoints=self.onPoints,
+                                 piece=self.piece,
                                  logger=self.logger )
-=======
-                if not createAttribute( self.mesh,
-                                        newArray,
-                                        self.newAttributeName,
-                                        componentNames=self.componentNames,
-                                        piece=self.piece,
-                                        logger=self.logger ):
-                    raise ValueError(
-                        f"Something went wrong with the creation of the attribute { self.newAttributeName }." )
->>>>>>> 168105c5
 
         # Log the output message.
         self._logOutputMessage( validIndexes )
