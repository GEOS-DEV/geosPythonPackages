--- conflicted
+++ resolved
@@ -156,7 +156,7 @@
         """Create a constant attribute per region in the mesh.
 
         Raises:
-            ValueError: Errors with the input value for the region index or errors during the creation of the new attribute.
+            ValueError: Errors with the input value for the region index.
             AttributeError: Errors with the attribute of the mesh.
         """
         self.logger.info( f"Apply filter { self.logger.name }." )
@@ -177,41 +177,6 @@
         if nbComponentsRegion != 1:
             raise AttributeError( f"The region attribute { self.regionName } has to many components, one is requires." )
 
-<<<<<<< HEAD
-            self._setInfoRegion()
-            # Check if the number of components and number of values for the region indexes are coherent.
-            for index in self.dictRegionValues:
-                if len( self.dictRegionValues[ index ] ) != self.nbComponents:
-                    raise ValueError(
-                        f"The number of value given for the region index { index } is not correct. You must set a value for each component, in this case { self.nbComponents }."
-                    )
-
-            listIndexes: list[ Any ] = list( self.dictRegionValues.keys() )
-            validIndexes: list[ Any ] = []
-            invalidIndexes: list[ Any ] = []
-            regionArray: npt.NDArray[ Any ]
-            newArray: npt.NDArray[ Any ]
-            if isinstance( self.mesh, vtkMultiBlockDataSet ):
-                # Check if the attribute region is global.
-                if not isAttributeGlobal( self.mesh, self.regionName, self.onPoints ):
-                    raise AttributeError( f"The region attribute { self.regionName } has to be global." )
-
-                validIndexes, invalidIndexes = checkValidValuesInMultiBlock( self.mesh, self.regionName, listIndexes,
-                                                                             self.onPoints )
-                if len( validIndexes ) == 0:
-                    if len( self.dictRegionValues ) == 0:
-                        self.logger.warning( "No region indexes entered." )
-                    else:
-                        self.logger.warning(
-                            f"The region indexes entered are not in the region attribute { self.regionName }." )
-
-                    createConstantAttributeMultiBlock( self.mesh,
-                                                       self.defaultValue,
-                                                       self.newAttributeName,
-                                                       componentNames=self.componentNames,
-                                                       onPoints=self.onPoints,
-                                                       logger=self.logger )
-=======
         self._setInfoRegion()
         # Check if the number of components and number of values for the region indexes are coherent.
         for index in self.dictRegionValues:
@@ -219,7 +184,6 @@
                 raise ValueError(
                     f"The number of value given for the region index { index } is not correct. You must set a value for each component, in this case { self.nbComponents }."
                 )
->>>>>>> d54b1c8f
 
         listIndexes: list[ Any ] = list( self.dictRegionValues.keys() )
         validIndexes: list[ Any ] = []
@@ -237,60 +201,20 @@
                 if len( self.dictRegionValues ) == 0:
                     self.logger.warning( "No region index entered." )
                 else:
-<<<<<<< HEAD
-                    if len( invalidIndexes ) > 0:
-                        self.logger.warning(
-                            f"The region indexes { invalidIndexes } are not in the region attribute { self.regionName }."
-                        )
-
-                    # Parse the mesh to add the attribute on each dataset.
-                    listFlatIdDataSet: list[ int ] = getBlockElementIndexesFlatten( self.mesh )
-                    for flatIdDataSet in listFlatIdDataSet:
-                        dataSet: vtkDataSet = vtkDataSet.SafeDownCast( self.mesh.GetDataSet( flatIdDataSet ) )
-
-                        regionArray = getArrayInObject( dataSet, self.regionName, self.onPoints )
-                        newArray = self._createArrayFromRegionArrayWithValueMap( regionArray )
-                        createAttribute( dataSet,
-                                         newArray,
-                                         self.newAttributeName,
-                                         componentNames=self.componentNames,
-                                         onPoints=self.onPoints,
-                                         logger=self.logger )
-
-            else:
-                validIndexes, invalidIndexes = checkValidValuesInDataSet( self.mesh, self.regionName, listIndexes,
-                                                                          self.onPoints )
-                if len( validIndexes ) == 0:
-                    if len( self.dictRegionValues ) == 0:
-                        self.logger.warning( "No region indexes entered." )
-                    else:
-                        self.logger.warning(
-                            f"The region indexes entered are not in the region attribute { self.regionName }." )
-
-                    createConstantAttributeDataSet( self.mesh,
-                                                    self.defaultValue,
-                                                    self.newAttributeName,
-                                                    componentNames=self.componentNames,
-                                                    onPoints=self.onPoints,
-                                                    logger=self.logger )
-=======
                     self.logger.warning(
                         f"The region indexes entered are not in the region attribute { self.regionName }." )
 
-                if not createConstantAttributeMultiBlock( self.mesh,
-                                                          self.defaultValue,
-                                                          self.newAttributeName,
-                                                          componentNames=self.componentNames,
-                                                          onPoints=self.onPoints,
-                                                          logger=self.logger ):
-                    raise ValueError(
-                        f"Something went wrong with the creation of the attribute { self.newAttributeName }." )
+                createConstantAttributeMultiBlock( self.mesh,
+                                                   self.defaultValue,
+                                                   self.newAttributeName,
+                                                   componentNames=self.componentNames,
+                                                   onPoints=self.onPoints,
+                                                   logger=self.logger )
 
             else:
                 if len( invalidIndexes ) > 0:
                     self.logger.warning(
                         f"The region indexes { invalidIndexes } are not in the region attribute { self.regionName }." )
->>>>>>> d54b1c8f
 
                 # Parse the mesh to add the attribute on each dataset.
                 listFlatIdDataSet: list[ int ] = getBlockElementIndexesFlatten( self.mesh )
@@ -299,34 +223,12 @@
 
                     regionArray = getArrayInObject( dataSet, self.regionName, self.onPoints )
                     newArray = self._createArrayFromRegionArrayWithValueMap( regionArray )
-<<<<<<< HEAD
-                    createAttribute( self.mesh,
+                    createAttribute( dataSet,
                                      newArray,
                                      self.newAttributeName,
                                      componentNames=self.componentNames,
                                      onPoints=self.onPoints,
                                      logger=self.logger )
-
-            # Log the output message.
-            self._logOutputMessage( validIndexes )
-        except ( ValueError, AttributeError ) as e:
-            self.logger.error( f"The filter { self.logger.name } failed.\n{ e }" )
-            return False
-        except Exception as e:
-            mess: str = f"The filter { self.logger.name } failed.\n{ e }"
-            self.logger.critical( mess, exc_info=True )
-            return False
-
-        return True
-=======
-                    if not createAttribute( dataSet,
-                                            newArray,
-                                            self.newAttributeName,
-                                            componentNames=self.componentNames,
-                                            onPoints=self.onPoints,
-                                            logger=self.logger ):
-                        raise ValueError(
-                            f"Something went wrong with the creation of the attribute { self.newAttributeName }." )
 
         else:
             validIndexes, invalidIndexes = checkValidValuesInDataSet( self.mesh, self.regionName, listIndexes,
@@ -338,14 +240,12 @@
                     self.logger.warning(
                         f"The region indexes entered are not in the region attribute { self.regionName }." )
 
-                if not createConstantAttributeDataSet( self.mesh,
-                                                       self.defaultValue,
-                                                       self.newAttributeName,
-                                                       componentNames=self.componentNames,
-                                                       onPoints=self.onPoints,
-                                                       logger=self.logger ):
-                    raise ValueError(
-                        f"Something went wrong with the creation of the attribute { self.newAttributeName }." )
+                createConstantAttributeDataSet( self.mesh,
+                                                self.defaultValue,
+                                                self.newAttributeName,
+                                                componentNames=self.componentNames,
+                                                onPoints=self.onPoints,
+                                                logger=self.logger )
 
             else:
                 if len( invalidIndexes ) > 0:
@@ -354,20 +254,17 @@
 
                 regionArray = getArrayInObject( self.mesh, self.regionName, self.onPoints )
                 newArray = self._createArrayFromRegionArrayWithValueMap( regionArray )
-                if not createAttribute( self.mesh,
-                                        newArray,
-                                        self.newAttributeName,
-                                        componentNames=self.componentNames,
-                                        onPoints=self.onPoints,
-                                        logger=self.logger ):
-                    raise ValueError(
-                        f"Something went wrong with the creation of the attribute { self.newAttributeName }." )
+                createAttribute( self.mesh,
+                                 newArray,
+                                 self.newAttributeName,
+                                 componentNames=self.componentNames,
+                                 onPoints=self.onPoints,
+                                 logger=self.logger )
 
         # Log the output message.
         self._logOutputMessage( validIndexes )
 
         return
->>>>>>> d54b1c8f
 
     def _setInfoRegion( self: Self ) -> None:
         """Update self.dictRegionValues and set self.defaultValue.
