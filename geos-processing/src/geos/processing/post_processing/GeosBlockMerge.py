--- conflicted
+++ resolved
@@ -140,62 +140,6 @@
         """
         self.logger.info( f"Apply filter { self.logger.name }." )
 
-<<<<<<< HEAD
-        try:
-            # Display phase names
-            self.computePhaseNames()
-            for phase, phaseNames in self.phaseNameDict.items():
-                if len( phaseNames ) > 0:
-                    self.logger.info( f"Identified { phase } phase(s) are: { phaseNames }." )
-                else:
-                    self.logger.info( f"No { phase } phase has been identified." )
-
-            # Parse all the composite blocks
-            compositeBlockIndexesToMerge: dict[ str, int ] = getElementaryCompositeBlockIndexes( self.inputMesh )
-            nbBlocks: int = len( compositeBlockIndexesToMerge )
-            self.outputMesh.SetNumberOfBlocks( nbBlocks )
-            for newIndex, ( blockName, blockIndex ) in enumerate( compositeBlockIndexesToMerge.items() ):
-                # Set the name of the composite block
-                self.outputMesh.GetMetaData( newIndex ).Set( vtkCompositeDataSet.NAME(), blockName )
-
-                # Merge blocks
-                blockToMerge: vtkMultiBlockDataSet = extractBlock( self.inputMesh, blockIndex )
-                volumeMesh: vtkUnstructuredGrid = mergeBlocks( blockToMerge,
-                                                               keepPartialAttributes=True,
-                                                               logger=self.logger )
-
-                # Create index attribute keeping the index in initial mesh
-                createConstantAttribute( volumeMesh, [ blockIndex ],
-                                         PostProcessingOutputsEnum.BLOCK_INDEX.attributeName,
-                                         onPoints=False,
-                                         logger=self.logger )
-
-                # Rename attributes
-                self.renameAttributes( volumeMesh )
-
-                # Convert the volume mesh to a surface mesh
-                if self.convertFaultToSurface:
-                    if not isTriangulate( volumeMesh ):
-                        volumeMesh.ShallowCopy( triangulateMesh( volumeMesh, self.logger ) )
-                    surfaceMesh: vtkPolyData = convertUnstructuredGridToPolyData( volumeMesh, self.logger )
-                    surfaceMesh.ShallowCopy( computeNormals( surfaceMesh, logger=self.logger ) )
-                    surfaceMesh.ShallowCopy( computeTangents( surfaceMesh, logger=self.logger ) )
-                    # Add the merged block to the output mesh
-                    self.outputMesh.SetBlock( newIndex, surfaceMesh )
-                else:
-                    self.outputMesh.SetBlock( newIndex, volumeMesh )
-
-            self.logger.info( f"The filter { self.logger.name } succeeded." )
-        except ( ValueError, TypeError, RuntimeError, AssertionError, VTKError ) as e:
-            self.logger.error( f"The filter { self.logger.name } failed.\n{ e }" )
-            return False
-        except Exception as e:
-            mess: str = f"The filter { self.logger.name } failed.\n{ e }"
-            self.logger.critical( mess, exc_info=True )
-            return False
-
-        return True
-=======
         # Display phase names
         self.computePhaseNames()
         for phase, phaseNames in self.phaseNameDict.items():
@@ -219,13 +163,10 @@
                                                            logger=self.logger )
 
             # Create index attribute keeping the index in initial mesh
-            if not createConstantAttribute( volumeMesh, [ blockIndex ],
-                                            PostProcessingOutputsEnum.BLOCK_INDEX.attributeName,
-                                            onPoints=False,
-                                            logger=self.logger ):
-                raise ValueError(
-                    f"Something went wrong during the creation of the attribute { PostProcessingOutputsEnum.BLOCK_INDEX.attributeName }."
-                )
+            createConstantAttribute( volumeMesh, [ blockIndex ],
+                                     PostProcessingOutputsEnum.BLOCK_INDEX.attributeName,
+                                     onPoints=False,
+                                     logger=self.logger )
 
             # Rename attributes
             self.renameAttributes( volumeMesh )
@@ -245,7 +186,6 @@
         self.logger.info( f"The filter { self.logger.name } succeeded." )
 
         return
->>>>>>> d54b1c8f
 
     def renameAttributes(
         self: Self,
