--- conflicted
+++ resolved
@@ -7,10 +7,10 @@
 
 from vtkmodules.vtkCommonDataModel import vtkCompositeDataSet, vtkMultiBlockDataSet, vtkPolyData, vtkUnstructuredGrid
 
+from geos.utils.pieceEnum import Piece
 from geos.utils.Logger import ( Logger, getLogger )
 from geos.utils.GeosOutputsConstants import ( PHASE_SEP, PhaseTypeEnum, FluidPrefixEnum, PostProcessingOutputsEnum,
                                               getRockSuffixRenaming )
-from geos.utils.pieceEnum import Piece
 
 from geos.mesh.utils.arrayHelpers import getAttributeSet
 from geos.mesh.utils.arrayModifiers import ( createConstantAttribute, renameAttribute )
@@ -141,63 +141,6 @@
         """
         self.logger.info( f"Apply filter { self.logger.name }." )
 
-<<<<<<< HEAD
-        try:
-            # Display phase names
-            self.computePhaseNames()
-            for phase, phaseNames in self.phaseNameDict.items():
-                if len( phaseNames ) > 0:
-                    self.logger.info( f"Identified { phase } phase(s) are: { phaseNames }." )
-                else:
-                    self.logger.info( f"No { phase } phase has been identified." )
-
-            # Parse all the composite blocks
-            compositeBlockIndexesToMerge: dict[ str, int ] = getElementaryCompositeBlockIndexes( self.inputMesh )
-            nbBlocks: int = len( compositeBlockIndexesToMerge )
-            self.outputMesh.SetNumberOfBlocks( nbBlocks )
-            for newIndex, ( blockName, blockIndex ) in enumerate( compositeBlockIndexesToMerge.items() ):
-                # Set the name of the composite block
-                self.outputMesh.GetMetaData( newIndex ).Set( vtkCompositeDataSet.NAME(), blockName )
-
-                # Merge blocks
-                blockToMerge: vtkMultiBlockDataSet = extractBlock( self.inputMesh, blockIndex )
-                volumeMesh: vtkUnstructuredGrid = mergeBlocks( blockToMerge,
-                                                               keepPartialAttributes=True,
-                                                               logger=self.logger )
-
-                # Create index attribute keeping the index in initial mesh
-                if not createConstantAttribute( volumeMesh, [ blockIndex ],
-                                                PostProcessingOutputsEnum.BLOCK_INDEX.attributeName,
-                                                piece=Piece.CELLS,
-                                                logger=self.logger ):
-                    self.logger.warning( "BlockIndex attribute was not created." )
-
-                # Rename attributes
-                self.renameAttributes( volumeMesh )
-
-                # Convert the volume mesh to a surface mesh
-                if self.convertFaultToSurface:
-                    if not isTriangulate( volumeMesh ):
-                        volumeMesh.ShallowCopy( triangulateMesh( volumeMesh, self.logger ) )
-                    surfaceMesh: vtkPolyData = convertUnstructuredGridToPolyData( volumeMesh, self.logger )
-                    surfaceMesh.ShallowCopy( computeNormals( surfaceMesh, logger=self.logger ) )
-                    surfaceMesh.ShallowCopy( computeTangents( surfaceMesh, logger=self.logger ) )
-                    # Add the merged block to the output mesh
-                    self.outputMesh.SetBlock( newIndex, surfaceMesh )
-                else:
-                    self.outputMesh.SetBlock( newIndex, volumeMesh )
-
-            self.logger.info( f"The filter { self.logger.name } succeeded." )
-        except ( ValueError, TypeError, RuntimeError, AssertionError, VTKError ) as e:
-            self.logger.error( f"The filter { self.logger.name } failed.\n{ e }" )
-            return False
-        except Exception as e:
-            mess: str = f"The filter { self.logger.name } failed.\n{ e }"
-            self.logger.critical( mess, exc_info=True )
-            return False
-
-        return True
-=======
         # Display phase names
         self.computePhaseNames()
         for phase, phaseNames in self.phaseNameDict.items():
@@ -223,7 +166,7 @@
             # Create index attribute keeping the index in initial mesh
             if not createConstantAttribute( volumeMesh, [ blockIndex ],
                                             PostProcessingOutputsEnum.BLOCK_INDEX.attributeName,
-                                            onPoints=False,
+                                            piece=Piece.CELLS,
                                             logger=self.logger ):
                 raise ValueError(
                     f"Something went wrong during the creation of the attribute { PostProcessingOutputsEnum.BLOCK_INDEX.attributeName }."
@@ -247,7 +190,6 @@
         self.logger.info( f"The filter { self.logger.name } succeeded." )
 
         return
->>>>>>> d54b1c8f
 
     def renameAttributes(
         self: Self,
