# SPDX-License-Identifier: Apache-2.0
# SPDX-FileCopyrightText: Copyright 2023-2024 TotalEnergies.
# SPDX-FileContributor: Martin Lemay, Romain Baville
# ruff: noqa: E402 # disable Module level import not at top of file
import logging
from typing_extensions import Self

from vtkmodules.vtkCommonDataModel import vtkCompositeDataSet, vtkMultiBlockDataSet, vtkPolyData, vtkUnstructuredGrid

from geos.utils.pieceEnum import Piece
from geos.utils.Logger import ( Logger, getLogger )
from geos.utils.GeosOutputsConstants import ( PHASE_SEP, PhaseTypeEnum, FluidPrefixEnum, PostProcessingOutputsEnum,
                                              getRockSuffixRenaming )

from geos.mesh.utils.arrayHelpers import getAttributeSet
from geos.mesh.utils.arrayModifiers import ( createConstantAttribute, renameAttribute )
from geos.mesh.utils.multiblockModifiers import mergeBlocks
from geos.mesh.utils.multiblockHelpers import ( getElementaryCompositeBlockIndexes, extractBlock )
from geos.mesh.utils.genericHelpers import ( computeNormals, computeTangents, convertUnstructuredGridToPolyData,
                                             triangulateMesh, isTriangulate )

__doc__ = """
GeosBlockMerge is a vtk filter that acts on each region of a GEOS output domain (volume, fault, wells):
    - Ranks are merged.
    - "Fluids" and "Rock" phases are identified.
    - "Rock" attributes are renamed depending on the phase they refer to for more clarity.
    - Volume meshes are converted to surface if needed.

Filter input and output types are vtkMultiBlockDataSet.

.. Important::
    This filter cannot be used directly on GEOS output. The domain needs to be extracted with the help of `GeosBlockExtractor` filter.
    Please refer to the `documentation <https://geosx-geosx.readthedocs-hosted.com/projects/geosx-geospythonpackages/en/latest/geos_processing_docs/post_processing.html>`_ for more information.

To use the filter:

.. code-block:: python

    from geos.processing.post_processing.GeosBlockMerge import GeosBlockMerge
    from geos.utils.Errors import VTKError

    # Filter inputs.
    inputMesh: vtkMultiBlockDataSet
    # Optional inputs.
    convertFaultToSurface: bool # Defaults to False
    speHandler: bool # Defaults to False
    loggerName: str # Defaults to "GEOS Block Merge"

    # Instantiate the filter
    mergeBlockFilter: GeosBlockMerge = GeosBlockMerge( inputMesh, convertFaultToSurface, speHandler, loggerName )

    # Set the handler of yours (only if speHandler is True).
    yourHandler: logging.Handler
    mergeBlockFilter.setLoggerHandler( yourHandler )

    # Do calculations
    try:
        mergeBlockFilter.applyFilter()
    except ( ValueError, VTKError ) as e:
        mergeBlockFilter.logger.error( f"The filter { mergeBlockFilter.logger.name } failed due to: { e }" )
    except Exception as e:
        mess: str = f"The filter { mergeBlockFilter.logger.name } failed due to: { e }"
        mergeBlockFilter.logger.critical( mess, exc_info=True )

    # Get the multiBlockDataSet with one dataSet per region
    outputMesh: vtkMultiBlockDataSet = mergeBlockFilter.getOutput()
"""


class GeosBlockMerge():

    def __init__(
        self: Self,
        inputMesh: vtkMultiBlockDataSet,
        convertFaultToSurface: bool = False,
        speHandler: bool = False,
        loggerName: str = "GEOS Block Merge",
    ) -> None:
        """VTK Filter that merges ranks of GEOS output mesh.

        For each composite block of the input mesh:
            - Ranks are merged.
            - "Rock" attributes are renamed.
            - Volume meshes are converted to surface if requested.

        Args:
            inputMesh (vtkMultiBlockDataSet): The mesh with the blocks to merge.
            convertFaultToSurface (bool, optional): If True, merged blocks are converted to surface (vtp), False otherwise.
                Defaults to False.
            speHandler (bool, optional): True to use a specific handler, False to use the internal handler.
                Defaults to False.
            loggerName (str, optional): Name of the filter logger.
                Defaults to "GEOS Block Merge".

        """
        self.inputMesh: vtkMultiBlockDataSet = inputMesh
        self.convertFaultToSurface: bool = convertFaultToSurface
        self.handler: None | logging.Handler = None

        self.outputMesh: vtkMultiBlockDataSet = vtkMultiBlockDataSet()
        self.phaseNameDict: dict[ str, set[ str ] ] = {
            PhaseTypeEnum.ROCK.type: set(),
            PhaseTypeEnum.FLUID.type: set(),
        }

        # Logger
        self.logger: Logger
        if not speHandler:
            self.logger = getLogger( loggerName, True )
        else:
            self.logger = logging.getLogger( loggerName )
            self.logger.setLevel( logging.INFO )
            self.logger.propagate = False

    def setLoggerHandler( self: Self, handler: logging.Handler ) -> None:
        """Set a specific handler for the filter logger.

        In this filter 4 log levels are use, .info, .error, .warning and .critical, be sure to have at least the same 4 levels.

        Args:
            handler (logging.Handler): The handler to add.
        """
        if len( self.logger.handlers ) == 0:
            self.handler = handler
            self.logger.addHandler( handler )
        else:
            self.logger.warning(
                "The logger already has an handler, to use yours set the argument 'speHandler' to True during the filter initialization."
            )

    def getOutput( self: Self ) -> vtkMultiBlockDataSet:
        """Get the mesh with the composite blocks merged."""
        return self.outputMesh

    def applyFilter( self: Self ) -> None:
        """Apply the filter on the mesh.

        Raises:
            ValueError: Something went wrong during the creation of an attribute.
            VTKError: Error raises during the call of VTK function.
        """
        self.logger.info( f"Apply filter { self.logger.name }." )

        # Display phase names
        self.computePhaseNames()
        for phase, phaseNames in self.phaseNameDict.items():
            if len( phaseNames ) > 0:
                self.logger.info( f"Identified { phase } phase(s) are: { phaseNames }." )
            else:
                self.logger.info( f"No { phase } phase has been identified." )

        # Parse all the composite blocks
        compositeBlockIndexesToMerge: dict[ str, int ] = getElementaryCompositeBlockIndexes( self.inputMesh )
        nbBlocks: int = len( compositeBlockIndexesToMerge )
        self.outputMesh.SetNumberOfBlocks( nbBlocks )
        for newIndex, ( blockName, blockIndex ) in enumerate( compositeBlockIndexesToMerge.items() ):
            # Set the name of the composite block
            self.outputMesh.GetMetaData( newIndex ).Set( vtkCompositeDataSet.NAME(), blockName )

            # Merge blocks
            blockToMerge: vtkMultiBlockDataSet = extractBlock( self.inputMesh, blockIndex )
            volumeMesh: vtkUnstructuredGrid = mergeBlocks( blockToMerge,
                                                           keepPartialAttributes=True,
                                                           logger=self.logger )

            # Create index attribute keeping the index in initial mesh
<<<<<<< HEAD
            createConstantAttribute( volumeMesh, [ blockIndex ],
                                     PostProcessingOutputsEnum.BLOCK_INDEX.attributeName,
                                     onPoints=False,
                                     logger=self.logger )
=======
            if not createConstantAttribute( volumeMesh, [ blockIndex ],
                                            PostProcessingOutputsEnum.BLOCK_INDEX.attributeName,
                                            piece=Piece.CELLS,
                                            logger=self.logger ):
                raise ValueError(
                    f"Something went wrong during the creation of the attribute { PostProcessingOutputsEnum.BLOCK_INDEX.attributeName }."
                )
>>>>>>> 168105c5

            # Rename attributes
            self.renameAttributes( volumeMesh )

            # Convert the volume mesh to a surface mesh
            if self.convertFaultToSurface:
                if not isTriangulate( volumeMesh ):
                    volumeMesh.ShallowCopy( triangulateMesh( volumeMesh, self.logger ) )
                surfaceMesh: vtkPolyData = convertUnstructuredGridToPolyData( volumeMesh, self.logger )
                surfaceMesh.ShallowCopy( computeNormals( surfaceMesh, logger=self.logger ) )
                surfaceMesh.ShallowCopy( computeTangents( surfaceMesh, logger=self.logger ) )
                # Add the merged block to the output mesh
                self.outputMesh.SetBlock( newIndex, surfaceMesh )
            else:
                self.outputMesh.SetBlock( newIndex, volumeMesh )

        self.logger.info( f"The filter { self.logger.name } succeeded." )

        return

    def renameAttributes(
        self: Self,
        mesh: vtkUnstructuredGrid,
    ) -> None:
        """Rename attributes to harmonize GEOS output, see more geos.utils.OutputsConstants.py.

        Args:
            mesh (vtkUnstructuredGrid): The mesh with the attribute to rename.
        """
        # All the attributes to rename are on cells
        for attributeName in getAttributeSet( mesh, piece=Piece.CELLS ):
            for suffix, newName in getRockSuffixRenaming().items():
                if suffix in attributeName:
                    # Fluid and Rock density attribute have the same suffix, only the rock density need to be renamed
                    if suffix == "_density":
                        for phaseName in self.phaseNameDict[ PhaseTypeEnum.ROCK.type ]:
                            if phaseName in attributeName:
<<<<<<< HEAD
                                renameAttribute( mesh, attributeName, newName, False, logger=self.logger )
                    else:
                        renameAttribute( mesh, attributeName, newName, False, logger=self.logger )
=======
                                renameAttribute( mesh, attributeName, newName, piece=Piece.CELLS )
                    else:
                        renameAttribute( mesh, attributeName, newName, piece=Piece.CELLS )
>>>>>>> 168105c5

        return

    def computePhaseNames( self: Self ) -> None:
        """Get the names of the phases in the mesh from Cell attributes."""
        # All the phase attributes are on cells
        for name in getAttributeSet( self.inputMesh, piece=Piece.CELLS ):
            if PHASE_SEP in name and "dofIndex" not in name:
                phaseName: str
                suffixName: str
                phaseName, suffixName = name.split( PHASE_SEP )
                # Fluid and Rock density attribute have the same suffix, common fluid name are used to separated the two phases
                if f"{ PHASE_SEP }{ suffixName }" == "_density":
                    if any( phaseName in fluidPrefix.value for fluidPrefix in list( FluidPrefixEnum ) ):
                        self.phaseNameDict[ PhaseTypeEnum.FLUID.type ].add( phaseName )
                    else:
                        self.phaseNameDict[ PhaseTypeEnum.ROCK.type ].add( phaseName )
                elif f"{ PHASE_SEP }{ suffixName }" in PhaseTypeEnum.ROCK.attributes:
                    self.phaseNameDict[ PhaseTypeEnum.ROCK.type ].add( phaseName )
                elif f"{ PHASE_SEP }{ suffixName }" in PhaseTypeEnum.FLUID.attributes:
                    self.phaseNameDict[ PhaseTypeEnum.FLUID.type ].add( phaseName )

        return<|MERGE_RESOLUTION|>--- conflicted
+++ resolved
@@ -164,20 +164,10 @@
                                                            logger=self.logger )
 
             # Create index attribute keeping the index in initial mesh
-<<<<<<< HEAD
             createConstantAttribute( volumeMesh, [ blockIndex ],
                                      PostProcessingOutputsEnum.BLOCK_INDEX.attributeName,
-                                     onPoints=False,
+                                     piece=Piece.CELLS,
                                      logger=self.logger )
-=======
-            if not createConstantAttribute( volumeMesh, [ blockIndex ],
-                                            PostProcessingOutputsEnum.BLOCK_INDEX.attributeName,
-                                            piece=Piece.CELLS,
-                                            logger=self.logger ):
-                raise ValueError(
-                    f"Something went wrong during the creation of the attribute { PostProcessingOutputsEnum.BLOCK_INDEX.attributeName }."
-                )
->>>>>>> 168105c5
 
             # Rename attributes
             self.renameAttributes( volumeMesh )
@@ -215,15 +205,9 @@
                     if suffix == "_density":
                         for phaseName in self.phaseNameDict[ PhaseTypeEnum.ROCK.type ]:
                             if phaseName in attributeName:
-<<<<<<< HEAD
-                                renameAttribute( mesh, attributeName, newName, False, logger=self.logger )
+                                renameAttribute( mesh, attributeName, newName, Piece.CELLS, logger=self.logger )
                     else:
-                        renameAttribute( mesh, attributeName, newName, False, logger=self.logger )
-=======
-                                renameAttribute( mesh, attributeName, newName, piece=Piece.CELLS )
-                    else:
-                        renameAttribute( mesh, attributeName, newName, piece=Piece.CELLS )
->>>>>>> 168105c5
+                        renameAttribute( mesh, attributeName, newName, Piece.CELLS, logger=self.logger )
 
         return
 
