--- conflicted
+++ resolved
@@ -721,48 +721,6 @@
         """
         self.logger.info( f"Apply filter { self.logger.name }." )
 
-<<<<<<< HEAD
-        try:
-            self._checkMandatoryProperties()
-            self._computeBasicProperties()
-
-            if self.doComputeAdvancedProperties:
-                self._computeAdvancedProperties()
-
-            # Create an attribute on the mesh for each geomechanics properties computed:
-            for attribute in self._attributesToCreate:
-                attributeName: str = attribute.attributeName
-                piece: Piece = attribute.piece
-                array: npt.NDArray[ np.float64 ] | None
-                if attribute in ELASTIC_MODULI:
-                    array = self._elasticModuli.getElasticModulusValue( attributeName )
-                elif attribute in BASIC_PROPERTIES:
-                    array = self._basicProperties.getBasicPropertyValue( attributeName )
-                elif attribute in ADVANCED_PROPERTIES:
-                    array = self._advancedProperties.getAdvancedPropertyValue( attributeName )
-                componentNames: tuple[ str, ...] = ()
-                if attribute.nbComponent == 6:
-                    componentNames = ComponentNameEnum.XYZ.value
-
-                createAttribute( self.output,
-                                 array,
-                                 attributeName,
-                                 componentNames=componentNames,
-                                 piece=piece,
-                                 logger=self.logger )
-
-            self.logger.info( "All the geomechanics properties have been added to the mesh." )
-            self.logger.info( f"The filter { self.logger.name } succeeded." )
-        except ( ValueError, TypeError, NameError ) as e:
-            self.logger.error( f"The filter { self.logger.name } failed.\n{ e }" )
-            return False
-        except Exception as e:
-            mess: str = f"The filter { self.logger.name } failed.\n{ e }"
-            self.logger.critical( mess, exc_info=True )
-            return False
-
-        return True
-=======
         self._checkMandatoryProperties()
         self._computeBasicProperties()
 
@@ -772,7 +730,7 @@
         # Create an attribute on the mesh for each geomechanics properties computed:
         for attribute in self._attributesToCreate:
             attributeName: str = attribute.attributeName
-            onPoints: bool = attribute.isOnPoints
+            piece: Piece = attribute.piece
             array: npt.NDArray[ np.float64 ] | None
             if attribute in ELASTIC_MODULI:
                 array = self._elasticModuli.getElasticModulusValue( attributeName )
@@ -788,7 +746,7 @@
                                     array,
                                     attributeName,
                                     componentNames=componentNames,
-                                    onPoints=onPoints,
+                                    piece=piece,
                                     logger=self.logger ):
                 raise ValueError( f"Something went wrong during the creation of the attribute { attributeName }." )
 
@@ -796,7 +754,6 @@
         self.logger.info( f"The filter { self.logger.name } succeeded." )
 
         return
->>>>>>> d54b1c8f
 
     def getOutput( self: Self ) -> vtkUnstructuredGrid:
         """Get the mesh with the geomechanics properties computed as attributes.
@@ -1345,18 +1302,13 @@
         return
 
     def _computeCriticalPorePressure( self: Self ) -> None:
-<<<<<<< HEAD
-        """Compute the critical pore pressure and the pressure index."""
-        if not isAttributeInObject( self.output, CRITICAL_PORE_PRESSURE.attributeName, CRITICAL_PORE_PRESSURE.piece ):
-=======
         """Compute the critical pore pressure and the pressure index.
 
         Raises:
             AttributeError: A mandatory attribute is missing.
         """
         if not isAttributeInObject( self.output, CRITICAL_PORE_PRESSURE.attributeName,
-                                    CRITICAL_PORE_PRESSURE.isOnPoints ):
->>>>>>> d54b1c8f
+                                    CRITICAL_PORE_PRESSURE.piece ):
             if self._basicProperties.totalStress is not None:
                 self._advancedProperties.criticalPorePressure = fcts.criticalPorePressure(
                     -1.0 * self._basicProperties.totalStress, self.physicalConstants.rockCohesion,
