# SPDX-License-Identifier: Apache-2.0
# SPDX-FileCopyrightText: Copyright 2023-2024 TotalEnergies.
# SPDX-FileContributor: Martin Lemay, Paloma Martinez
# ruff: noqa: E402 # disable Module level import not at top of file
import logging
import numpy as np

from typing_extensions import Self, Union
import numpy.typing as npt

from vtkmodules.vtkCommonCore import vtkDataArray
from vtkmodules.vtkCommonDataModel import vtkPolyData

from geos.mesh.utils.arrayModifiers import createAttribute
from geos.mesh.utils.arrayHelpers import ( getArrayInObject, getAttributeSet, isAttributeInObject )
from geos.mesh.utils.genericHelpers import ( getLocalBasisVectors, convertAttributeFromLocalToXYZForOneCell )
import geos.geomechanics.processing.geomechanicsCalculatorFunctions as fcts
from geos.utils.pieceEnum import Piece
from geos.utils.Logger import ( Logger, getLogger )
from geos.utils.PhysicalConstants import ( DEFAULT_FRICTION_ANGLE_RAD, DEFAULT_ROCK_COHESION )
from geos.utils.GeosOutputsConstants import ( ComponentNameEnum, GeosMeshOutputsEnum, PostProcessingOutputsEnum )

__doc__ = """
SurfaceGeomechanics is a VTK filter that allows:
    - Conversion of a set of attributes from local basis to XYZ basis
    - Computation of the shear capacity utilization (SCU)

.. Warning::
    - The computation of the SCU requires the presence of a 'traction' attribute in the input mesh.
    - Conversion from local to XYZ basis is currently only handled for cell attributes.

.. Note::
    Default values for physical constants used in this filter:
        - rock cohesion: 0.0 Pa ( fractured case)
        - friction angle: 10°

Filter input and output types are vtkPolyData.

To use the filter:

.. code-block:: python

    from geos.processing.post_processing.SurfaceGeomechanics import SurfaceGeomechanics
    from geos.utils.Errors import VTKError

    # filter inputs
    inputMesh: vtkPolyData

    # Optional inputs
    rockCohesion: float   # Pa
    frictionAngle: float  # angle in radian
    speHandler: bool      # defaults to false

    # Instantiate the filter
    sg: SurfaceGeomechanics = SurfaceGeomechanics( inputMesh, speHandler )

    # Set the handler of yours (only if speHandler is True).
    yourHandler: logging.Handler
    sg.SetLoggerHandler( yourHandler )

    # [optional] Set rock cohesion and friction angle
    sg.SetRockCohesion( rockCohesion )
    sg.SetFrictionAngle( frictionAngle )

    # Do calculations
    try:
        sg.applyFilter()
    except ( ValueError, VTKError, AttributeError, AssertionError ) as e:
        sg.logger.error( f"The filter { sg.logger.name } failed due to: { e }" )
    except Exception as e:
        mess: str = f"The filter { sg.logger.name } failed due to: { e }"
        sg.logger.critical( mess, exc_info=True )

    # Get output object
    output: vtkPolyData = sg.GetOutputMesh()

    # Get created attribute names
    newAttributeNames: set[str] = sg.GetNewAttributeNames()


.. Note::

    By default, conversion of attributes from local to XYZ basis is performed for the following list: { 'displacementJump' }.
    This list can be modified in different ways:

    - Addition of one or several additional attributes to the set by using the filter function `AddAttributesToConvert`.
    - Replace the list completely with the function `SetAttributesToConvert`.

    Note that the dimension of the attributes to convert must be equal or greater than 3.
"""
loggerTitle: str = "Surface Geomechanics"


class SurfaceGeomechanics:

    def __init__( self: Self, surfacicMesh: vtkPolyData, speHandler: bool = False ) -> None:
        """Vtk filter to compute geomechanical surfacic attributes.

        Input and Output objects are a vtkPolydata with surfaces
        objects with Normals and Tangential attributes.

        Args:
            surfacicMesh (vtkPolyData): The input surfacic mesh.
            speHandler (bool, optional): True to use a specific handler, False to use the internal handler.
                Defaults to False.
        """
        # Logger
        self.logger: Logger
        if not speHandler:
            self.logger = getLogger( loggerTitle, True )
        else:
            self.logger = logging.getLogger( loggerTitle )
            self.logger.setLevel( logging.INFO )
            self.logger.propagate = False

        # Input surfacic mesh
        if not surfacicMesh.IsA( "vtkPolyData" ):
            self.logger.error( f"Input surface is expected to be a vtkPolyData, not a {type(surfacicMesh)}." )
        self.inputMesh: vtkPolyData = surfacicMesh
        # Identification of the input surface (logging purpose)
        self.name: Union[ str, None ] = None
        # Output surfacic mesh
        self.outputMesh: vtkPolyData
        # Default attributes to convert from local to XYZ
        self.convertAttributesOn: bool = True
        self.attributesToConvert: set[ str ] = {
            GeosMeshOutputsEnum.DISPLACEMENT_JUMP.attributeName,
        }

        # Attributes are either on points or on cells
        self.attributePiece: Piece = Piece.CELLS
        # Rock cohesion (Pa)
        self.rockCohesion: float = DEFAULT_ROCK_COHESION
        # Friction angle (rad)
        self.frictionAngle: float = DEFAULT_FRICTION_ANGLE_RAD
        # New created attributes names
        self.newAttributeNames: set[ str ] = set()

    def SetLoggerHandler( self: Self, handler: Logger ) -> None:
        """Set a specific handler for the filter logger.

        In this filter 4 log levels are use, .info, .error, .warning and .critical, be sure to have at least the same 4 levels.

        Args:
            handler (logging.Handler): The handler to add.
        """
        if len( self.logger.handlers ) == 0:
            self.logger.addHandler( handler )
        else:
            self.logger.warning(
                "The logger already has an handler, to use yours set the argument 'speHandler' to True during the filter initialization."
            )

    def SetSurfaceName( self: Self, name: str ) -> None:
        """Set a name for the input surface. For logging purpose only.

        Args:
            name (str): The identifier for the surface.
        """
        self.name = name

    def SetRockCohesion( self: Self, rockCohesion: float ) -> None:
        """Set rock cohesion value. Defaults to 0.0 Pa.

        Args:
            rockCohesion (float): The rock cohesion in Pascal.
        """
        self.rockCohesion = rockCohesion

    def SetFrictionAngle( self: Self, frictionAngle: float ) -> None:
        """Set friction angle value in radians. Defaults to 10 / 180 * pi rad.

        Args:
            frictionAngle (float): The friction angle in radians.
        """
        self.frictionAngle = frictionAngle

    def ConvertAttributesOn( self: Self ) -> None:
        """Activate the conversion of attributes from local to XYZ basis."""
        self.convertAttributesOn = True

    def ConvertAttributesOff( self: Self ) -> None:
        """Deactivate the conversion of attributes from local to XYZ basis."""
        self.convertAttributesOn = False

    def GetConvertAttributes( self: Self ) -> bool:
        """If convertAttributesOn is True, the set of attributes will be converted from local to XYZ during filter application. Default is True.

        Returns:
            bool: Current state of the attributes conversion request.
        """
        return self.convertAttributesOn

    def GetAttributesToConvert( self: Self ) -> set[ str ]:
        """Get the set of attributes that will be converted from local to XYZ basis.

        Returns:
            set[ str ]: The set of attributes that should be converted.
        """
        return self.attributesToConvert

    def SetAttributesToConvert( self: Self, attributesToConvert: set[ str ] ) -> None:
        """Set the list of attributes that will be converted from local to XYZ basis.

        Args:
            attributesToConvert (set[str]): The set of attributes names that will be converted from local to XYZ basis
        """
        self.attributesToConvert = attributesToConvert
        if len( self.attributesToConvert ) != 0:
            self.ConvertAttributesOn()
        else:
            self.ConvertAttributesOff()
            self.logger.warning( "Empty set of attributes to convert." )

    def AddAttributesToConvert( self: Self, attributeName: Union[ list[ str ], set[ str ] ] ) -> None:
        """Add an attribute to the set of attributes to convert.

        Args:
            attributeName (Union[list[str],set[str]]): List of the attribute array names.
        """
        self.attributesToConvert.update( attributeName )
        self.ConvertAttributesOn()

    def GetNewAttributeNames( self: Self ) -> set[ str ]:
        """Get the set of new attribute names that were created.

        Returns:
            set[str]: The set of new attribute names.
        """
        return self.newAttributeNames

    def applyFilter( self: Self ) -> None:
        """Compute Geomechanical properties on input surface.

        Raises:
            ValueError: Errors during the creation of an attribute.
            VTKError: Error raises during the call of VTK function.
            AttributeError: Attributes must be on cell.
            AssertionError: Something went wrong during the shearCapacityUtilization computation.
        """
        msg = f"Applying filter {self.logger.name}"
        if self.name is not None:
            msg += f" on surface : {self.name}."
        else:
            msg += "."

        self.logger.info( msg )

        self.outputMesh = vtkPolyData()
        self.outputMesh.ShallowCopy( self.inputMesh )

        # Conversion of attributes from Normal/Tangent basis to xyz basis
        if self.convertAttributesOn:
            self.logger.info( "Conversion of attributes from local to XYZ basis." )
            self.convertAttributesFromLocalToXYZBasis()

        # Compute shear capacity utilization
        self.computeShearCapacityUtilization()

        self.logger.info( f"Filter {self.logger.name} successfully applied on surface {self.name}." )

        return

    def convertAttributesFromLocalToXYZBasis( self: Self ) -> None:
        """Convert attributes from local to XYZ basis.

        Raises:
            ValueError: Something went wrong during the creation of an attribute.
            AttributeError: Attributes must be on cell.
        """
        # Get the list of attributes to convert and filter
        attributesToConvert: set[ str ] = self.__filterAttributesToConvert()

        if len( attributesToConvert ) == 0:
            self.logger.warning( "No attribute to convert from local to XYZ basis were found." )
            return

        # Do conversion from local to XYZ for each attribute
        for attrNameLocal in attributesToConvert:
            attrNameXYZ: str = f"{attrNameLocal}_{ComponentNameEnum.XYZ.name}"

            # Skip attribute if it is already in the object
            if isAttributeInObject( self.outputMesh, attrNameXYZ, self.attributePiece ):
                continue

            if self.attributePiece != Piece.CELLS:
                raise AttributeError(
                    "This filter can only convert cell attributes from local to XYZ basis, not point attributes." )
            localArray: npt.NDArray[ np.float64 ] = getArrayInObject( self.outputMesh, attrNameLocal,
                                                                      self.attributePiece )

            arrayXYZ: npt.NDArray[ np.float64 ] = self.__computeXYZCoordinates( localArray )

            # Create converted attribute array in dataset
<<<<<<< HEAD
            createAttribute( self.outputMesh,
                             arrayXYZ,
                             attrNameXYZ,
                             ComponentNameEnum.XYZ.value,
                             onPoints=self.attributeOnPoints,
                             logger=self.logger )
            self.logger.info( f"Attribute {attrNameXYZ} added to the output mesh." )
            self.newAttributeNames.add( attrNameXYZ )
=======
            if createAttribute( self.outputMesh,
                                arrayXYZ,
                                attrNameXYZ,
                                ComponentNameEnum.XYZ.value,
                                piece=self.attributePiece,
                                logger=self.logger ):
                self.logger.info( f"Attribute {attrNameXYZ} added to the output mesh." )
                self.newAttributeNames.add( attrNameXYZ )
            else:
                raise ValueError( f"Something went wrong during the creation of the attribute { attrNameXYZ }." )
>>>>>>> 168105c5

        return

    def __filterAttributesToConvert( self: Self ) -> set[ str ]:
        """Filter the set of attribute names if they are vectorial and present.

        Returns:
             set[str]: Set of the attribute names.
        """
        attributesFiltered: set[ str ] = set()

        if len( self.attributesToConvert ) != 0:
            attributeSet: set[ str ] = getAttributeSet( self.outputMesh, Piece.CELLS )
            for attrName in self.attributesToConvert:
                if attrName in attributeSet:
                    attr: vtkDataArray = self.outputMesh.GetCellData().GetArray( attrName )
                    if attr.GetNumberOfComponents() > 2:
                        attributesFiltered.add( attrName )
                    else:
                        self.logger.warning(
                            f"Attribute {attrName} filtered out. Dimension of the attribute must be equal or greater than 3."
                        )
                else:
                    self.logger.warning( f"Attribute {attrName} not in the input mesh." )

            if len( attributesFiltered ) == 0:
                self.logger.warning( "All attributes filtered out." )
                self.ConvertAttributesOff()

        return attributesFiltered

    # TODO: Adapt to handle point attributes.
    def __computeXYZCoordinates(
        self: Self,
        attrArray: npt.NDArray[ np.float64 ],
    ) -> npt.NDArray[ np.float64 ]:
        """Compute the XYZ coordinates of a vectorial attribute.

        Args:
            attrArray (npt.NDArray[np.float64]): vector of attribute values

        Returns:
            npt.NDArray[np.float64]: Vector of new coordinates of the attribute.
        """
        attrXYZ: npt.NDArray[ np.float64 ] = np.full_like( attrArray, np.nan )

        # Get all local basis vectors
        localBasis: npt.NDArray[ np.float64 ] = getLocalBasisVectors( self.outputMesh, self.logger )

        for i, cellAttribute in enumerate( attrArray ):
            if len( cellAttribute ) not in ( 3, 6, 9 ):
                raise ValueError(
                    f"Inconsistent number of components for attribute. Expected 3, 6 or 9 but got { len( cellAttribute.shape ) }."
                )

            # Compute attribute XYZ components
            cellLocalBasis: npt.NDArray[ np.float64 ] = localBasis[ :, i, : ]
            attrXYZ[ i ] = convertAttributeFromLocalToXYZForOneCell( cellAttribute, cellLocalBasis )

        if not np.any( np.isfinite( attrXYZ ) ):
            self.logger.error( "Attribute new coordinate calculation failed." )

        return attrXYZ

    def computeShearCapacityUtilization( self: Self ) -> None:
        """Compute the shear capacity utilization (SCU) on surface.

        Raises:
            ValueError: Something went wrong during the creation of an attribute.
            AssertionError: Something went wrong during the shearCapacityUtilization computation.
        """
        SCUAttributeName: str = PostProcessingOutputsEnum.SCU.attributeName

        if not isAttributeInObject( self.outputMesh, SCUAttributeName, self.attributePiece ):
            # Get the traction to compute the SCU
            tractionAttributeName: str = GeosMeshOutputsEnum.TRACTION.attributeName
            traction: npt.NDArray[ np.float64 ] = getArrayInObject( self.outputMesh, tractionAttributeName,
                                                                    self.attributePiece )

            # Computation of the shear capacity utilization (SCU)
            # TODO: better handling of errors in shearCapacityUtilization
            scuAttribute: npt.NDArray[ np.float64 ] = fcts.shearCapacityUtilization( traction, self.rockCohesion,
                                                                                     self.frictionAngle )

            # Create attribute
<<<<<<< HEAD
            createAttribute( self.outputMesh,
                             scuAttribute,
                             SCUAttributeName, (),
                             self.attributeOnPoints,
                             logger=self.logger )
            self.logger.info( "SCU computed and added to the output mesh." )
            self.newAttributeNames.add( SCUAttributeName )
=======
            if not createAttribute(
                    self.outputMesh, scuAttribute, SCUAttributeName, (), self.attributePiece, logger=self.logger ):
                self.logger.error( f"Failed to create attribute {SCUAttributeName}." )
                raise ValueError( f"Failed to create attribute {SCUAttributeName}." )
            else:
                self.logger.info( "SCU computed and added to the output mesh." )
                self.newAttributeNames.add( SCUAttributeName )
>>>>>>> 168105c5

        return

    def GetOutputMesh( self: Self ) -> vtkPolyData:
        """Get the output mesh with computed attributes.

        Returns:
            vtkPolyData: The surfacic output mesh.
        """
        return self.outputMesh<|MERGE_RESOLUTION|>--- conflicted
+++ resolved
@@ -292,27 +292,14 @@
             arrayXYZ: npt.NDArray[ np.float64 ] = self.__computeXYZCoordinates( localArray )
 
             # Create converted attribute array in dataset
-<<<<<<< HEAD
             createAttribute( self.outputMesh,
                              arrayXYZ,
                              attrNameXYZ,
                              ComponentNameEnum.XYZ.value,
-                             onPoints=self.attributeOnPoints,
+                             piece=self.attributePiece,
                              logger=self.logger )
             self.logger.info( f"Attribute {attrNameXYZ} added to the output mesh." )
             self.newAttributeNames.add( attrNameXYZ )
-=======
-            if createAttribute( self.outputMesh,
-                                arrayXYZ,
-                                attrNameXYZ,
-                                ComponentNameEnum.XYZ.value,
-                                piece=self.attributePiece,
-                                logger=self.logger ):
-                self.logger.info( f"Attribute {attrNameXYZ} added to the output mesh." )
-                self.newAttributeNames.add( attrNameXYZ )
-            else:
-                raise ValueError( f"Something went wrong during the creation of the attribute { attrNameXYZ }." )
->>>>>>> 168105c5
 
         return
 
@@ -398,23 +385,13 @@
                                                                                      self.frictionAngle )
 
             # Create attribute
-<<<<<<< HEAD
             createAttribute( self.outputMesh,
                              scuAttribute,
                              SCUAttributeName, (),
-                             self.attributeOnPoints,
+                             self.attributePiece,
                              logger=self.logger )
             self.logger.info( "SCU computed and added to the output mesh." )
             self.newAttributeNames.add( SCUAttributeName )
-=======
-            if not createAttribute(
-                    self.outputMesh, scuAttribute, SCUAttributeName, (), self.attributePiece, logger=self.logger ):
-                self.logger.error( f"Failed to create attribute {SCUAttributeName}." )
-                raise ValueError( f"Failed to create attribute {SCUAttributeName}." )
-            else:
-                self.logger.info( "SCU computed and added to the output mesh." )
-                self.newAttributeNames.add( SCUAttributeName )
->>>>>>> 168105c5
 
         return
 
