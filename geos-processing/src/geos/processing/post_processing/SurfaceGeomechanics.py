--- conflicted
+++ resolved
@@ -291,7 +291,6 @@
             arrayXYZ: npt.NDArray[ np.float64 ] = self.__computeXYZCoordinates( localArray )
 
             # Create converted attribute array in dataset
-<<<<<<< HEAD
             createAttribute( self.outputMesh,
                              arrayXYZ,
                              attrNameXYZ,
@@ -300,18 +299,6 @@
                              logger=self.logger )
             self.logger.info( f"Attribute {attrNameXYZ} added to the output mesh." )
             self.newAttributeNames.add( attrNameXYZ )
-=======
-            if createAttribute( self.outputMesh,
-                                arrayXYZ,
-                                attrNameXYZ,
-                                ComponentNameEnum.XYZ.value,
-                                onPoints=self.attributeOnPoints,
-                                logger=self.logger ):
-                self.logger.info( f"Attribute {attrNameXYZ} added to the output mesh." )
-                self.newAttributeNames.add( attrNameXYZ )
-            else:
-                raise ValueError( f"Something went wrong during the creation of the attribute { attrNameXYZ }." )
->>>>>>> d54b1c8f
 
         return
 
@@ -397,7 +384,6 @@
                                                                                      self.frictionAngle )
 
             # Create attribute
-<<<<<<< HEAD
             createAttribute( self.outputMesh,
                              scuAttribute,
                              SCUAttributeName, (),
@@ -405,14 +391,6 @@
                              logger=self.logger )
             self.logger.info( "SCU computed and added to the output mesh." )
             self.newAttributeNames.add( SCUAttributeName )
-=======
-            if not createAttribute(
-                    self.outputMesh, scuAttribute, SCUAttributeName, (), self.attributeOnPoints, logger=self.logger ):
-                raise ValueError( f"Failed to create attribute {SCUAttributeName}." )
-            else:
-                self.logger.info( "SCU computed and added to the output mesh." )
-                self.newAttributeNames.add( SCUAttributeName )
->>>>>>> d54b1c8f
 
         return
 
