# SPDX-License-Identifier: Apache-2.0
# SPDX-FileCopyrightText: Copyright 2023-2024 TotalEnergies.
# SPDX-FileContributor: Martin Lemay, Romain Baville, Jacques Franc
import logging
from typing import Any, Union, Generator
from typing_extensions import Self

import os
import re
import tempfile
from contextlib import contextmanager

<<<<<<< HEAD
=======
from geos.utils.Errors import VTKError

>>>>>>> a0222b76
__doc__ = """
Logger module manages logging tools.

Code was modified from <https://stackoverflow.com/questions/384076/how-can-i-color-python-logging-output>

It also include adaptor strategy to make vtkLogger behave as a logging's logger.
Indeed, C++ adapted class is based on private Callback assignement which is not compatible
with logging python's logic.

<<<<<<< HEAD
usage:
    #near logger definition
=======
Usage::

    # near logger definition
>>>>>>> a0222b76
    from vtkmodules.vtkCommonCore import vtkLogger

    vtkLogger.SetStderrVerbosity(vtkLogger.VERBOSITY_TRACE)
    logger.addFilter(RegexExceptionFilter())

    ...

<<<<<<< HEAD
    #near VTK calls
     with VTKCaptureLog() as captured_log:
        vtkcalls..
        captured_log.seek(0) # be kind let's just rewind
=======
    # near VTK calls
    with VTKCaptureLog() as captured_log:
        vtkcalls..
        captured_log.seek(0)  # be kind let's just rewind
>>>>>>> a0222b76
        captured = captured_log.read().decode()

    logger.error(captured.strip())

"""


class RegexExceptionFilter( logging.Filter ):
<<<<<<< HEAD
    """Class to regexp VTK messages rethrown into logger by VTKCaptureLog."""

    pattern: str = r"ERR"  #pattern captured that will raise a vtkError
=======
    """Class to regexp VTK messages rethrown into logger by VTKCaptureLog.

    This transforms silent VTK errors into catchable Python exceptions.
    """

    pattern: str = r'\bERR\|'  # Pattern captured that will raise a vtkError
>>>>>>> a0222b76

    def __init__( self ) -> None:
        """Init filter with class based pattern as this is patch to logging logic."""
        super().__init__()
        self.regex = re.compile( self.pattern )

    def filter( self, record: logging.LogRecord ) -> bool:
        """Filter VTK Error from stdErr.

        Args:
            record(loggging.LogRecord) : record that logger will provide as evaluated

        Raises:
            VTKError(geos.utils.Error) if a pattern symbol is caught in the stderr.
        """
<<<<<<< HEAD
        message = record.getMessage()
        if self.regex.search( message ):
            raise TypeError( f"Log message matched forbidden pattern: {message}" )
=======
        message = record.getMessage()  # Intercepts every log record before it's emitted
        if self.regex.search( message ):
            raise VTKError( f"Log message matched forbidden pattern: {message}" )
>>>>>>> a0222b76
        return True  # Allow other messages to pass


@contextmanager
def VTKCaptureLog() -> Generator[ Any, Any, Any ]:
    """Hard way of adapting C-like vtkLogger to logging class by throwing in stderr and reading back from it.

    Returns:
<<<<<<< HEAD
        Generator: buffering os stderr.

    """
    #equiv to pyvista's
=======
        Generator: Buffering os stderr.
    """
    # equiv to pyvista's
>>>>>>> a0222b76
    # from pyvista.utilities import VtkErrorCatcher
    # with VtkErrorCatcher() as err:
    #     append_filter.Update()
    #     print(err)
<<<<<<< HEAD
    # original_stderr_fd = sys.stderr.fileno()
    original_stderr_fd = 2
    saved_stderr_fd = os.dup( original_stderr_fd )

    # Create a temporary file to capture stderr
    with tempfile.TemporaryFile( mode='w+b' ) as tmp:
        os.dup2( tmp.fileno(), original_stderr_fd )
=======
    # originalStderrFd = sys.stderr.fileno()
    originalStderrFd = 2  # Standard stderr file descriptor, not dynamic like sys.stderr.fileno()
    savedStderrFd = os.dup( originalStderrFd )  # Backup original stderr

    # Create a temporary file to capture stderr
    with tempfile.TemporaryFile( mode='w+b' ) as tmp:
        os.dup2( tmp.fileno(), originalStderrFd )
>>>>>>> a0222b76
        try:
            yield tmp
        finally:
            # Restore original stderr
<<<<<<< HEAD
            os.dup2( saved_stderr_fd, original_stderr_fd )
            os.close( saved_stderr_fd )
=======
            os.dup2( savedStderrFd, originalStderrFd )
            os.close( savedStderrFd )
>>>>>>> a0222b76


class CountWarningHandler( logging.Handler ):
    """Create an handler to count the warnings logged."""

    def __init__( self: Self ) -> None:
        """Init the handler."""
        super().__init__()
        self.warningCount = 0

    def emit( self: Self, record: logging.LogRecord ) -> None:
        """Count all the warnings logged.

        Args:
            record (logging.LogRecord): Record.
        """
        if record.levelno == logging.WARNING:
            self.warningCount += 1


# Add the convenience method for the logger
def results( self: logging.Logger, message: str, *args: Any, **kws: Any ) -> None:
    """Logs a message with the custom 'RESULTS' severity level.

    This level is designed for summary information that should always be
    visible, regardless of the logger's verbosity setting.

    Args:
        self (logging.Logger): The logger instance.
        message (str): The primary log message, with optional format specifiers (e.g., "Found %d issues.").
        *args: The arguments to be substituted into the `message` string.
        **kws: Keyword arguments for special functionality.
    """
    if self.isEnabledFor( RESULTS_LEVEL_NUM ):
        self._log( RESULTS_LEVEL_NUM, message, args, **kws )


# Define logging levels at the module level so they are available for the Formatter class
DEBUG: int = logging.DEBUG
INFO: int = logging.INFO
WARNING: int = logging.WARNING
ERROR: int = logging.ERROR
CRITICAL: int = logging.CRITICAL

# Define and register the new level for check results
RESULTS_LEVEL_NUM: int = 60
RESULTS_LEVEL_NAME: str = "RESULTS"
logging.addLevelName( RESULTS_LEVEL_NUM, RESULTS_LEVEL_NAME )
logging.Logger.results = results  # type: ignore[attr-defined]

# types redefinition to import logging.* from this module
Logger = logging.Logger  # logger type


class CustomLoggerFormatter( logging.Formatter ):
    """Custom formatter for the logger.

    .. WARNING:: Colors do not work in the output message window of Paraview.

    To use it:

    .. code-block:: python

        logger = logging.getLogger( "Logger name", use_color=False )
        # Ensure handler is added only once, e.g., by checking logger.handlers
        if not logger.handlers:
            ch = logging.StreamHandler()
            ch.setFormatter(CustomLoggerFormatter())
            logger.addHandler(ch)
    """
    # define color codes
    green: str = "\x1b[32;20m"
    grey: str = "\x1b[38;20m"
    yellow: str = "\x1b[33;20m"
    red: str = "\x1b[31;20m"
    bold_red: str = "\x1b[31;1m"
    reset: str = "\x1b[0m"

    # define prefix of log messages
    format1: str = "%(asctime)s - %(name)s - %(levelname)s - %(message)s"
    format2: str = ( "%(asctime)s - %(name)s - %(levelname)s - %(message)s (%(filename)s:%(lineno)d)" )
    format_results: str = "%(name)s - %(levelname)s - %(message)s"

    #: format for each logger output type with colors
    FORMATS_COLOR: dict[ int, str ] = {
        DEBUG: grey + format2 + reset,
        INFO: green + format1 + reset,
        WARNING: yellow + format1 + reset,
        ERROR: red + format1 + reset,
        CRITICAL: bold_red + format2 + reset,
        RESULTS_LEVEL_NUM: green + format_results + reset,
    }

    #: format for each logger output type without colors (e.g., for Paraview)
    FORMATS_PLAIN: dict[ int, str ] = {
        DEBUG: format2,
        INFO: format1,
        WARNING: format1,
        ERROR: format1,
        CRITICAL: format2,
        RESULTS_LEVEL_NUM: format_results,
    }

    # Pre-compiled formatters for efficiency
    _compiled_formatters: dict[ int, logging.Formatter ] = {
        level: logging.Formatter( fmt )
        for level, fmt in FORMATS_PLAIN.items()
    }

    _compiled_color_formatters: dict[ int, logging.Formatter ] = {
        level: logging.Formatter( fmt )
        for level, fmt in FORMATS_COLOR.items()
    }

    def __init__( self: Self, use_color: bool = False ) -> None:
        """Initialize the log formatter.

        Args:
            use_color (bool): If True, use color-coded log formatters.
                              Defaults to False.
        """
        super().__init__()
        if use_color:
            self.active_formatters = self._compiled_color_formatters
        else:
            self.active_formatters = self._compiled_formatters

    def format( self: Self, record: logging.LogRecord ) -> str:
        """Return the format according to input record.

        Args:
            record (logging.LogRecord): record

        Returns:
            str: format as a string
        """
        # Defaulting to plain formatters as per original logic
        log_fmt_obj: Union[ logging.Formatter, None ] = self.active_formatters.get( record.levelno )
        if log_fmt_obj:
            return log_fmt_obj.format( record )
        else:
            # Fallback for unknown levels or if a level is missing in the map
            return logging.Formatter().format( record )


def getLogger( title: str, use_color: bool = False ) -> Logger:
    """Return the Logger with pre-defined configuration.

    This function is now idempotent regarding handler addition.
    Calling it multiple times with the same title will return the same
    logger instance without adding more handlers if one is already present.

    Example:

    .. code-block:: python

        # module import
        import Logger

        # logger instantiation
        logger :Logger.Logger = Logger.getLogger("My application")

        # logger use
        logger.debug("debug message")
        logger.info("info message")
        logger.warning("warning message")
        logger.error("error message")
        logger.critical("critical message")
        logger.results("results message")

    Args:
        title (str): Name of the logger.
        use_color (bool): If True, configure the logger to output with color.
                          Defaults to False.

    Returns:
        Logger: logger
    """
    logger = logging.getLogger( title )
    # Only configure the logger (add handlers, set level) if it hasn't been configured before.
    if len( logger.handlers ) == 0:
        logger.setLevel( INFO )  # Set the desired default level for this logger
        # Create and add the stream handler
        ch = logging.StreamHandler()
        ch.setFormatter( CustomLoggerFormatter( use_color ) )  # Use your custom formatter
        logger.addHandler( ch )
        # Optional: Prevent messages from propagating to the root logger's handlers
        logger.propagate = False
    # If you need to ensure a certain level is set every time getLogger is called,
    # even if handlers were already present, you can set the level outside the 'if' block.
    # However, typically, setLevel is part of the initial handler configuration.
    # logger.setLevel(INFO) # Uncomment if you need to enforce level on every call
    return logger<|MERGE_RESOLUTION|>--- conflicted
+++ resolved
@@ -10,11 +10,8 @@
 import tempfile
 from contextlib import contextmanager
 
-<<<<<<< HEAD
-=======
 from geos.utils.Errors import VTKError
 
->>>>>>> a0222b76
 __doc__ = """
 Logger module manages logging tools.
 
@@ -24,14 +21,9 @@
 Indeed, C++ adapted class is based on private Callback assignement which is not compatible
 with logging python's logic.
 
-<<<<<<< HEAD
-usage:
-    #near logger definition
-=======
 Usage::
 
     # near logger definition
->>>>>>> a0222b76
     from vtkmodules.vtkCommonCore import vtkLogger
 
     vtkLogger.SetStderrVerbosity(vtkLogger.VERBOSITY_TRACE)
@@ -39,17 +31,10 @@
 
     ...
 
-<<<<<<< HEAD
-    #near VTK calls
-     with VTKCaptureLog() as captured_log:
-        vtkcalls..
-        captured_log.seek(0) # be kind let's just rewind
-=======
     # near VTK calls
     with VTKCaptureLog() as captured_log:
         vtkcalls..
         captured_log.seek(0)  # be kind let's just rewind
->>>>>>> a0222b76
         captured = captured_log.read().decode()
 
     logger.error(captured.strip())
@@ -58,18 +43,12 @@
 
 
 class RegexExceptionFilter( logging.Filter ):
-<<<<<<< HEAD
-    """Class to regexp VTK messages rethrown into logger by VTKCaptureLog."""
-
-    pattern: str = r"ERR"  #pattern captured that will raise a vtkError
-=======
     """Class to regexp VTK messages rethrown into logger by VTKCaptureLog.
 
     This transforms silent VTK errors into catchable Python exceptions.
     """
 
     pattern: str = r'\bERR\|'  # Pattern captured that will raise a vtkError
->>>>>>> a0222b76
 
     def __init__( self ) -> None:
         """Init filter with class based pattern as this is patch to logging logic."""
@@ -85,15 +64,9 @@
         Raises:
             VTKError(geos.utils.Error) if a pattern symbol is caught in the stderr.
         """
-<<<<<<< HEAD
-        message = record.getMessage()
-        if self.regex.search( message ):
-            raise TypeError( f"Log message matched forbidden pattern: {message}" )
-=======
         message = record.getMessage()  # Intercepts every log record before it's emitted
         if self.regex.search( message ):
             raise VTKError( f"Log message matched forbidden pattern: {message}" )
->>>>>>> a0222b76
         return True  # Allow other messages to pass
 
 
@@ -102,29 +75,13 @@
     """Hard way of adapting C-like vtkLogger to logging class by throwing in stderr and reading back from it.
 
     Returns:
-<<<<<<< HEAD
-        Generator: buffering os stderr.
-
-    """
-    #equiv to pyvista's
-=======
         Generator: Buffering os stderr.
     """
     # equiv to pyvista's
->>>>>>> a0222b76
     # from pyvista.utilities import VtkErrorCatcher
     # with VtkErrorCatcher() as err:
     #     append_filter.Update()
     #     print(err)
-<<<<<<< HEAD
-    # original_stderr_fd = sys.stderr.fileno()
-    original_stderr_fd = 2
-    saved_stderr_fd = os.dup( original_stderr_fd )
-
-    # Create a temporary file to capture stderr
-    with tempfile.TemporaryFile( mode='w+b' ) as tmp:
-        os.dup2( tmp.fileno(), original_stderr_fd )
-=======
     # originalStderrFd = sys.stderr.fileno()
     originalStderrFd = 2  # Standard stderr file descriptor, not dynamic like sys.stderr.fileno()
     savedStderrFd = os.dup( originalStderrFd )  # Backup original stderr
@@ -132,18 +89,12 @@
     # Create a temporary file to capture stderr
     with tempfile.TemporaryFile( mode='w+b' ) as tmp:
         os.dup2( tmp.fileno(), originalStderrFd )
->>>>>>> a0222b76
         try:
             yield tmp
         finally:
             # Restore original stderr
-<<<<<<< HEAD
-            os.dup2( saved_stderr_fd, original_stderr_fd )
-            os.close( saved_stderr_fd )
-=======
             os.dup2( savedStderrFd, originalStderrFd )
             os.close( savedStderrFd )
->>>>>>> a0222b76
 
 
 class CountWarningHandler( logging.Handler ):
