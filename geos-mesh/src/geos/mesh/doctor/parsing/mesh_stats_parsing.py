--- conflicted
+++ resolved
@@ -1,11 +1,7 @@
 import logging
-<<<<<<< HEAD
 import os
 from io import StringIO
 from datetime import datetime
-=======
-from io import StringIO
->>>>>>> 6f774ecf
 from typing import Iterable
 from numpy import unique, where
 from geos.mesh.doctor.checks.mesh_stats import Options, Result
@@ -32,7 +28,6 @@
 
 def fill_subparser( subparsers ) -> None:
     p = subparsers.add_parser( MESH_STATS, help=f"Outputs basic properties of a mesh." )
-<<<<<<< HEAD
     p.add_argument( '--' + __WRITE_STATS,
                     type=int,
                     required=True,
@@ -40,24 +35,17 @@
                     default=__WRITE_STATS_DEFAULT,
                     help=( f"\t[int]: The stats of the mesh will be printed in a file" +
                            " to the folder specified in --output." ) )
-=======
->>>>>>> 6f774ecf
     p.add_argument( '--' + __DISCONNECTED,
                     type=int,
                     required=False,
                     metavar=[0, 1],
                     default=__DISCONNECTED_DEFAULT,
-<<<<<<< HEAD
                     help=f"\t[int]: Display all disconnected nodes ids and disconnected cell ids." )
-=======
-                    help=f"\tDisplay all disconnected nodes ids and disconnected cell ids." )
->>>>>>> 6f774ecf
     p.add_argument( '--' + __FIELD_VALUES,
                     type=int,
                     required=False,
                     metavar=[0, 1],
                     default=__FIELD_VALUES_DEFAULT,
-<<<<<<< HEAD
                     help=f"\t[int]: Display all range of field values that seem not realistic." )
 
     # Check the value of __WRITE_STATS argument to determine if argument __OUTPUT is a required argument
@@ -66,10 +54,6 @@
                     type=str,
                     required=getattr(args, __WRITE_STATS),
                     help=f"[string]: The output folder destination where the stats will be written." )
-
-=======
-                    help=f"\tDisplay all range of field values that seem not realistic." )
->>>>>>> 6f774ecf
 
 def convert( parsed_options ) -> Options:
     write_stats = parsed_options[ __WRITE_STATS ]
@@ -86,7 +70,6 @@
 
 def display_results( options: Options, result: Result ):
     log_stream = StringIO()
-<<<<<<< HEAD
     stream_handler = logging.StreamHandler(log_stream)
     stream_handler.setLevel(logging.INFO)
 
@@ -94,9 +77,6 @@
     logger = logging.getLogger()
     logger.addHandler(stream_handler)
     logger.setLevel(logging.INFO)
-=======
-    logging.basicConfig(level=logging.INFO, handlers=[logging.StreamHandler(log_stream)])
->>>>>>> 6f774ecf
 
     logging.info( f"The mesh has {result.number_cells} cells and {result.number_points} points." )
     logging.info( f"There are {result.number_cell_types} different types of cells in the mesh:" )
