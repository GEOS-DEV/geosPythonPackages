# SPDX-License-Identifier: Apache-2.0
# SPDX-FileCopyrightText: Copyright 2023-2024 TotalEnergies.
# SPDX-FileContributor: Martin Lemay, Paloma Martinez, Romain Baville
from copy import deepcopy
import logging
import numpy as np
import numpy.typing as npt
import pandas as pd  # type: ignore[import-untyped]
import vtkmodules.util.numpy_support as vnp
from typing import Optional, Union, Any
from vtkmodules.util.numpy_support import vtk_to_numpy
from vtkmodules.vtkCommonCore import vtkDataArray, vtkPoints
from vtkmodules.vtkCommonDataModel import ( vtkUnstructuredGrid, vtkFieldData, vtkMultiBlockDataSet, vtkDataSet,
                                            vtkCompositeDataSet, vtkDataObject, vtkPointData, vtkCellData,
                                            vtkDataObjectTreeIterator, vtkPolyData )
from vtkmodules.vtkFiltersCore import vtkCellCenters
from geos.mesh.utils.multiblockHelpers import ( getBlockElementIndexesFlatten, getBlockFromFlatIndex )

__doc__ = """
ArrayHelpers module contains several utilities methods to get information on arrays in VTK datasets.

These methods include:
    - array getters, with conversion into numpy array or pandas dataframe
    - boolean functions to check whether an array is present in the dataset
    - bounds getter for vtu and multiblock datasets
"""


def has_array( mesh: vtkUnstructuredGrid, array_names: list[ str ] ) -> bool:
    """Checks if input mesh contains at least one of input data arrays.

    Args:
        mesh (vtkUnstructuredGrid): An unstructured mesh.
        array_names (list[str]): List of array names.

    Returns:
        bool: True if at least one array is found, else False.
    """
    # Check the cell data fields
    data: Union[ vtkFieldData, None ]
    for data in ( mesh.GetCellData(), mesh.GetFieldData(), mesh.GetPointData() ):
        if data is None:
            continue  # type: ignore[unreachable]
        for arrayName in array_names:
            if data.HasArray( arrayName ):
                logging.error( f"The mesh contains the array named '{arrayName}'." )
                return True
    return False


def getFieldType( data: vtkFieldData ) -> str:
    """Returns whether the data is "vtkFieldData", "vtkCellData" or "vtkPointData".

    A vtk mesh can contain 3 types of field data:
    - vtkFieldData (parent class)
    - vtkCellData  (inheritance of vtkFieldData)
    - vtkPointData (inheritance of vtkFieldData)

    Args:
        data (vtkFieldData): Vtk field data.

    Returns:
        str: "vtkFieldData", "vtkCellData" or "vtkPointData"
    """
    if not data.IsA( "vtkFieldData" ):
        raise ValueError( f"data '{ data }' entered is not a vtkFieldData object." )
    if data.IsA( "vtkCellData" ):
        return "vtkCellData"
    elif data.IsA( "vtkPointData" ):
        return "vtkPointData"
    else:
        return "vtkFieldData"


def getArrayNames( data: vtkFieldData ) -> list[ str ]:
    """Get the names of all arrays stored in a "vtkFieldData", "vtkCellData" or "vtkPointData".

    Args:
        data (vtkFieldData): Vtk field data.

    Returns:
        list[str]: The array names in the order that they are stored in the field data.
    """
    if not data.IsA( "vtkFieldData" ):
        raise ValueError( f"data '{ data }' entered is not a vtkFieldData object." )
    return [ data.GetArrayName( i ) for i in range( data.GetNumberOfArrays() ) ]


def getArrayByName( data: vtkFieldData, name: str ) -> Optional[ vtkDataArray ]:
    """Get the vtkDataArray corresponding to the given name.

    Args:
        data (vtkFieldData): Vtk field data.
        name (str): Array name.

    Returns:
        Optional[ vtkDataArray ]: The vtkDataArray associated with the name given. None if not found.
    """
    if data.HasArray( name ):
        return data.GetArray( name )
    logging.warning( f"No array named '{ name }' was found in '{ data }'." )
    return None


def getCopyArrayByName( data: vtkFieldData, name: str ) -> Optional[ vtkDataArray ]:
    """Get the copy of a vtkDataArray corresponding to the given name.

    Args:
        data (vtkFieldData): Vtk field data.
        name (str): Array name.

    Returns:
        Optional[ vtkDataArray ]: The copy of the vtkDataArray associated with the name given. None if not found.
    """
    dataArray: Optional[ vtkDataArray ] = getArrayByName( data, name )
    if dataArray is not None:
        return deepcopy( dataArray )
    return None


def getNumpyGlobalIdsArray( data: Union[ vtkCellData, vtkPointData ] ) -> Optional[ npt.NDArray[ np.int64 ] ]:
    """Get a numpy array of the GlobalIds.

    Args:
        data (Union[ vtkCellData, vtkPointData ]): Cell or point array.

    Returns:
        Optional[ npt.NDArray[ np.int64 ] ]: The numpy array of GlobalIds.
    """
    global_ids: Optional[ vtkDataArray ] = data.GetGlobalIds()
    if global_ids is None:
        logging.warning( "No GlobalIds array was found." )
        return None
    return vtk_to_numpy( global_ids )


def getNumpyArrayByName( data: Union[ vtkCellData, vtkPointData ],
                         name: str,
                         sorted: bool = False ) -> Optional[ npt.NDArray ]:
    """Get the numpy array of a given vtkDataArray found by its name.

    If sorted is selected, this allows the option to reorder the values wrt GlobalIds. If not GlobalIds was found,
    no reordering will be perform.

    Args:
        data (Union[vtkCellData, vtkPointData]): Vtk field data.
        name (str): Array name to sort.
        sorted (bool, optional): Sort the output array with the help of GlobalIds. Defaults to False.

    Returns:
        Optional[ npt.NDArray ]: Sorted array.
    """
    dataArray: Optional[ vtkDataArray ] = getArrayByName( data, name )
    if dataArray is not None:
        arr: npt.NDArray[ np.float64 ] = vtk_to_numpy( dataArray )
        if sorted and ( data.IsA( "vtkCellData" ) or data.IsA( "vtkPointData" ) ):
            sortArrayByGlobalIds( data, arr )
        return arr
    return None


def getAttributeSet( object: Union[ vtkMultiBlockDataSet, vtkDataSet ], onPoints: bool ) -> set[ str ]:
    """Get the set of all attributes from an object on points or on cells.

    Args:
        object (Any): Object where to find the attributes.
        onPoints (bool): True if attributes are on points, False if they are on cells.

    Returns:
        set[str]: Set of attribute names present in input object.
    """
    attributes: dict[ str, int ]
    if isinstance( object, vtkMultiBlockDataSet ):
        attributes = getAttributesFromMultiBlockDataSet( object, onPoints )
    elif isinstance( object, vtkDataSet ):
        attributes = getAttributesFromDataSet( object, onPoints )
    else:
        raise TypeError( "Input object must be a vtkDataSet or vtkMultiBlockDataSet." )

    assert attributes is not None, "Attribute list is undefined."

    return set( attributes.keys() ) if attributes is not None else set()


def getAttributesWithNumberOfComponents(
    object: Union[ vtkMultiBlockDataSet, vtkCompositeDataSet, vtkDataSet, vtkDataObject ],
    onPoints: bool,
) -> dict[ str, int ]:
    """Get the dictionary of all attributes from object on points or cells.

    Args:
        object (Any): Object where to find the attributes.
        onPoints (bool): True if attributes are on points, False if they are on cells.

    Returns:
        dict[str, int]: Dictionary where keys are the names of the attributes and values the number of components.
    """
    attributes: dict[ str, int ]
    if isinstance( object, ( vtkMultiBlockDataSet, vtkCompositeDataSet ) ):
        attributes = getAttributesFromMultiBlockDataSet( object, onPoints )
    elif isinstance( object, vtkDataSet ):
        attributes = getAttributesFromDataSet( object, onPoints )
    else:
        raise TypeError( "Input object must be a vtkDataSet or vtkMultiBlockDataSet." )
    return attributes


def getAttributesFromMultiBlockDataSet( object: Union[ vtkMultiBlockDataSet, vtkCompositeDataSet ],
                                        onPoints: bool ) -> dict[ str, int ]:
    """Get the dictionary of all attributes of object on points or on cells.

    Args:
        object (vtkMultiBlockDataSet | vtkCompositeDataSet): Object where to find the attributes.
        onPoints (bool): True if attributes are on points, False if they are on cells.

    Returns:
        dict[str, int]: Dictionary of the names of the attributes as keys, and number of components as values.
    """
    attributes: dict[ str, int ] = {}
    # initialize data object tree iterator
    iterator: vtkDataObjectTreeIterator = vtkDataObjectTreeIterator()
    iterator.SetDataSet( object )
    iterator.VisitOnlyLeavesOn()
    iterator.GoToFirstItem()
    while iterator.GetCurrentDataObject() is not None:
        dataSet: vtkDataSet = vtkDataSet.SafeDownCast( iterator.GetCurrentDataObject() )
        blockAttributes: dict[ str, int ] = getAttributesFromDataSet( dataSet, onPoints )
        for attributeName, nbComponents in blockAttributes.items():
            if attributeName not in attributes:
                attributes[ attributeName ] = nbComponents

        iterator.GoToNextItem()
    return attributes


def getAttributesFromDataSet( object: vtkDataSet, onPoints: bool ) -> dict[ str, int ]:
    """Get the dictionary of all attributes of a vtkDataSet on points or cells.

    Args:
        object (vtkDataSet): Object where to find the attributes.
        onPoints (bool): True if attributes are on points, False if they are on cells.

    Returns:
        dict[str, int]: List of the names of the attributes.
    """
    attributes: dict[ str, int ] = {}
    data: Union[ vtkPointData, vtkCellData ]
    sup: str = ""
    if onPoints:
        data = object.GetPointData()
        sup = "Point"
    else:
        data = object.GetCellData()
        sup = "Cell"
    assert data is not None, f"{sup} data was not recovered."

    nbAttributes: int = data.GetNumberOfArrays()
    for i in range( nbAttributes ):
        attributeName: str = data.GetArrayName( i )
        attribute: vtkDataArray = data.GetArray( attributeName )
        assert attribute is not None, f"Attribute {attributeName} is null"
        nbComponents: int = attribute.GetNumberOfComponents()
        attributes[ attributeName ] = nbComponents
    return attributes


def isAttributeInObject( object: Union[ vtkMultiBlockDataSet, vtkDataSet ], attributeName: str,
                         onPoints: bool ) -> bool:
    """Check if an attribute is in the input object.

    Args:
        object (vtkMultiBlockDataSet | vtkDataSet): Input object.
        attributeName (str): Name of the attribute.
        onPoints (bool): True if attributes are on points, False if they are on cells.

    Returns:
        bool: True if the attribute is in the table, False otherwise.
    """
    if isinstance( object, vtkMultiBlockDataSet ):
        return isAttributeInObjectMultiBlockDataSet( object, attributeName, onPoints )
    elif isinstance( object, vtkDataSet ):
        return isAttributeInObjectDataSet( object, attributeName, onPoints )
    else:
        raise TypeError( "Input object must be a vtkDataSet or vtkMultiBlockDataSet." )


def isAttributeInObjectMultiBlockDataSet( object: vtkMultiBlockDataSet, attributeName: str, onPoints: bool ) -> bool:
    """Check if an attribute is in the input object.

    Args:
        object (vtkMultiBlockDataSet): Input multiBlockDataSet.
        attributeName (str): Name of the attribute.
        onPoints (bool): True if attributes are on points, False if they are on cells.

    Returns:
        bool: True if the attribute is in the table, False otherwise.
    """
    iterator: vtkDataObjectTreeIterator = vtkDataObjectTreeIterator()
    iterator.SetDataSet( object )
    iterator.VisitOnlyLeavesOn()
    iterator.GoToFirstItem()
    while iterator.GetCurrentDataObject() is not None:
        dataSet: vtkDataSet = vtkDataSet.SafeDownCast( iterator.GetCurrentDataObject() )
        if isAttributeInObjectDataSet( dataSet, attributeName, onPoints ):
            return True
        iterator.GoToNextItem()
    return False


def isAttributeInObjectDataSet( object: vtkDataSet, attributeName: str, onPoints: bool ) -> bool:
    """Check if an attribute is in the input object.

    Args:
        object (vtkDataSet): Input object.
        attributeName (str): Name of the attribute.
        onPoints (bool): True if attributes are on points, False if they are on cells.

    Returns:
        bool: True if the attribute is in the table, False otherwise.
    """
    data: Union[ vtkPointData, vtkCellData ]
    sup: str = ""
    if onPoints:
        data = object.GetPointData()
        sup = "Point"
    else:
        data = object.GetCellData()
        sup = "Cell"
    assert data is not None, f"{ sup } data was not recovered."
    return bool( data.HasArray( attributeName ) )

<<<<<<< HEAD
def isAttributeGlobal( object: vtkMultiBlockDataSet, attributeName: str, onPoints: bool ) -> bool:
    """Check if an attribute is global in the input vtkMultiBlockDataSet.

    Args:
        object (vtkMultiBlockDataSet): input object
        attributeName (str): name of the attribute
        onPoints (bool): True if attributes are on points, False if they are
            on cells.

    Returns:
        bool: True if the attribute is global, False if not.
    """
    isOnBlock: list[ bool ] = []
    nbBlock: int = object.GetNumberOfBlocks()
    for idBlock in range( nbBlock ):
        block: vtkDataSet = object.GetBlock( idBlock )
        isOnBlock.append( isAttributeInObjectDataSet( block, attributeName, onPoints ) )
    
    if False in isOnBlock:
        return False
    
    return True

def isAttributeGlobal( object: vtkMultiBlockDataSet, attributeName: str, onPoints: bool ) -> bool:
    """Check if an attribute is global in the input multiBlockDataSet.

    Args:
        object (vtkMultiBlockDataSet): Input object.
        attributeName (str): Name of the attribute.
        onPoints (bool): True if attributes are on points, False if they are on cells.

    Returns:
        bool: True if the attribute is global, False if not.
    """
    isOnBlock: bool
    nbBlock: int = object.GetNumberOfBlocks()
    for idBlock in range( nbBlock ):
        block: vtkDataSet = vtkDataSet.SafeDownCast( object.GetBlock( idBlock ) )
        isOnBlock = isAttributeInObjectDataSet( block, attributeName, onPoints )
        if not isOnBlock:
            return False

    return True


def getArrayInObject( object: vtkDataSet, attributeName: str, onPoints: bool ) -> npt.NDArray[ Any ]:
    """Return the numpy array corresponding to input attribute name in table.

    Args:
        object (PointSet or UnstructuredGrid): Input object.
        attributeName (str): Name of the attribute.
        onPoints (bool): True if attributes are on points, False if they are on cells.

    Returns:
        ArrayLike[Any]: The numpy array corresponding to input attribute name.
    """
    vtkArray: vtkDataArray = getVtkArrayInObject( object, attributeName, onPoints )
    npArray: npt.NDArray[ Any ] = vnp.vtk_to_numpy( vtkArray )  # type: ignore[no-untyped-call]
    return npArray


def getVtkDataTypeInObject( object: Union[ vtkDataSet, vtkMultiBlockDataSet ], attributeName: str, onPoints: bool ) -> int:
    """Return VTK type of requested array from input mesh.

    Args:
        object (Union[vtkDataSet, vtkMultiBlockDataSet]): Input object.
        attributeName (str): Name of the attribute.
        onPoints (bool): True if attributes are on points, False if they are on cells.

    Returns:
        int: The type of the vtk array corresponding to input attribute name.
    """
    if isinstance( object, vtkDataSet ):
        return getVtkArrayTypeInObject( object, attributeName, onPoints )
    else:
        return getVtkArrayTypeInMultiBlock( object, attributeName, onPoints )


def getVtkArrayTypeInObject( object: vtkDataSet, attributeName: str, onPoints: bool ) -> int:
    """Return VTK type of requested array from dataset input.

    Args:
        object (PointSet or UnstructuredGrid): Input object.
        attributeName (str): Name of the attribute.
        onPoints (bool): True if attributes are on points, False if they are on cells.

    Returns:
        int: The type of the vtk array corresponding to input attribute name.
    """
    array: vtkDataArray = getVtkArrayInObject( object, attributeName, onPoints )
    vtkArrayType: int = array.GetDataType()

    return vtkArrayType


def getVtkArrayTypeInMultiBlock( multiBlockDataSet: vtkMultiBlockDataSet, attributeName: str, onPoints: bool ) -> int:
    """Return VTK type of requested array from multiblock dataset input, if existing.

    Args:
        multiBlockDataSet (vtkMultiBlockDataSet): Input object.
        attributeName (str): Name of the attribute.
        onPoints (bool): True if attributes are on points, False if they are on cells.

    Returns:
=======

def isAttributeGlobal( object: vtkMultiBlockDataSet, attributeName: str, onPoints: bool ) -> bool:
    """Check if an attribute is global in the input multiBlockDataSet.

    Args:
        object (vtkMultiBlockDataSet): Input object.
        attributeName (str): Name of the attribute.
        onPoints (bool): True if attributes are on points, False if they are on cells.

    Returns:
        bool: True if the attribute is global, False if not.
    """
    isOnBlock: bool
    nbBlock: int = object.GetNumberOfBlocks()
    for idBlock in range( nbBlock ):
        block: vtkDataSet = vtkDataSet.SafeDownCast( object.GetBlock( idBlock ) )
        isOnBlock = isAttributeInObjectDataSet( block, attributeName, onPoints )
        if not isOnBlock:
            return False

    return True


def getArrayInObject( object: vtkDataSet, attributeName: str, onPoints: bool ) -> npt.NDArray[ Any ]:
    """Return the numpy array corresponding to input attribute name in table.

    Args:
        object (PointSet or UnstructuredGrid): Input object.
        attributeName (str): Name of the attribute.
        onPoints (bool): True if attributes are on points, False if they are on cells.

    Returns:
        ArrayLike[Any]: The numpy array corresponding to input attribute name.
    """
    vtkArray: vtkDataArray = getVtkArrayInObject( object, attributeName, onPoints )
    npArray: npt.NDArray[ Any ] = vnp.vtk_to_numpy( vtkArray )  # type: ignore[no-untyped-call]
    return npArray


def getVtkArrayTypeInObject( object: vtkDataSet, attributeName: str, onPoints: bool ) -> int:
    """Return VTK type of requested array from dataset input.

    Args:
        object (PointSet or UnstructuredGrid): Input object.
        attributeName (str): Name of the attribute.
        onPoints (bool): True if attributes are on points, False if they are on cells.

    Returns:
        int: The type of the vtk array corresponding to input attribute name.
    """
    array: vtkDataArray = getVtkArrayInObject( object, attributeName, onPoints )
    vtkArrayType: int = array.GetDataType()

    return vtkArrayType


def getVtkArrayTypeInMultiBlock( multiBlockDataSet: vtkMultiBlockDataSet, attributeName: str, onPoints: bool ) -> int:
    """Return VTK type of requested array from multiblock dataset input, if existing.

    Args:
        multiBlockDataSet (vtkMultiBlockDataSet): Input object.
        attributeName (str): Name of the attribute.
        onPoints (bool): True if attributes are on points, False if they are on cells.

    Returns:
>>>>>>> 02f9aa20
        int: Type of the requested vtk array if existing in input multiblock dataset.
    """
    nbBlocks = multiBlockDataSet.GetNumberOfBlocks()
    for idBlock in range( nbBlocks ):
        object: vtkDataSet = vtkDataSet.SafeDownCast( multiBlockDataSet.GetBlock( idBlock ) )
        listAttributes: set[ str ] = getAttributeSet( object, onPoints )
        if attributeName in listAttributes:
            return getVtkArrayTypeInObject( object, attributeName, onPoints )

    raise AssertionError( "The vtkMultiBlockDataSet has no attribute with the name " + attributeName + "." )


def getVtkArrayInObject( object: vtkDataSet, attributeName: str, onPoints: bool ) -> vtkDataArray:
    """Return the array corresponding to input attribute name in table.

    Args:
        object (PointSet or UnstructuredGrid): Input object.
        attributeName (str): Name of the attribute.
        onPoints (bool): True if attributes are on points, False if they are on cells.

    Returns:
        vtkDataArray: The vtk array corresponding to input attribute name.
    """
    assert isAttributeInObject( object, attributeName, onPoints ), f"{attributeName} is not in input object."
    return object.GetPointData().GetArray( attributeName ) if onPoints else object.GetCellData().GetArray(
        attributeName )


def getNumberOfComponents(
    dataSet: Union[ vtkMultiBlockDataSet, vtkCompositeDataSet, vtkDataSet ],
    attributeName: str,
    onPoints: bool,
) -> int:
    """Get the number of components of attribute attributeName in dataSet.

    Args:
        dataSet (vtkMultiBlockDataSet | vtkCompositeDataSet | vtkDataSet): DataSet where the attribute is.
        attributeName (str): Name of the attribute.
        onPoints (bool): True if attributes are on points, False if they are on cells.

    Returns:
        int: Number of components.
    """
    if isinstance( dataSet, vtkDataSet ):
        return getNumberOfComponentsDataSet( dataSet, attributeName, onPoints )
    elif isinstance( dataSet, ( vtkMultiBlockDataSet, vtkCompositeDataSet ) ):
        return getNumberOfComponentsMultiBlock( dataSet, attributeName, onPoints )
    else:
        raise AssertionError( "Object type is not managed." )


def getNumberOfComponentsDataSet( dataSet: vtkDataSet, attributeName: str, onPoints: bool ) -> int:
    """Get the number of components of attribute attributeName in dataSet.

    Args:
        dataSet (vtkDataSet): DataSet where the attribute is.
        attributeName (str): Name of the attribute.
        onPoints (bool): True if attributes are on points, False if they are on cells.

    Returns:
        int: Number of components.
    """
    array: vtkDataArray = getVtkArrayInObject( dataSet, attributeName, onPoints )
    return array.GetNumberOfComponents()


def getNumberOfComponentsMultiBlock(
    dataSet: Union[ vtkMultiBlockDataSet, vtkCompositeDataSet ],
    attributeName: str,
    onPoints: bool,
) -> int:
    """Get the number of components of attribute attributeName in dataSet.

    Args:
        dataSet (vtkMultiBlockDataSet | vtkCompositeDataSet): multi block data Set where the attribute is.
        attributeName (str): Name of the attribute.
        onPoints (bool): True if attributes are on points, False if they are on cells.

    Returns:
        int: Number of components.
    """
    elementaryBlockIndexes: list[ int ] = getBlockElementIndexesFlatten( dataSet )
    for blockIndex in elementaryBlockIndexes:
        block: vtkDataSet = vtkDataSet.SafeDownCast( getBlockFromFlatIndex( dataSet, blockIndex ) )
        if isAttributeInObject( block, attributeName, onPoints ):
            array: vtkDataArray = getVtkArrayInObject( block, attributeName, onPoints )
            return array.GetNumberOfComponents()
    return 0


def getComponentNames(
    dataSet: Union[ vtkMultiBlockDataSet, vtkCompositeDataSet, vtkDataSet, vtkDataObject ],
    attributeName: str,
    onPoints: bool,
) -> tuple[ str, ...]:
    """Get the name of the components of attribute attributeName in dataSet.

    Args:
        dataSet (vtkDataSet | vtkMultiBlockDataSet | vtkCompositeDataSet | vtkDataObject): DataSet where the attribute is.
        attributeName (str): Name of the attribute.
        onPoints (bool): True if attributes are on points, False if they are on cells.

    Returns:
        tuple[str,...]: Names of the components.
    """
    if isinstance( dataSet, vtkDataSet ):
        return getComponentNamesDataSet( dataSet, attributeName, onPoints )
    elif isinstance( dataSet, ( vtkMultiBlockDataSet, vtkCompositeDataSet ) ):
        return getComponentNamesMultiBlock( dataSet, attributeName, onPoints )
    else:
        raise AssertionError( "Object type is not managed." )


def getComponentNamesDataSet( dataSet: vtkDataSet, attributeName: str, onPoints: bool ) -> tuple[ str, ...]:
    """Get the name of the components of attribute attributeName in dataSet.

    Args:
        dataSet (vtkDataSet): DataSet where the attribute is.
        attributeName (str): Name of the attribute.
        onPoints (bool): True if attributes are on points, False if they are on cells.

    Returns:
        tuple[str,...]: Names of the components.
    """
    array: vtkDataArray = getVtkArrayInObject( dataSet, attributeName, onPoints )
    componentNames: list[ str ] = []

    if array.GetNumberOfComponents() > 1:
        componentNames += [ array.GetComponentName( i ) for i in range( array.GetNumberOfComponents() ) ]
    return tuple( componentNames )


def getComponentNamesMultiBlock(
    dataSet: Union[ vtkMultiBlockDataSet, vtkCompositeDataSet ],
    attributeName: str,
    onPoints: bool,
) -> tuple[ str, ...]:
    """Get the name of the components of attribute in MultiBlockDataSet.

    Args:
        dataSet (vtkMultiBlockDataSet | vtkCompositeDataSet): DataSet where the attribute is.
        attributeName (str): Name of the attribute.
        onPoints (bool): True if attributes are on points, False if they are on cells.

    Returns:
        tuple[str,...]: Names of the components.
    """
    elementaryBlockIndexes: list[ int ] = getBlockElementIndexesFlatten( dataSet )
    for blockIndex in elementaryBlockIndexes:
        block: vtkDataSet = vtkDataSet.SafeDownCast( getBlockFromFlatIndex( dataSet, blockIndex ) )
        if isAttributeInObject( block, attributeName, onPoints ):
            return getComponentNamesDataSet( block, attributeName, onPoints )
    return ()


def getAttributeValuesAsDF( surface: vtkPolyData, attributeNames: tuple[ str, ...] ) -> pd.DataFrame:
    """Get attribute values from input surface.

    Args:
        surface (vtkPolyData): Mesh where to get attribute values.
        attributeNames (tuple[str,...]): Tuple of attribute names to get the values.

    Returns:
        pd.DataFrame: DataFrame containing property names as columns.

    """
    nbRows: int = surface.GetNumberOfCells()
    data: pd.DataFrame = pd.DataFrame( np.full( ( nbRows, len( attributeNames ) ), np.nan ), columns=attributeNames )
    for attributeName in attributeNames:
        if not isAttributeInObject( surface, attributeName, False ):
            logging.warning( f"Attribute {attributeName} is not in the mesh." )
            continue
        array: npt.NDArray[ np.float64 ] = getArrayInObject( surface, attributeName, False )

        if len( array.shape ) > 1:
            for i in range( array.shape[ 1 ] ):
                data[ attributeName + f"_{ i }" ] = array[ :, i ]
            data.drop( columns=[ attributeName ], inplace=True )
        else:
            data[ attributeName ] = array
    return data


def getBounds(
        input: Union[ vtkUnstructuredGrid,
                      vtkMultiBlockDataSet ] ) -> tuple[ float, float, float, float, float, float ]:
    """Get bounds of either single of composite data set.

    Args:
        input (Union[vtkUnstructuredGrid, vtkMultiBlockDataSet]): Input mesh.

    Returns:
        tuple[float, float, float, float, float, float]: Tuple containing
            bounds (xmin, xmax, ymin, ymax, zmin, zmax).

    """
    if isinstance( input, vtkMultiBlockDataSet ):
        return getMultiBlockBounds( input )
    else:
        return getMonoBlockBounds( input )


def getMonoBlockBounds( input: vtkUnstructuredGrid, ) -> tuple[ float, float, float, float, float, float ]:
    """Get boundary box extrema coordinates for a vtkUnstructuredGrid.

    Args:
        input (vtkMultiBlockDataSet): Input single block mesh.

    Returns:
        tuple[float, float, float, float, float, float]: Tuple containing
            bounds (xmin, xmax, ymin, ymax, zmin, zmax).

    """
    return input.GetBounds()


def getMultiBlockBounds( input: vtkMultiBlockDataSet, ) -> tuple[ float, float, float, float, float, float ]:
    """Get boundary box extrema coordinates for a vtkMultiBlockDataSet.

    Args:
        input (vtkMultiBlockDataSet): Input multiblock mesh.

    Returns:
        tuple[float, float, float, float, float, float]: Bounds.

    """
    xmin, ymin, zmin = 3 * [ np.inf ]
    xmax, ymax, zmax = 3 * [ -1.0 * np.inf ]
    blockIndexes: list[ int ] = getBlockElementIndexesFlatten( input )
    for blockIndex in blockIndexes:
        block0: vtkDataObject = getBlockFromFlatIndex( input, blockIndex )
        assert block0 is not None, "Mesh is undefined."
        block: vtkDataSet = vtkDataSet.SafeDownCast( block0 )
        bounds: tuple[ float, float, float, float, float, float ] = block.GetBounds()
        xmin = bounds[ 0 ] if bounds[ 0 ] < xmin else xmin
        xmax = bounds[ 1 ] if bounds[ 1 ] > xmax else xmax
        ymin = bounds[ 2 ] if bounds[ 2 ] < ymin else ymin
        ymax = bounds[ 3 ] if bounds[ 3 ] > ymax else ymax
        zmin = bounds[ 4 ] if bounds[ 4 ] < zmin else zmin
        zmax = bounds[ 5 ] if bounds[ 5 ] > zmax else zmax
    return xmin, xmax, ymin, ymax, zmin, zmax


def computeCellCenterCoordinates( mesh: vtkDataSet ) -> vtkDataArray:
    """Get the coordinates of Cell center.

    Args:
        mesh (vtkDataSet): Input surface.

    Returns:
        vtkPoints: Cell center coordinates.
    """
    assert mesh is not None, "Surface is undefined."
    filter: vtkCellCenters = vtkCellCenters()
    filter.SetInputDataObject( mesh )
    filter.Update()
    output: vtkUnstructuredGrid = filter.GetOutputDataObject( 0 )
    assert output is not None, "Cell center output is undefined."
    pts: vtkPoints = output.GetPoints()
    assert pts is not None, "Cell center points are undefined."
    return pts.GetData()


def sortArrayByGlobalIds( data: Union[ vtkCellData, vtkPointData ], arr: npt.NDArray[ np.float64 ] ) -> None:
    """Sort an array following global Ids.

    Args:
        data (vtkFieldData): Global Ids array.
        arr (npt.NDArray[ np.float64 ]): Array to sort.
    """
    globalids: Optional[ npt.NDArray[ np.int64 ] ] = getNumpyGlobalIdsArray( data )
    if globalids is not None:
        arr = arr[ np.argsort( globalids ) ]
    else:
        logging.warning( "No sorting was performed." )<|MERGE_RESOLUTION|>--- conflicted
+++ resolved
@@ -329,29 +329,6 @@
     assert data is not None, f"{ sup } data was not recovered."
     return bool( data.HasArray( attributeName ) )
 
-<<<<<<< HEAD
-def isAttributeGlobal( object: vtkMultiBlockDataSet, attributeName: str, onPoints: bool ) -> bool:
-    """Check if an attribute is global in the input vtkMultiBlockDataSet.
-
-    Args:
-        object (vtkMultiBlockDataSet): input object
-        attributeName (str): name of the attribute
-        onPoints (bool): True if attributes are on points, False if they are
-            on cells.
-
-    Returns:
-        bool: True if the attribute is global, False if not.
-    """
-    isOnBlock: list[ bool ] = []
-    nbBlock: int = object.GetNumberOfBlocks()
-    for idBlock in range( nbBlock ):
-        block: vtkDataSet = object.GetBlock( idBlock )
-        isOnBlock.append( isAttributeInObjectDataSet( block, attributeName, onPoints ) )
-    
-    if False in isOnBlock:
-        return False
-    
-    return True
 
 def isAttributeGlobal( object: vtkMultiBlockDataSet, attributeName: str, onPoints: bool ) -> bool:
     """Check if an attribute is global in the input multiBlockDataSet.
@@ -434,73 +411,6 @@
         onPoints (bool): True if attributes are on points, False if they are on cells.
 
     Returns:
-=======
-
-def isAttributeGlobal( object: vtkMultiBlockDataSet, attributeName: str, onPoints: bool ) -> bool:
-    """Check if an attribute is global in the input multiBlockDataSet.
-
-    Args:
-        object (vtkMultiBlockDataSet): Input object.
-        attributeName (str): Name of the attribute.
-        onPoints (bool): True if attributes are on points, False if they are on cells.
-
-    Returns:
-        bool: True if the attribute is global, False if not.
-    """
-    isOnBlock: bool
-    nbBlock: int = object.GetNumberOfBlocks()
-    for idBlock in range( nbBlock ):
-        block: vtkDataSet = vtkDataSet.SafeDownCast( object.GetBlock( idBlock ) )
-        isOnBlock = isAttributeInObjectDataSet( block, attributeName, onPoints )
-        if not isOnBlock:
-            return False
-
-    return True
-
-
-def getArrayInObject( object: vtkDataSet, attributeName: str, onPoints: bool ) -> npt.NDArray[ Any ]:
-    """Return the numpy array corresponding to input attribute name in table.
-
-    Args:
-        object (PointSet or UnstructuredGrid): Input object.
-        attributeName (str): Name of the attribute.
-        onPoints (bool): True if attributes are on points, False if they are on cells.
-
-    Returns:
-        ArrayLike[Any]: The numpy array corresponding to input attribute name.
-    """
-    vtkArray: vtkDataArray = getVtkArrayInObject( object, attributeName, onPoints )
-    npArray: npt.NDArray[ Any ] = vnp.vtk_to_numpy( vtkArray )  # type: ignore[no-untyped-call]
-    return npArray
-
-
-def getVtkArrayTypeInObject( object: vtkDataSet, attributeName: str, onPoints: bool ) -> int:
-    """Return VTK type of requested array from dataset input.
-
-    Args:
-        object (PointSet or UnstructuredGrid): Input object.
-        attributeName (str): Name of the attribute.
-        onPoints (bool): True if attributes are on points, False if they are on cells.
-
-    Returns:
-        int: The type of the vtk array corresponding to input attribute name.
-    """
-    array: vtkDataArray = getVtkArrayInObject( object, attributeName, onPoints )
-    vtkArrayType: int = array.GetDataType()
-
-    return vtkArrayType
-
-
-def getVtkArrayTypeInMultiBlock( multiBlockDataSet: vtkMultiBlockDataSet, attributeName: str, onPoints: bool ) -> int:
-    """Return VTK type of requested array from multiblock dataset input, if existing.
-
-    Args:
-        multiBlockDataSet (vtkMultiBlockDataSet): Input object.
-        attributeName (str): Name of the attribute.
-        onPoints (bool): True if attributes are on points, False if they are on cells.
-
-    Returns:
->>>>>>> 02f9aa20
         int: Type of the requested vtk array if existing in input multiblock dataset.
     """
     nbBlocks = multiBlockDataSet.GetNumberOfBlocks()
