--- conflicted
+++ resolved
@@ -428,18 +428,9 @@
     Returns:
         bool: True if the attribute is global, False if not.
     """
-<<<<<<< HEAD
-    iterator: vtkDataObjectTreeIterator = vtkDataObjectTreeIterator()
-    iterator.SetDataSet( object )
-    iterator.VisitOnlyLeavesOn()
-    iterator.GoToFirstItem()
-    while iterator.GetCurrentDataObject() is not None:
-        dataSet: vtkDataSet = vtkDataSet.SafeDownCast( iterator.GetCurrentDataObject() )
-=======
     elementaryBlockIndexes: list[ int ] = getBlockElementIndexesFlatten( multiBlockDataSet )
     for blockIndex in elementaryBlockIndexes:
         dataSet: vtkDataSet = vtkDataSet.SafeDownCast( multiBlockDataSet.GetDataSet( blockIndex ) )
->>>>>>> 80816566
         if not isAttributeInObjectDataSet( dataSet, attributeName, onPoints ):
             return False
         iterator.GoToNextItem()
