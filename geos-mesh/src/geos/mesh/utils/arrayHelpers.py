# SPDX-License-Identifier: Apache-2.0
# SPDX-FileCopyrightText: Copyright 2023-2024 TotalEnergies.
# SPDX-FileContributor: Martin Lemay, Paloma Martinez, Romain Baville
from copy import deepcopy
import logging
import numpy as np
import numpy.typing as npt
import pandas as pd  # type: ignore[import-untyped]
import vtkmodules.util.numpy_support as vnp
from typing import Optional, Union, Any
from vtkmodules.util.numpy_support import vtk_to_numpy
from vtkmodules.vtkCommonCore import vtkDataArray, vtkPoints
from vtkmodules.vtkCommonDataModel import ( vtkUnstructuredGrid, vtkFieldData, vtkMultiBlockDataSet, vtkDataSet,
                                            vtkCompositeDataSet, vtkDataObject, vtkPointData, vtkCellData, vtkPolyData )
from vtkmodules.vtkFiltersCore import vtkCellCenters
from geos.mesh.utils.multiblockHelpers import getBlockElementIndexesFlatten

__doc__ = """
ArrayHelpers module contains several utilities methods to get information on arrays in VTK datasets.

These methods include:
    - mesh element localization mapping by indexes
    - array getters, with conversion into numpy array or pandas dataframe
    - boolean functions to check whether an array is present in the dataset
    - bounds getter for vtu and multiblock datasets
"""


def computeElementMapping(
    meshFrom: Union[ vtkDataSet, vtkMultiBlockDataSet ],
    meshTo: Union[ vtkDataSet, vtkMultiBlockDataSet ],
    points: bool,
) -> dict[ int, npt.NDArray ]:
    """Compute the elementMap from the meshFrom to the meshTo.

    If meshFrom is a vtkDataSet, the flat index (flatIdDataSetFrom) is set to 0.
    If meshTo is a vtkDataSet, the flat index (flatIdDataSetTo) is set to 0.

    The elementMap is a dictionary where:
        - Keys are the flat index of all the datasets of the meshTo.
        - Items are arrays of size (nb elements in datasets, 2).

    For each element (idElementTo) of each dataset (flatIdDataSetTo) of meshTo,
    if the points coordinates of an element (idElementFrom) of one meshFrom's dataSet (flatIdDataSetFrom)
    are the same as the points coordinates of the elementTo,
    elementMap[flatIdDataSetTo][idElementTo] = [flatIdDataSetFrom, idElementFrom]
    else, elementMap[flatIdDataSetTo][idElementTo] = [-1, -1].

    Args:
        meshFrom (Union[vtkDataSet, vtkMultiBlockDataSet]): The mesh with the element to map.
        meshTo (Union[vtkDataSet, vtkMultiBlockDataSet]): The mesh with the reference element.
        points (bool): True if elements to map are points, False if they are cells.

    Returns:
        elementMap (dict[int, npt.NDArray[np.int64]]): The elementMap with the element indexes in the two meshes.
    """
    elementMap: dict[ int, npt.NDArray ] = {}
    if isinstance( meshTo, vtkDataSet ):
        UpdateElementMappingToDataSet( meshFrom, meshTo, elementMap, points )
    elif isinstance( meshTo, vtkMultiBlockDataSet ):
        UpdateElementMappingToMultiBlockDataSet( meshFrom, meshTo, elementMap, points )

    return elementMap


def UpdateElementMappingToMultiBlockDataSet(
    meshFrom: Union[ vtkDataSet, vtkMultiBlockDataSet ],
    multiBlockDataSetTo: vtkMultiBlockDataSet,
    elementMap: dict[ int, npt.NDArray ],
    points: bool,
) -> None:
    """Update the elementMap from the meshFrom to the multiBlockDataSetTo.

    If meshFrom is a vtkDataSet, the flat index (flatIdDataSetFrom) is set to 0.

    Add the mapping for of the multiBlockDataSetTo:
        - Keys are the flat index of all the datasets of the multiBlockDataSetTo.
        - Items are arrays of size (nb elements in datasets, 2).

    For each element (idElementTo) of each dataset (flatIdDataSetTo) of multiBlockDataSetTo,
    if the points coordinates of an element (idElementFrom) of one meshFrom's dataSet (flatIdDataSetFrom)
    are the same as the points coordinates of the elementTo,
    elementMap[flatIdDataSetTo][idElementTo] = [flatIdDataSetFrom, idElementFrom]
    else, elementMap[flatIdDataSetTo][idElementTo] = [-1, -1].

    Args:
        meshFrom (Union[vtkDataSet, vtkMultiBlockDataSet]): The mesh with the element to map.
        multiBlockDataSetTo (vtkMultiBlockDataSet): The mesh with the reference element.
        elementMap (dict[int, npt.NDArray[np.int64]]): The elementMap to update.
        points (bool): True if elements to map are points, False if they are cells.
    """
    listFlatIdMultiBlockDataSetTo: list[ int ] = getBlockElementIndexesFlatten( multiBlockDataSetTo )
    for flatIdDataSetTo in listFlatIdMultiBlockDataSetTo:
        dataSetTo: vtkDataSet = vtkDataSet.SafeDownCast( multiBlockDataSetTo.GetDataSet( flatIdDataSetTo ) )
        UpdateElementMappingToDataSet( meshFrom, dataSetTo, elementMap, points, flatIdDataSetTo=flatIdDataSetTo )


def UpdateElementMappingToDataSet(
    meshFrom: Union[ vtkDataSet, vtkMultiBlockDataSet ],
    dataSetTo: vtkDataSet,
    elementMap: dict[ int, npt.NDArray ],
    points: bool,
    flatIdDataSetTo: int = 0,
) -> None:
    """Update the elementMap from the meshFrom to the dataSetTo.

    If meshFrom is a vtkDataSet, the flat index (flatIdDataSetFrom) is set to 0.
    dataSetTo is considered as block of vtkMultiblockDataSet, if not the flat index (flatIdDataSetTo) is set to 0.

    Add the mapping for the dataSetTo:
        - The keys is the flat index of the dataSetTo (flatIdDataSetTo).
        - The item is an array of size (nb elements in dataSetTo, 2).

    For each element (idElementTo) of the mesh dataSetTo,
    if the points coordinates of an element (idElementFrom) of one meshFrom's dataSet (flatIdDataSetFrom)
    are the same as the points coordinates of the elementTo,
    elementMap[flatIdDataSetTo][idElementTo] = [flatIdDataSetFrom, idElementFrom]
    else, elementMap[flatIdDataSetTo][idElementTo] = [-1, -1].

    Args:
        meshFrom (Union[vtkDataSet, vtkMultiBlockDataSet]): The mesh with the element to map.
        dataSetTo (vtkDataSet): The dataset with the reference element.
        elementMap (dict[int, npt.NDArray[np.int64]]): The elementMap to update.
        points (bool): True if elements to map are points, False if they are cells.
        flatIdDataSetTo (int, Optional): The flat index of the dataSetTo.
            Defaults to 0.
    """
    nbElementsTo: int = dataSetTo.GetNumberOfPoints() if points else dataSetTo.GetNumberOfCells()
    elementMap[ flatIdDataSetTo ] = np.full( ( nbElementsTo, 2 ), -1, np.int64 )
    if isinstance( meshFrom, vtkDataSet ):
        UpdateDictElementMappingFromDataSetToDataSet( meshFrom,
                                                      dataSetTo,
                                                      elementMap,
                                                      points,
                                                      flatIdDataSetTo=flatIdDataSetTo )
    elif isinstance( meshFrom, vtkMultiBlockDataSet ):
        UpdateElementMappingFromMultiBlockDataSetToDataSet( meshFrom,
                                                            dataSetTo,
                                                            elementMap,
                                                            points,
                                                            flatIdDataSetTo=flatIdDataSetTo )


def UpdateElementMappingFromMultiBlockDataSetToDataSet(
    multiBlockDataSetFrom: vtkMultiBlockDataSet,
    dataSetTo: vtkDataSet,
    elementMap: dict[ int, npt.NDArray ],
    points: bool,
    flatIdDataSetTo: int = 0,
) -> None:
    """Update the elementMap from the multiBlockDataSetFrom to the dataSetTo.

    dataSetTo is considered as block of a vtkMultiblockDataSet, if not the flat index (flatIdDataSetTo) is set to 0.

    For each element (idElementTo) of the dataSetTo not yet mapped (elementMap[flatIdDataSetTo][idElementTo] = [-1, -1]),
    if the points coordinates of an element (idElementFrom) of a block (flatIdDataSetFrom) of multiBlockDataSetFrom
    are the same as the points coordinates of the elementTo,
    the elementMap is update to elementMap[flatIdDataSetTo][idElementTo] = [flatIdDataSetFrom, idElementFrom].

    Args:
        multiBlockDataSetFrom (vtkMultiBlockDataSet): The mesh with the element to map.
        dataSetTo (vtkDataSet): The dataset with the reference element.
        elementMap (dict[int, npt.NDArray[np.int64]]): The elementMap to update with;
            The flat index of the dataSetTo as keys.
            An array of size (nb elements in dataSetTo, 2) as item.
        points (bool): True if elements to map are points, False if they are cells.
        flatIdDataSetTo (int, Optional): The flat index of the dataSetTo.
            Defaults to 0.
    """
    listFlatIdMultiBlockDataSetFrom: list[ int ] = getBlockElementIndexesFlatten( multiBlockDataSetFrom )
    for flatIdDataSetFrom in listFlatIdMultiBlockDataSetFrom:
        dataSetFrom: vtkDataSet = vtkDataSet.SafeDownCast( multiBlockDataSetFrom.GetDataSet( flatIdDataSetFrom ) )
        UpdateDictElementMappingFromDataSetToDataSet( dataSetFrom,
                                                      dataSetTo,
                                                      elementMap,
                                                      points,
                                                      flatIdDataSetFrom=flatIdDataSetFrom,
                                                      flatIdDataSetTo=flatIdDataSetTo )


def UpdateDictElementMappingFromDataSetToDataSet(
    dataSetFrom: vtkDataSet,
    dataSetTo: vtkDataSet,
    elementMap: dict[ int, npt.NDArray[ np.int64 ] ],
    points: bool,
    flatIdDataSetFrom: int = 0,
    flatIdDataSetTo: int = 0,
) -> None:
    """Update the elementMap from the dataSetFrom to the dataSetTo.

    dataSetFrom is considered as block of vtkMultiblockDataSet, if not the flat index (flatIdDataSetFrom) is set to 0.
    dataSetTo is considered as block of vtkMultiblockDataSet, if not the flat index (flatIdDataSetTo) is set to 0.

    For each element (idElementTo) of the dataSetTo not yet mapped (elementMap[flatIdDataSetTo][idElementTo] = [-1, -1]),
    if the points coordinates of an element (idElementFrom) of the dataSetFrom
    are the same as the points coordinates of the elementTo,
    the elementMap is update to elementMap[flatIdDataSetTo][idElementTo] = [flatIdDataSetFrom, idElementFrom].

    Args:
        dataSetFrom (vtkDataSet): The dataset with the element to map.
        dataSetTo (vtkDataSet): The dataset with the reference element.
        elementMap (dict[int, npt.NDArray[np.int64]]): The elementMap to update with;
            The flat index of the dataSetTo as keys.
            An array of size (nb elements in dataSetTo, 2) as item.
        points (bool): True if elements to map are points, False if they are cells.
        flatIdDataSetFrom (int, Optional): The flat index of the dataSetFrom.
            Defaults to 0.
        flatIdDataSetTo (int, Optional): The flat index of the dataSetTo.
            Defaults to 0.
    """
    idElementsFromFund: list[ int ] = []
    nbElementsTo: int = len( elementMap[ flatIdDataSetTo ] )
    nbElementsFrom: int = dataSetFrom.GetNumberOfPoints() if points else dataSetFrom.GetNumberOfCells()
    for idElementTo in range( nbElementsTo ):
        # Test if the element of the dataSetTo is already mapped.
        if -1 in elementMap[ flatIdDataSetTo ][ idElementTo ]:
            coordElementTo: tuple[ float, ...]
            if points:
                coordElementTo = dataSetTo.GetPoint( idElementTo )
            else:
                # Get the coordinates of each points of the cell.
                nbPointsTo: int = dataSetTo.GetCell( idElementTo ).GetNumberOfPoints()
                cellPointsTo: vtkPoints = dataSetTo.GetCell( idElementTo ).GetPoints()
                coordPointsTo: list = []
                for idPointTo in range( nbPointsTo ):
                    coordPointsTo.extend( cellPointsTo.GetPoint( idPointTo ) )
                coordElementTo = tuple( coordPointsTo )

            idElementFrom: int = 0
            ElementFromFund: bool = False
            while idElementFrom < nbElementsFrom and not ElementFromFund:
                # Test if the element of the dataSetFrom is already mapped.
                if idElementFrom not in idElementsFromFund:
                    coordElementFrom: tuple[ float, ...]
                    if points:
                        coordElementFrom = dataSetFrom.GetPoint( idElementFrom )
                    else:
                        # Get the coordinates of each points of the cell.
                        nbPointsFrom: int = dataSetFrom.GetCell( idElementFrom ).GetNumberOfPoints()
                        cellPointsFrom: vtkPoints = dataSetFrom.GetCell( idElementFrom ).GetPoints()
                        coordPointsFrom: list = []
                        for idPointFrom in range( nbPointsFrom ):
                            coordPointsFrom.extend( cellPointsFrom.GetPoint( idPointFrom ) )
                        coordElementFrom = tuple( coordPointsFrom )

                    if coordElementFrom == coordElementTo:
                        elementMap[ flatIdDataSetTo ][ idElementTo ] = [ flatIdDataSetFrom, idElementFrom ]
                        ElementFromFund = True
                        idElementsFromFund.append( idElementFrom )

                idElementFrom += 1


def has_array( mesh: vtkUnstructuredGrid, array_names: list[ str ] ) -> bool:
    """Checks if input mesh contains at least one of input data arrays.

    Args:
        mesh (vtkUnstructuredGrid): An unstructured mesh.
        array_names (list[str]): List of array names.

    Returns:
        bool: True if at least one array is found, else False.
    """
    # Check the cell data fields
    data: Union[ vtkFieldData, None ]
    for data in ( mesh.GetCellData(), mesh.GetFieldData(), mesh.GetPointData() ):
        if data is None:
            continue  # type: ignore[unreachable]
        for arrayName in array_names:
            if data.HasArray( arrayName ):
                logging.error( f"The mesh contains the array named '{arrayName}'." )
                return True
    return False


def getFieldType( data: vtkFieldData ) -> str:
    """Returns whether the data is "vtkFieldData", "vtkCellData" or "vtkPointData".

    A vtk mesh can contain 3 types of field data:
    - vtkFieldData (parent class)
    - vtkCellData  (inheritance of vtkFieldData)
    - vtkPointData (inheritance of vtkFieldData)

    Args:
        data (vtkFieldData): Vtk field data.

    Returns:
        str: "vtkFieldData", "vtkCellData" or "vtkPointData"
    """
    if not data.IsA( "vtkFieldData" ):
        raise ValueError( f"data '{ data }' entered is not a vtkFieldData object." )
    if data.IsA( "vtkCellData" ):
        return "vtkCellData"
    elif data.IsA( "vtkPointData" ):
        return "vtkPointData"
    else:
        return "vtkFieldData"


def getArrayNames( data: vtkFieldData ) -> list[ str ]:
    """Get the names of all arrays stored in a "vtkFieldData", "vtkCellData" or "vtkPointData".

    Args:
        data (vtkFieldData): Vtk field data.

    Returns:
        list[str]: The array names in the order that they are stored in the field data.
    """
    if not data.IsA( "vtkFieldData" ):
        raise ValueError( f"data '{ data }' entered is not a vtkFieldData object." )
    return [ data.GetArrayName( i ) for i in range( data.GetNumberOfArrays() ) ]


def getArrayByName( data: vtkFieldData, name: str ) -> Optional[ vtkDataArray ]:
    """Get the vtkDataArray corresponding to the given name.

    Args:
        data (vtkFieldData): Vtk field data.
        name (str): Array name.

    Returns:
        Optional[ vtkDataArray ]: The vtkDataArray associated with the name given. None if not found.
    """
    if data.HasArray( name ):
        return data.GetArray( name )
    logging.warning( f"No array named '{ name }' was found in '{ data }'." )
    return None


def getCopyArrayByName( data: vtkFieldData, name: str ) -> Optional[ vtkDataArray ]:
    """Get the copy of a vtkDataArray corresponding to the given name.

    Args:
        data (vtkFieldData): Vtk field data.
        name (str): Array name.

    Returns:
        Optional[ vtkDataArray ]: The copy of the vtkDataArray associated with the name given. None if not found.
    """
    dataArray: Optional[ vtkDataArray ] = getArrayByName( data, name )
    if dataArray is not None:
        return deepcopy( dataArray )
    return None


def getNumpyGlobalIdsArray( data: Union[ vtkCellData, vtkPointData ] ) -> Optional[ npt.NDArray[ np.int64 ] ]:
    """Get a numpy array of the GlobalIds.

    Args:
        data (Union[ vtkCellData, vtkPointData ]): Cell or point array.

    Returns:
        Optional[ npt.NDArray[ np.int64 ] ]: The numpy array of GlobalIds.
    """
    global_ids: Optional[ vtkDataArray ] = data.GetGlobalIds()
    if global_ids is None:
        logging.warning( "No GlobalIds array was found." )
        return None
    return vtk_to_numpy( global_ids )


def getNumpyArrayByName( data: Union[ vtkCellData, vtkPointData ],
                         name: str,
                         sorted: bool = False ) -> Optional[ npt.NDArray ]:
    """Get the numpy array of a given vtkDataArray found by its name.

    If sorted is selected, this allows the option to reorder the values wrt GlobalIds. If not GlobalIds was found,
    no reordering will be perform.

    Args:
        data (Union[vtkCellData, vtkPointData]): Vtk field data.
        name (str): Array name to sort.
        sorted (bool, optional): Sort the output array with the help of GlobalIds. Defaults to False.

    Returns:
        Optional[ npt.NDArray ]: Sorted array.
    """
    dataArray: Optional[ vtkDataArray ] = getArrayByName( data, name )
    if dataArray is not None:
        arr: npt.NDArray[ np.float64 ] = vtk_to_numpy( dataArray )
        if sorted and ( data.IsA( "vtkCellData" ) or data.IsA( "vtkPointData" ) ):
            sortArrayByGlobalIds( data, arr )
        return arr
    return None


def getAttributeSet( mesh: Union[ vtkMultiBlockDataSet, vtkDataSet ], onPoints: bool ) -> set[ str ]:
    """Get the set of all attributes from an mesh on points or on cells.

    Args:
        mesh (Any): Mesh where to find the attributes.
        onPoints (bool): True if attributes are on points, False if they are on cells.

    Returns:
        set[str]: Set of attribute names present in input mesh.
    """
    attributes: dict[ str, int ]
    if isinstance( mesh, vtkMultiBlockDataSet ):
        attributes = getAttributesFromMultiBlockDataSet( mesh, onPoints )
    elif isinstance( mesh, vtkDataSet ):
        attributes = getAttributesFromDataSet( mesh, onPoints )
    else:
        raise TypeError( "Input mesh must be a vtkDataSet or vtkMultiBlockDataSet." )

    assert attributes is not None, "Attribute list is undefined."

    return set( attributes.keys() ) if attributes is not None else set()


def getAttributesWithNumberOfComponents(
    mesh: Union[ vtkMultiBlockDataSet, vtkCompositeDataSet, vtkDataSet, vtkDataObject ],
    onPoints: bool,
) -> dict[ str, int ]:
    """Get the dictionary of all attributes from object on points or cells.

    Args:
        mesh (Any): Mesh where to find the attributes.
        onPoints (bool): True if attributes are on points, False if they are on cells.

    Returns:
        dict[str, int]: Dictionary where keys are the names of the attributes and values the number of components.
    """
    attributes: dict[ str, int ]
    if isinstance( mesh, ( vtkMultiBlockDataSet, vtkCompositeDataSet ) ):
        attributes = getAttributesFromMultiBlockDataSet( mesh, onPoints )
    elif isinstance( mesh, vtkDataSet ):
        attributes = getAttributesFromDataSet( mesh, onPoints )
    else:
        raise TypeError( "Input mesh must be a vtkDataSet or vtkMultiBlockDataSet." )
    return attributes


def getAttributesFromMultiBlockDataSet( multiBlockDataSet: Union[ vtkMultiBlockDataSet, vtkCompositeDataSet ],
                                        onPoints: bool ) -> dict[ str, int ]:
    """Get the dictionary of all attributes of object on points or on cells.

    Args:
        multiBlockDataSet (vtkMultiBlockDataSet | vtkCompositeDataSet): multiBlockDataSet where to find the attributes.
        onPoints (bool): True if attributes are on points, False if they are on cells.

    Returns:
        dict[str, int]: Dictionary of the names of the attributes as keys, and number of components as values.
    """
    attributes: dict[ str, int ] = {}
    elementaryBlockIndexes: list[ int ] = getBlockElementIndexesFlatten( multiBlockDataSet )
    for blockIndex in elementaryBlockIndexes:
        dataSet: vtkDataSet = vtkDataSet.SafeDownCast( multiBlockDataSet.GetDataSet( blockIndex ) )
        blockAttributes: dict[ str, int ] = getAttributesFromDataSet( dataSet, onPoints )
        for attributeName, nbComponents in blockAttributes.items():
            if attributeName not in attributes:
                attributes[ attributeName ] = nbComponents

    return attributes


def getAttributesFromDataSet( dataSet: vtkDataSet, onPoints: bool ) -> dict[ str, int ]:
    """Get the dictionary of all attributes of a vtkDataSet on points or cells.

    Args:
        dataSet (vtkDataSet): DataSet where to find the attributes.
        onPoints (bool): True if attributes are on points, False if they are on cells.

    Returns:
        dict[str, int]: List of the names of the attributes.
    """
    attributes: dict[ str, int ] = {}
    data: Union[ vtkPointData, vtkCellData ]
    sup: str = ""
    if onPoints:
        data = dataSet.GetPointData()
        sup = "Point"
    else:
        data = dataSet.GetCellData()
        sup = "Cell"
    assert data is not None, f"{sup} data was not recovered."

    nbAttributes: int = data.GetNumberOfArrays()
    for i in range( nbAttributes ):
        attributeName: str = data.GetArrayName( i )
        attribute: vtkDataArray = data.GetArray( attributeName )
        assert attribute is not None, f"Attribute {attributeName} is null"
        nbComponents: int = attribute.GetNumberOfComponents()
        attributes[ attributeName ] = nbComponents
    return attributes


def isAttributeInObject( mesh: Union[ vtkMultiBlockDataSet, vtkDataSet ], attributeName: str, onPoints: bool ) -> bool:
    """Check if an attribute is in the input object.

    Args:
        mesh (vtkMultiBlockDataSet | vtkDataSet): Input mesh.
        attributeName (str): Name of the attribute.
        onPoints (bool): True if attributes are on points, False if they are on cells.

    Returns:
        bool: True if the attribute is in the table, False otherwise.
    """
    if isinstance( mesh, vtkMultiBlockDataSet ):
        return isAttributeInObjectMultiBlockDataSet( mesh, attributeName, onPoints )
    elif isinstance( mesh, vtkDataSet ):
        return isAttributeInObjectDataSet( mesh, attributeName, onPoints )
    else:
        raise TypeError( "Input object must be a vtkDataSet or vtkMultiBlockDataSet." )


def isAttributeInObjectMultiBlockDataSet( multiBlockDataSet: vtkMultiBlockDataSet, attributeName: str,
                                          onPoints: bool ) -> bool:
    """Check if an attribute is in the input object.

    Args:
        multiBlockDataSet (vtkMultiBlockDataSet): Input multiBlockDataSet.
        attributeName (str): Name of the attribute.
        onPoints (bool): True if attributes are on points, False if they are on cells.

    Returns:
        bool: True if the attribute is in the table, False otherwise.
    """
    elementaryBlockIndexes: list[ int ] = getBlockElementIndexesFlatten( multiBlockDataSet )
    for blockIndex in elementaryBlockIndexes:
        dataSet: vtkDataSet = vtkDataSet.SafeDownCast( multiBlockDataSet.GetDataSet( blockIndex ) )
        if isAttributeInObjectDataSet( dataSet, attributeName, onPoints ):
            return True

    return False


def isAttributeInObjectDataSet( dataSet: vtkDataSet, attributeName: str, onPoints: bool ) -> bool:
    """Check if an attribute is in the input object.

    Args:
        dataSet (vtkDataSet): Input dataSet.
        attributeName (str): Name of the attribute.
        onPoints (bool): True if attributes are on points, False if they are on cells.

    Returns:
        bool: True if the attribute is in the table, False otherwise.
    """
    data: Union[ vtkPointData, vtkCellData ]
    sup: str = ""
    if onPoints:
        data = dataSet.GetPointData()
        sup = "Point"
    else:
        data = dataSet.GetCellData()
        sup = "Cell"
    assert data is not None, f"{ sup } data was not recovered."
    return bool( data.HasArray( attributeName ) )


def isAttributeGlobal( multiBlockDataSet: vtkMultiBlockDataSet, attributeName: str, onPoints: bool ) -> bool:
    """Check if an attribute is global in the input multiBlockDataSet.

    Args:
        multiBlockDataSet (vtkMultiBlockDataSet): Input multiBlockDataSet.
        attributeName (str): Name of the attribute.
        onPoints (bool): True if attributes are on points, False if they are on cells.

    Returns:
        bool: True if the attribute is global, False if not.
    """
<<<<<<< HEAD
    iterator: vtkDataObjectTreeIterator = vtkDataObjectTreeIterator()
    iterator.SetDataSet( object )
    iterator.VisitOnlyLeavesOn()
    iterator.GoToFirstItem()
    while iterator.GetCurrentDataObject() is not None:
        dataSet: vtkDataSet = vtkDataSet.SafeDownCast( iterator.GetCurrentDataObject() )
=======
    elementaryBlockIndexes: list[ int ] = getBlockElementIndexesFlatten( multiBlockDataSet )
    for blockIndex in elementaryBlockIndexes:
        dataSet: vtkDataSet = vtkDataSet.SafeDownCast( multiBlockDataSet.GetDataSet( blockIndex ) )
>>>>>>> 041441cf
        if not isAttributeInObjectDataSet( dataSet, attributeName, onPoints ):
            return False

        iterator.GoToNextItem()
    return True


def getArrayInObject( dataSet: vtkDataSet, attributeName: str, onPoints: bool ) -> npt.NDArray[ Any ]:
    """Return the numpy array corresponding to input attribute name in table.

    Args:
        dataSet (vtkDataSet): Input dataSet.
        attributeName (str): Name of the attribute.
        onPoints (bool): True if attributes are on points, False if they are on cells.

    Returns:
        ArrayLike[Any]: The numpy array corresponding to input attribute name.
    """
    vtkArray: vtkDataArray = getVtkArrayInObject( dataSet, attributeName, onPoints )
    npArray: npt.NDArray[ Any ] = vnp.vtk_to_numpy( vtkArray )  # type: ignore[no-untyped-call]
    return npArray


<<<<<<< HEAD
def getVtkDataTypeInObject( object: Union[ vtkDataSet, vtkMultiBlockDataSet ], attributeName: str,
                            onPoints: bool ) -> int:
    """Return VTK type of requested array from input mesh.

    Args:
        object (Union[vtkDataSet, vtkMultiBlockDataSet]): Input object.
        attributeName (str): Name of the attribute.
        onPoints (bool): True if attributes are on points, False if they are on cells.

    Returns:
        int: The type of the vtk array corresponding to input attribute name.
    """
    if isinstance( object, vtkDataSet ):
        return getVtkArrayTypeInObject( object, attributeName, onPoints )
    else:
        return getVtkArrayTypeInMultiBlock( object, attributeName, onPoints )


def getVtkArrayTypeInObject( object: vtkDataSet, attributeName: str, onPoints: bool ) -> int:
=======
def getVtkArrayTypeInObject( dataSet: vtkDataSet, attributeName: str, onPoints: bool ) -> int:
>>>>>>> 041441cf
    """Return VTK type of requested array from dataset input.

    Args:
        dataSet (vtkDataSet): Input dataSet.
        attributeName (str): Name of the attribute.
        onPoints (bool): True if attributes are on points, False if they are on cells.

    Returns:
        int: The type of the vtk array corresponding to input attribute name.
    """
    array: vtkDataArray = getVtkArrayInObject( dataSet, attributeName, onPoints )
    vtkArrayType: int = array.GetDataType()

    return vtkArrayType


def getVtkArrayTypeInMultiBlock( multiBlockDataSet: vtkMultiBlockDataSet, attributeName: str, onPoints: bool ) -> int:
    """Return VTK type of requested array from multiblock dataset input, if existing.

    Args:
        multiBlockDataSet (vtkMultiBlockDataSet): Input multiBlockDataSet.
        attributeName (str): Name of the attribute.
        onPoints (bool): True if attributes are on points, False if they are on cells.

    Returns:
        int: Type of the requested vtk array if existing in input multiblock dataset.
    """
    elementaryBlockIndexes: list[ int ] = getBlockElementIndexesFlatten( multiBlockDataSet )
    for blockIndex in elementaryBlockIndexes:
        dataSet: vtkDataSet = vtkDataSet.SafeDownCast( multiBlockDataSet.GetDataSet( blockIndex ) )
        listAttributes: set[ str ] = getAttributeSet( dataSet, onPoints )
        if attributeName in listAttributes:
            return getVtkArrayTypeInObject( dataSet, attributeName, onPoints )

    raise AssertionError( "The vtkMultiBlockDataSet has no attribute with the name " + attributeName + "." )


def getVtkArrayInObject( dataSet: vtkDataSet, attributeName: str, onPoints: bool ) -> vtkDataArray:
    """Return the array corresponding to input attribute name in table.

    Args:
        dataSet (vtkDataSet): Input dataSet.
        attributeName (str): Name of the attribute.
        onPoints (bool): True if attributes are on points, False if they are on cells.

    Returns:
        vtkDataArray: The vtk array corresponding to input attribute name.
    """
    assert isAttributeInObject( dataSet, attributeName, onPoints ), f"{attributeName} is not in input mesh."
    return dataSet.GetPointData().GetArray( attributeName ) if onPoints else dataSet.GetCellData().GetArray(
        attributeName )


def getNumberOfComponents(
    mesh: Union[ vtkMultiBlockDataSet, vtkCompositeDataSet, vtkDataSet ],
    attributeName: str,
    onPoints: bool,
) -> int:
    """Get the number of components of attribute attributeName in dataSet.

    Args:
        mesh (vtkMultiBlockDataSet | vtkCompositeDataSet | vtkDataSet): Mesh where the attribute is.
        attributeName (str): Name of the attribute.
        onPoints (bool): True if attributes are on points, False if they are on cells.

    Returns:
        int: Number of components.
    """
    if isinstance( mesh, vtkDataSet ):
        return getNumberOfComponentsDataSet( mesh, attributeName, onPoints )
    elif isinstance( mesh, ( vtkMultiBlockDataSet, vtkCompositeDataSet ) ):
        return getNumberOfComponentsMultiBlock( mesh, attributeName, onPoints )
    else:
        raise AssertionError( "Object type is not managed." )


def getNumberOfComponentsDataSet( dataSet: vtkDataSet, attributeName: str, onPoints: bool ) -> int:
    """Get the number of components of attribute attributeName in dataSet.

    Args:
        dataSet (vtkDataSet): DataSet where the attribute is.
        attributeName (str): Name of the attribute.
        onPoints (bool): True if attributes are on points, False if they are on cells.

    Returns:
        int: Number of components.
    """
    array: vtkDataArray = getVtkArrayInObject( dataSet, attributeName, onPoints )
    return array.GetNumberOfComponents()


def getNumberOfComponentsMultiBlock(
    multiBlockDataSet: Union[ vtkMultiBlockDataSet, vtkCompositeDataSet ],
    attributeName: str,
    onPoints: bool,
) -> int:
    """Get the number of components of attribute attributeName in dataSet.

    Args:
        multiBlockDataSet (vtkMultiBlockDataSet | vtkCompositeDataSet): multi block data Set where the attribute is.
        attributeName (str): Name of the attribute.
        onPoints (bool): True if attributes are on points, False if they are on cells.

    Returns:
        int: Number of components.
    """
    elementaryBlockIndexes: list[ int ] = getBlockElementIndexesFlatten( multiBlockDataSet )
    for blockIndex in elementaryBlockIndexes:
        dataSet: vtkDataSet = vtkDataSet.SafeDownCast( multiBlockDataSet.GetDataSet( blockIndex ) )
        if isAttributeInObject( dataSet, attributeName, onPoints ):
            array: vtkDataArray = getVtkArrayInObject( dataSet, attributeName, onPoints )
            return array.GetNumberOfComponents()
    return 0


def getComponentNames(
    mesh: Union[ vtkMultiBlockDataSet, vtkCompositeDataSet, vtkDataSet, vtkDataObject ],
    attributeName: str,
    onPoints: bool,
) -> tuple[ str, ...]:
    """Get the name of the components of attribute attributeName in dataSet.

    Args:
        mesh (vtkDataSet | vtkMultiBlockDataSet | vtkCompositeDataSet | vtkDataObject): Mesh where the attribute is.
        attributeName (str): Name of the attribute.
        onPoints (bool): True if attributes are on points, False if they are on cells.

    Returns:
        tuple[str,...]: Names of the components.
    """
    if isinstance( mesh, vtkDataSet ):
        return getComponentNamesDataSet( mesh, attributeName, onPoints )
    elif isinstance( mesh, ( vtkMultiBlockDataSet, vtkCompositeDataSet ) ):
        return getComponentNamesMultiBlock( mesh, attributeName, onPoints )
    else:
        raise AssertionError( "Mesh type is not managed." )


def getComponentNamesDataSet( dataSet: vtkDataSet, attributeName: str, onPoints: bool ) -> tuple[ str, ...]:
    """Get the name of the components of attribute attributeName in dataSet.

    Args:
        dataSet (vtkDataSet): DataSet where the attribute is.
        attributeName (str): Name of the attribute.
        onPoints (bool): True if attributes are on points, False if they are on cells.

    Returns:
        tuple[str,...]: Names of the components.
    """
    array: vtkDataArray = getVtkArrayInObject( dataSet, attributeName, onPoints )
    componentNames: list[ str ] = []

    if array.GetNumberOfComponents() > 1:
        componentNames += [ array.GetComponentName( i ) for i in range( array.GetNumberOfComponents() ) ]
    return tuple( componentNames )


def getComponentNamesMultiBlock(
    multiBlockDataSet: Union[ vtkMultiBlockDataSet, vtkCompositeDataSet ],
    attributeName: str,
    onPoints: bool,
) -> tuple[ str, ...]:
    """Get the name of the components of attribute in MultiBlockDataSet.

    Args:
        multiBlockDataSet (vtkMultiBlockDataSet | vtkCompositeDataSet): DataSet where the attribute is.
        attributeName (str): Name of the attribute.
        onPoints (bool): True if attributes are on points, False if they are on cells.

    Returns:
        tuple[str,...]: Names of the components.
    """
    elementaryBlockIndexes: list[ int ] = getBlockElementIndexesFlatten( multiBlockDataSet )
    for blockIndex in elementaryBlockIndexes:
        dataSet: vtkDataSet = vtkDataSet.SafeDownCast( multiBlockDataSet.GetDataSet( blockIndex ) )
        if isAttributeInObject( dataSet, attributeName, onPoints ):
            return getComponentNamesDataSet( dataSet, attributeName, onPoints )
    return ()


def getAttributeValuesAsDF( surface: vtkPolyData, attributeNames: tuple[ str, ...] ) -> pd.DataFrame:
    """Get attribute values from input surface.

    Args:
        surface (vtkPolyData): Mesh where to get attribute values.
        attributeNames (tuple[str,...]): Tuple of attribute names to get the values.

    Returns:
        pd.DataFrame: DataFrame containing property names as columns.

    """
    nbRows: int = surface.GetNumberOfCells()
    data: pd.DataFrame = pd.DataFrame( np.full( ( nbRows, len( attributeNames ) ), np.nan ), columns=attributeNames )
    for attributeName in attributeNames:
        if not isAttributeInObject( surface, attributeName, False ):
            logging.warning( f"Attribute {attributeName} is not in the mesh." )
            continue
        array: npt.NDArray[ np.float64 ] = getArrayInObject( surface, attributeName, False )

        if len( array.shape ) > 1:
            for i in range( array.shape[ 1 ] ):
                data[ attributeName + f"_{ i }" ] = array[ :, i ]
            data.drop( columns=[ attributeName ], inplace=True )
        else:
            data[ attributeName ] = array
    return data


def computeCellCenterCoordinates( mesh: vtkDataSet ) -> vtkDataArray:
    """Get the coordinates of Cell center.

    Args:
        mesh (vtkDataSet): Input surface.

    Returns:
        vtkPoints: Cell center coordinates.
    """
    assert mesh is not None, "Surface is undefined."
    filter: vtkCellCenters = vtkCellCenters()
    filter.SetInputDataObject( mesh )
    filter.Update()
    output: vtkUnstructuredGrid = filter.GetOutputDataObject( 0 )
    assert output is not None, "Cell center output is undefined."
    pts: vtkPoints = output.GetPoints()
    assert pts is not None, "Cell center points are undefined."
    return pts.GetData()


def sortArrayByGlobalIds( data: Union[ vtkCellData, vtkPointData ], arr: npt.NDArray[ np.float64 ] ) -> None:
    """Sort an array following global Ids.

    Args:
        data (vtkFieldData): Global Ids array.
        arr (npt.NDArray[ np.float64 ]): Array to sort.
    """
    globalids: Optional[ npt.NDArray[ np.int64 ] ] = getNumpyGlobalIdsArray( data )
    if globalids is not None:
        arr = arr[ np.argsort( globalids ) ]
    else:
        logging.warning( "No sorting was performed." )<|MERGE_RESOLUTION|>--- conflicted
+++ resolved
@@ -558,22 +558,12 @@
     Returns:
         bool: True if the attribute is global, False if not.
     """
-<<<<<<< HEAD
-    iterator: vtkDataObjectTreeIterator = vtkDataObjectTreeIterator()
-    iterator.SetDataSet( object )
-    iterator.VisitOnlyLeavesOn()
-    iterator.GoToFirstItem()
-    while iterator.GetCurrentDataObject() is not None:
-        dataSet: vtkDataSet = vtkDataSet.SafeDownCast( iterator.GetCurrentDataObject() )
-=======
     elementaryBlockIndexes: list[ int ] = getBlockElementIndexesFlatten( multiBlockDataSet )
     for blockIndex in elementaryBlockIndexes:
         dataSet: vtkDataSet = vtkDataSet.SafeDownCast( multiBlockDataSet.GetDataSet( blockIndex ) )
->>>>>>> 041441cf
         if not isAttributeInObjectDataSet( dataSet, attributeName, onPoints ):
             return False
 
-        iterator.GoToNextItem()
     return True
 
 
@@ -593,29 +583,25 @@
     return npArray
 
 
-<<<<<<< HEAD
-def getVtkDataTypeInObject( object: Union[ vtkDataSet, vtkMultiBlockDataSet ], attributeName: str,
+def getVtkDataTypeInObject( multiBlockDataSet: Union[ vtkDataSet, vtkMultiBlockDataSet ], attributeName: str,
                             onPoints: bool ) -> int:
     """Return VTK type of requested array from input mesh.
 
     Args:
-        object (Union[vtkDataSet, vtkMultiBlockDataSet]): Input object.
+        multiBlockDataSet (Union[vtkDataSet, vtkMultiBlockDataSet]): Input multiBlockDataSet.
         attributeName (str): Name of the attribute.
         onPoints (bool): True if attributes are on points, False if they are on cells.
 
     Returns:
         int: The type of the vtk array corresponding to input attribute name.
     """
-    if isinstance( object, vtkDataSet ):
-        return getVtkArrayTypeInObject( object, attributeName, onPoints )
-    else:
-        return getVtkArrayTypeInMultiBlock( object, attributeName, onPoints )
-
-
-def getVtkArrayTypeInObject( object: vtkDataSet, attributeName: str, onPoints: bool ) -> int:
-=======
+    if isinstance( multiBlockDataSet, vtkDataSet ):
+        return getVtkArrayTypeInObject( multiBlockDataSet, attributeName, onPoints )
+    else:
+        return getVtkArrayTypeInMultiBlock( multiBlockDataSet, attributeName, onPoints )
+
+
 def getVtkArrayTypeInObject( dataSet: vtkDataSet, attributeName: str, onPoints: bool ) -> int:
->>>>>>> 041441cf
     """Return VTK type of requested array from dataset input.
 
     Args:
