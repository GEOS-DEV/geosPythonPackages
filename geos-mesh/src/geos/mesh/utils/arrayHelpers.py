# SPDX-License-Identifier: Apache-2.0
# SPDX-FileCopyrightText: Copyright 2023-2024 TotalEnergies.
# SPDX-FileContributor: Martin Lemay, Paloma Martinez, Romain Baville
from copy import deepcopy
import logging
import numpy as np
import numpy.typing as npt
import pandas as pd  # type: ignore[import-untyped]
import vtkmodules.util.numpy_support as vnp
from typing import Optional, Union, Any
from vtkmodules.util.numpy_support import vtk_to_numpy
from vtkmodules.vtkCommonCore import vtkDataArray, vtkPoints
from vtkmodules.vtkCommonDataModel import ( vtkUnstructuredGrid, vtkFieldData, vtkMultiBlockDataSet, vtkDataSet,
                                            vtkCompositeDataSet, vtkDataObject, vtkPointData, vtkCellData, vtkPolyData )
from vtkmodules.vtkFiltersCore import vtkCellCenters
from geos.mesh.utils.multiblockHelpers import getBlockElementIndexesFlatten

__doc__ = """
ArrayHelpers module contains several utilities methods to get information on arrays in VTK datasets.

These methods include:
    - array getters, with conversion into numpy array or pandas dataframe
    - boolean functions to check whether an array is present in the dataset
    - bounds getter for vtu and multiblock datasets
"""


def has_array( mesh: vtkUnstructuredGrid, array_names: list[ str ] ) -> bool:
    """Checks if input mesh contains at least one of input data arrays.

    Args:
        mesh (vtkUnstructuredGrid): An unstructured mesh.
        array_names (list[str]): List of array names.

    Returns:
        bool: True if at least one array is found, else False.
    """
    # Check the cell data fields
    data: Union[ vtkFieldData, None ]
    for data in ( mesh.GetCellData(), mesh.GetFieldData(), mesh.GetPointData() ):
        if data is None:
            continue  # type: ignore[unreachable]
        for arrayName in array_names:
            if data.HasArray( arrayName ):
                logging.error( f"The mesh contains the array named '{arrayName}'." )
                return True
    return False


def getAttributePieceInfo(
    mesh: Union[ vtkDataSet, vtkMultiBlockDataSet ],
    attributeName: str,
) -> tuple[ Union[ None, bool ], bool ]:
    """Get the attribute piece information.

    Two information are given:
        - onPoints (Union[None, bool]): True if the attribute is on points or on both pieces, False if it is on cells, None otherwise.
        - onBoth (bool): True if the attribute is on points and on cells, False otherwise.

    Args:
        mesh (Union[vtkDataSet, vtkMultiBlockDataSet]): The mesh with the attribute.
        attributeName (str): The name of the attribute.

    Returns:
        tuple[Union[None, bool], bool]: The piece information of the attribute.
    """
    onPoints: Union[ bool, None ] = None
    onBoth: bool = False
    if isAttributeInObject( mesh, attributeName, False ):
        onPoints = False
    if isAttributeInObject( mesh, attributeName, True ):
        if onPoints is False:
            onBoth = True
        onPoints = True

    return ( onPoints, onBoth )


def checkValidValuesInMultiBlock(
    multiBlockDataSet: vtkMultiBlockDataSet,
    attributeName: str,
    listValues: list[ Any ],
    onPoints: bool,
) -> tuple[ list[ Any ], list[ Any ] ]:
    """Check if each value is valid , ie if that value is a data of the attribute in at least one dataset of the multiblock.

    Args:
        multiBlockDataSet (vtkMultiBlockDataSet): The multiblock dataset mesh to check.
        attributeName (str): The name of the attribute with the data.
        listValues (list[Any]): The list of values to check.
        onPoints (bool): True if the attribute is on points, False if on cells.

    Returns:
        tuple[list[Any], list[Any]]: Tuple containing the list of valid values and the list of the invalid ones.
    """
    validValues: list[ Any ] = []
    invalidValues: list[ Any ] = []
    listFlatIdDataSet: list[ int ] = getBlockElementIndexesFlatten( multiBlockDataSet )
    for flatIdDataSet in listFlatIdDataSet:
        dataSet: vtkDataSet = vtkDataSet.SafeDownCast( multiBlockDataSet.GetDataSet( flatIdDataSet ) )
        # Get the valid values of the dataset.
        validValuesDataSet: list[ Any ] = checkValidValuesInDataSet( dataSet, attributeName, listValues, onPoints )[ 0 ]

        # Keep the new true values.
        for value in validValuesDataSet:
            if value not in validValues:
                validValues.append( value )

    # Get the false indexes.
    for value in listValues:
        if value not in validValues:
            invalidValues.append( value )

    return ( validValues, invalidValues )


def checkValidValuesInDataSet(
    dataSet: vtkDataSet,
    attributeName: str,
    listValues: list[ Any ],
    onPoints: bool,
) -> tuple[ list[ Any ], list[ Any ] ]:
    """Check if each value is valid , ie if that value is a data of the attribute in the dataset.

    Args:
        dataSet (vtkDataSet): The dataset mesh to check.
        attributeName (str): The name of the attribute with the data.
        listValues (list[Any]): The list of values to check.
        onPoints (bool): True if the attribute is on points, False if on cells.

    Returns:
        tuple[list[Any], list[Any]]: Tuple containing the list of valid values and the list of the invalid ones.
    """
    attributeNpArray = getArrayInObject( dataSet, attributeName, onPoints )
    validValues: list[ Any ] = []
    invalidValues: list[ Any ] = []
    for value in listValues:
        if value in attributeNpArray:
            validValues.append( value )
        else:
            invalidValues.append( value )

    return ( validValues, invalidValues )


def getFieldType( data: vtkFieldData ) -> str:
    """Returns whether the data is "vtkFieldData", "vtkCellData" or "vtkPointData".

    A vtk mesh can contain 3 types of field data:
    - vtkFieldData (parent class)
    - vtkCellData  (inheritance of vtkFieldData)
    - vtkPointData (inheritance of vtkFieldData)

    Args:
        data (vtkFieldData): Vtk field data.

    Returns:
        str: "vtkFieldData", "vtkCellData" or "vtkPointData"
    """
    if not data.IsA( "vtkFieldData" ):
        raise ValueError( f"data '{ data }' entered is not a vtkFieldData object." )
    if data.IsA( "vtkCellData" ):
        return "vtkCellData"
    elif data.IsA( "vtkPointData" ):
        return "vtkPointData"
    else:
        return "vtkFieldData"


def getArrayNames( data: vtkFieldData ) -> list[ str ]:
    """Get the names of all arrays stored in a "vtkFieldData", "vtkCellData" or "vtkPointData".

    Args:
        data (vtkFieldData): Vtk field data.

    Returns:
        list[str]: The array names in the order that they are stored in the field data.
    """
    if not data.IsA( "vtkFieldData" ):
        raise ValueError( f"data '{ data }' entered is not a vtkFieldData object." )
    return [ data.GetArrayName( i ) for i in range( data.GetNumberOfArrays() ) ]


def getArrayByName( data: vtkFieldData, name: str ) -> Optional[ vtkDataArray ]:
    """Get the vtkDataArray corresponding to the given name.

    Args:
        data (vtkFieldData): Vtk field data.
        name (str): Array name.

    Returns:
        Optional[ vtkDataArray ]: The vtkDataArray associated with the name given. None if not found.
    """
    if data.HasArray( name ):
        return data.GetArray( name )
    logging.warning( f"No array named '{ name }' was found in '{ data }'." )
    return None


def getCopyArrayByName( data: vtkFieldData, name: str ) -> Optional[ vtkDataArray ]:
    """Get the copy of a vtkDataArray corresponding to the given name.

    Args:
        data (vtkFieldData): Vtk field data.
        name (str): Array name.

    Returns:
        Optional[ vtkDataArray ]: The copy of the vtkDataArray associated with the name given. None if not found.
    """
    dataArray: Optional[ vtkDataArray ] = getArrayByName( data, name )
    if dataArray is not None:
        return deepcopy( dataArray )
    return None


def getNumpyGlobalIdsArray( data: Union[ vtkCellData, vtkPointData ] ) -> Optional[ npt.NDArray[ np.int64 ] ]:
    """Get a numpy array of the GlobalIds.

    Args:
        data (Union[ vtkCellData, vtkPointData ]): Cell or point array.

    Returns:
        Optional[ npt.NDArray[ np.int64 ] ]: The numpy array of GlobalIds.
    """
    global_ids: Optional[ vtkDataArray ] = data.GetGlobalIds()
    if global_ids is None:
        logging.warning( "No GlobalIds array was found." )
        return None
    return vtk_to_numpy( global_ids )


def getNumpyArrayByName( data: Union[ vtkCellData, vtkPointData ],
                         name: str,
                         sorted: bool = False ) -> Optional[ npt.NDArray ]:
    """Get the numpy array of a given vtkDataArray found by its name.

    If sorted is selected, this allows the option to reorder the values wrt GlobalIds. If not GlobalIds was found,
    no reordering will be perform.

    Args:
        data (Union[vtkCellData, vtkPointData]): Vtk field data.
        name (str): Array name to sort.
        sorted (bool, optional): Sort the output array with the help of GlobalIds. Defaults to False.

    Returns:
        Optional[ npt.NDArray ]: Sorted array.
    """
    dataArray: Optional[ vtkDataArray ] = getArrayByName( data, name )
    if dataArray is not None:
        arr: npt.NDArray[ np.float64 ] = vtk_to_numpy( dataArray )
        if sorted and ( data.IsA( "vtkCellData" ) or data.IsA( "vtkPointData" ) ):
            sortArrayByGlobalIds( data, arr )
        return arr
    return None


def getAttributeSet( mesh: Union[ vtkMultiBlockDataSet, vtkDataSet ], onPoints: bool ) -> set[ str ]:
    """Get the set of all attributes from an mesh on points or on cells.

    Args:
        mesh (Any): Mesh where to find the attributes.
        onPoints (bool): True if attributes are on points, False if they are on cells.

    Returns:
        set[str]: Set of attribute names present in input mesh.
    """
    attributes: dict[ str, int ]
    if isinstance( mesh, vtkMultiBlockDataSet ):
        attributes = getAttributesFromMultiBlockDataSet( mesh, onPoints )
    elif isinstance( mesh, vtkDataSet ):
        attributes = getAttributesFromDataSet( mesh, onPoints )
    else:
        raise TypeError( "Input mesh must be a vtkDataSet or vtkMultiBlockDataSet." )

    assert attributes is not None, "Attribute list is undefined."

    return set( attributes.keys() ) if attributes is not None else set()


def getAttributesWithNumberOfComponents(
    mesh: Union[ vtkMultiBlockDataSet, vtkCompositeDataSet, vtkDataSet, vtkDataObject ],
    onPoints: bool,
) -> dict[ str, int ]:
    """Get the dictionary of all attributes from object on points or cells.

    Args:
        mesh (Any): Mesh where to find the attributes.
        onPoints (bool): True if attributes are on points, False if they are on cells.

    Returns:
        dict[str, int]: Dictionary where keys are the names of the attributes and values the number of components.
    """
    attributes: dict[ str, int ]
    if isinstance( mesh, ( vtkMultiBlockDataSet, vtkCompositeDataSet ) ):
        attributes = getAttributesFromMultiBlockDataSet( mesh, onPoints )
    elif isinstance( mesh, vtkDataSet ):
        attributes = getAttributesFromDataSet( mesh, onPoints )
    else:
        raise TypeError( "Input mesh must be a vtkDataSet or vtkMultiBlockDataSet." )
    return attributes


def getAttributesFromMultiBlockDataSet( multiBlockDataSet: Union[ vtkMultiBlockDataSet, vtkCompositeDataSet ],
                                        onPoints: bool ) -> dict[ str, int ]:
    """Get the dictionary of all attributes of object on points or on cells.

    Args:
        multiBlockDataSet (vtkMultiBlockDataSet | vtkCompositeDataSet): multiBlockDataSet where to find the attributes.
        onPoints (bool): True if attributes are on points, False if they are on cells.

    Returns:
        dict[str, int]: Dictionary of the names of the attributes as keys, and number of components as values.
    """
    attributes: dict[ str, int ] = {}
    elementaryBlockIndexes: list[ int ] = getBlockElementIndexesFlatten( multiBlockDataSet )
    for blockIndex in elementaryBlockIndexes:
        dataSet: vtkDataSet = vtkDataSet.SafeDownCast( multiBlockDataSet.GetDataSet( blockIndex ) )
        blockAttributes: dict[ str, int ] = getAttributesFromDataSet( dataSet, onPoints )
        for attributeName, nbComponents in blockAttributes.items():
            if attributeName not in attributes:
                attributes[ attributeName ] = nbComponents

    return attributes


def getAttributesFromDataSet( dataSet: vtkDataSet, onPoints: bool ) -> dict[ str, int ]:
    """Get the dictionary of all attributes of a vtkDataSet on points or cells.

    Args:
        dataSet (vtkDataSet): DataSet where to find the attributes.
        onPoints (bool): True if attributes are on points, False if they are on cells.

    Returns:
        dict[str, int]: List of the names of the attributes.
    """
    attributes: dict[ str, int ] = {}
    data: Union[ vtkPointData, vtkCellData ]
    sup: str = ""
    if onPoints:
        data = dataSet.GetPointData()
        sup = "Point"
    else:
        data = dataSet.GetCellData()
        sup = "Cell"
    assert data is not None, f"{sup} data was not recovered."

    nbAttributes: int = data.GetNumberOfArrays()
    for i in range( nbAttributes ):
        attributeName: str = data.GetArrayName( i )
        attribute: vtkDataArray = data.GetArray( attributeName )
        assert attribute is not None, f"Attribute {attributeName} is null"
        nbComponents: int = attribute.GetNumberOfComponents()
        attributes[ attributeName ] = nbComponents
    return attributes


def isAttributeInObject( mesh: Union[ vtkMultiBlockDataSet, vtkDataSet ], attributeName: str, onPoints: bool ) -> bool:
    """Check if an attribute is in the input object.

    Args:
        mesh (vtkMultiBlockDataSet | vtkDataSet): Input mesh.
        attributeName (str): Name of the attribute.
        onPoints (bool): True if attributes are on points, False if they are on cells.

    Returns:
        bool: True if the attribute is in the table, False otherwise.
    """
    if isinstance( mesh, vtkMultiBlockDataSet ):
        return isAttributeInObjectMultiBlockDataSet( mesh, attributeName, onPoints )
    elif isinstance( mesh, vtkDataSet ):
        return isAttributeInObjectDataSet( mesh, attributeName, onPoints )
    else:
        raise TypeError( "Input object must be a vtkDataSet or vtkMultiBlockDataSet." )


def isAttributeInObjectMultiBlockDataSet( multiBlockDataSet: vtkMultiBlockDataSet, attributeName: str,
                                          onPoints: bool ) -> bool:
    """Check if an attribute is in the input object.

    Args:
        multiBlockDataSet (vtkMultiBlockDataSet): Input multiBlockDataSet.
        attributeName (str): Name of the attribute.
        onPoints (bool): True if attributes are on points, False if they are on cells.

    Returns:
        bool: True if the attribute is in the table, False otherwise.
    """
    elementaryBlockIndexes: list[ int ] = getBlockElementIndexesFlatten( multiBlockDataSet )
    for blockIndex in elementaryBlockIndexes:
        dataSet: vtkDataSet = vtkDataSet.SafeDownCast( multiBlockDataSet.GetDataSet( blockIndex ) )
        if isAttributeInObjectDataSet( dataSet, attributeName, onPoints ):
            return True

    return False


def isAttributeInObjectDataSet( dataSet: vtkDataSet, attributeName: str, onPoints: bool ) -> bool:
    """Check if an attribute is in the input object.

    Args:
        dataSet (vtkDataSet): Input dataSet.
        attributeName (str): Name of the attribute.
        onPoints (bool): True if attributes are on points, False if they are on cells.

    Returns:
        bool: True if the attribute is in the table, False otherwise.
    """
    data: Union[ vtkPointData, vtkCellData ]
    sup: str = ""
    if onPoints:
        data = dataSet.GetPointData()
        sup = "Point"
    else:
        data = dataSet.GetCellData()
        sup = "Cell"
    assert data is not None, f"{ sup } data was not recovered."
    return bool( data.HasArray( attributeName ) )


def isAttributeGlobal( multiBlockDataSet: vtkMultiBlockDataSet, attributeName: str, onPoints: bool ) -> bool:
    """Check if an attribute is global in the input multiBlockDataSet.

    Args:
        multiBlockDataSet (vtkMultiBlockDataSet): Input multiBlockDataSet.
        attributeName (str): Name of the attribute.
        onPoints (bool): True if attributes are on points, False if they are on cells.

    Returns:
        bool: True if the attribute is global, False if not.
    """
    elementaryBlockIndexes: list[ int ] = getBlockElementIndexesFlatten( multiBlockDataSet )
    for blockIndex in elementaryBlockIndexes:
        dataSet: vtkDataSet = vtkDataSet.SafeDownCast( multiBlockDataSet.GetDataSet( blockIndex ) )
        if not isAttributeInObjectDataSet( dataSet, attributeName, onPoints ):
            return False

    return True


def getArrayInObject( dataSet: vtkDataSet, attributeName: str, onPoints: bool ) -> npt.NDArray[ Any ]:
    """Return the numpy array corresponding to input attribute name in table.

    Args:
        dataSet (vtkDataSet): Input dataSet.
        attributeName (str): Name of the attribute.
        onPoints (bool): True if attributes are on points, False if they are on cells.

    Returns:
        ArrayLike[Any]: The numpy array corresponding to input attribute name.
    """
    vtkArray: vtkDataArray = getVtkArrayInObject( dataSet, attributeName, onPoints )
    npArray: npt.NDArray[ Any ] = vnp.vtk_to_numpy( vtkArray )  # type: ignore[no-untyped-call]
    return npArray


<<<<<<< HEAD
def getVtkDataTypeInObject( object: Union[ vtkDataSet, vtkMultiBlockDataSet ], attributeName: str,
                            onPoints: bool ) -> int:
    """Return VTK type of requested array from input mesh.

    Args:
        object (Union[vtkDataSet, vtkMultiBlockDataSet]): Input object.
        attributeName (str): Name of the attribute.
        onPoints (bool): True if attributes are on points, False if they are on cells.

    Returns:
        int: The type of the vtk array corresponding to input attribute name.
    """
    if isinstance( object, vtkDataSet ):
        return getVtkArrayTypeInObject( object, attributeName, onPoints )
    else:
        return getVtkArrayTypeInMultiBlock( object, attributeName, onPoints )


def getVtkArrayTypeInObject( object: vtkDataSet, attributeName: str, onPoints: bool ) -> int:
=======
def getVtkArrayTypeInObject( dataSet: vtkDataSet, attributeName: str, onPoints: bool ) -> int:
>>>>>>> 041441cf
    """Return VTK type of requested array from dataset input.

    Args:
        dataSet (vtkDataSet): Input dataSet.
        attributeName (str): Name of the attribute.
        onPoints (bool): True if attributes are on points, False if they are on cells.

    Returns:
        int: The type of the vtk array corresponding to input attribute name.
    """
    array: vtkDataArray = getVtkArrayInObject( dataSet, attributeName, onPoints )
    vtkArrayType: int = array.GetDataType()

    return vtkArrayType


def getVtkArrayTypeInMultiBlock( multiBlockDataSet: vtkMultiBlockDataSet, attributeName: str, onPoints: bool ) -> int:
    """Return VTK type of requested array from multiblock dataset input, if existing.

    Args:
        multiBlockDataSet (vtkMultiBlockDataSet): Input multiBlockDataSet.
        attributeName (str): Name of the attribute.
        onPoints (bool): True if attributes are on points, False if they are on cells.

    Returns:
        int: Type of the requested vtk array if existing in input multiblock dataset.
    """
    elementaryBlockIndexes: list[ int ] = getBlockElementIndexesFlatten( multiBlockDataSet )
    for blockIndex in elementaryBlockIndexes:
        dataSet: vtkDataSet = vtkDataSet.SafeDownCast( multiBlockDataSet.GetDataSet( blockIndex ) )
        listAttributes: set[ str ] = getAttributeSet( dataSet, onPoints )
        if attributeName in listAttributes:
            return getVtkArrayTypeInObject( dataSet, attributeName, onPoints )

    raise AssertionError( "The vtkMultiBlockDataSet has no attribute with the name " + attributeName + "." )


def getVtkArrayInObject( dataSet: vtkDataSet, attributeName: str, onPoints: bool ) -> vtkDataArray:
    """Return the array corresponding to input attribute name in table.

    Args:
        dataSet (vtkDataSet): Input dataSet.
        attributeName (str): Name of the attribute.
        onPoints (bool): True if attributes are on points, False if they are on cells.

    Returns:
        vtkDataArray: The vtk array corresponding to input attribute name.
    """
    assert isAttributeInObject( dataSet, attributeName, onPoints ), f"{attributeName} is not in input mesh."
    return dataSet.GetPointData().GetArray( attributeName ) if onPoints else dataSet.GetCellData().GetArray(
        attributeName )


def getNumberOfComponents(
    mesh: Union[ vtkMultiBlockDataSet, vtkCompositeDataSet, vtkDataSet ],
    attributeName: str,
    onPoints: bool,
) -> int:
    """Get the number of components of attribute attributeName in dataSet.

    Args:
        mesh (vtkMultiBlockDataSet | vtkCompositeDataSet | vtkDataSet): Mesh where the attribute is.
        attributeName (str): Name of the attribute.
        onPoints (bool): True if attributes are on points, False if they are on cells.

    Returns:
        int: Number of components.
    """
    if isinstance( mesh, vtkDataSet ):
        return getNumberOfComponentsDataSet( mesh, attributeName, onPoints )
    elif isinstance( mesh, ( vtkMultiBlockDataSet, vtkCompositeDataSet ) ):
        return getNumberOfComponentsMultiBlock( mesh, attributeName, onPoints )
    else:
        raise AssertionError( "Object type is not managed." )


def getNumberOfComponentsDataSet( dataSet: vtkDataSet, attributeName: str, onPoints: bool ) -> int:
    """Get the number of components of attribute attributeName in dataSet.

    Args:
        dataSet (vtkDataSet): DataSet where the attribute is.
        attributeName (str): Name of the attribute.
        onPoints (bool): True if attributes are on points, False if they are on cells.

    Returns:
        int: Number of components.
    """
    array: vtkDataArray = getVtkArrayInObject( dataSet, attributeName, onPoints )
    return array.GetNumberOfComponents()


def getNumberOfComponentsMultiBlock(
    multiBlockDataSet: Union[ vtkMultiBlockDataSet, vtkCompositeDataSet ],
    attributeName: str,
    onPoints: bool,
) -> int:
    """Get the number of components of attribute attributeName in dataSet.

    Args:
        multiBlockDataSet (vtkMultiBlockDataSet | vtkCompositeDataSet): multi block data Set where the attribute is.
        attributeName (str): Name of the attribute.
        onPoints (bool): True if attributes are on points, False if they are on cells.

    Returns:
        int: Number of components.
    """
    elementaryBlockIndexes: list[ int ] = getBlockElementIndexesFlatten( multiBlockDataSet )
    for blockIndex in elementaryBlockIndexes:
        dataSet: vtkDataSet = vtkDataSet.SafeDownCast( multiBlockDataSet.GetDataSet( blockIndex ) )
        if isAttributeInObject( dataSet, attributeName, onPoints ):
            array: vtkDataArray = getVtkArrayInObject( dataSet, attributeName, onPoints )
            return array.GetNumberOfComponents()
    return 0


def getComponentNames(
    mesh: Union[ vtkMultiBlockDataSet, vtkCompositeDataSet, vtkDataSet, vtkDataObject ],
    attributeName: str,
    onPoints: bool,
) -> tuple[ str, ...]:
    """Get the name of the components of attribute attributeName in dataSet.

    Args:
        mesh (vtkDataSet | vtkMultiBlockDataSet | vtkCompositeDataSet | vtkDataObject): Mesh where the attribute is.
        attributeName (str): Name of the attribute.
        onPoints (bool): True if attributes are on points, False if they are on cells.

    Returns:
        tuple[str,...]: Names of the components.
    """
    if isinstance( mesh, vtkDataSet ):
        return getComponentNamesDataSet( mesh, attributeName, onPoints )
    elif isinstance( mesh, ( vtkMultiBlockDataSet, vtkCompositeDataSet ) ):
        return getComponentNamesMultiBlock( mesh, attributeName, onPoints )
    else:
        raise AssertionError( "Mesh type is not managed." )


def getComponentNamesDataSet( dataSet: vtkDataSet, attributeName: str, onPoints: bool ) -> tuple[ str, ...]:
    """Get the name of the components of attribute attributeName in dataSet.

    Args:
        dataSet (vtkDataSet): DataSet where the attribute is.
        attributeName (str): Name of the attribute.
        onPoints (bool): True if attributes are on points, False if they are on cells.

    Returns:
        tuple[str,...]: Names of the components.
    """
    array: vtkDataArray = getVtkArrayInObject( dataSet, attributeName, onPoints )
    componentNames: list[ str ] = []

    if array.GetNumberOfComponents() > 1:
        componentNames += [ array.GetComponentName( i ) for i in range( array.GetNumberOfComponents() ) ]
    return tuple( componentNames )


def getComponentNamesMultiBlock(
    multiBlockDataSet: Union[ vtkMultiBlockDataSet, vtkCompositeDataSet ],
    attributeName: str,
    onPoints: bool,
) -> tuple[ str, ...]:
    """Get the name of the components of attribute in MultiBlockDataSet.

    Args:
        multiBlockDataSet (vtkMultiBlockDataSet | vtkCompositeDataSet): DataSet where the attribute is.
        attributeName (str): Name of the attribute.
        onPoints (bool): True if attributes are on points, False if they are on cells.

    Returns:
        tuple[str,...]: Names of the components.
    """
    elementaryBlockIndexes: list[ int ] = getBlockElementIndexesFlatten( multiBlockDataSet )
    for blockIndex in elementaryBlockIndexes:
        dataSet: vtkDataSet = vtkDataSet.SafeDownCast( multiBlockDataSet.GetDataSet( blockIndex ) )
        if isAttributeInObject( dataSet, attributeName, onPoints ):
            return getComponentNamesDataSet( dataSet, attributeName, onPoints )
    return ()


def getAttributeValuesAsDF( surface: vtkPolyData, attributeNames: tuple[ str, ...] ) -> pd.DataFrame:
    """Get attribute values from input surface.

    Args:
        surface (vtkPolyData): Mesh where to get attribute values.
        attributeNames (tuple[str,...]): Tuple of attribute names to get the values.

    Returns:
        pd.DataFrame: DataFrame containing property names as columns.

    """
    nbRows: int = surface.GetNumberOfCells()
    data: pd.DataFrame = pd.DataFrame( np.full( ( nbRows, len( attributeNames ) ), np.nan ), columns=attributeNames )
    for attributeName in attributeNames:
        if not isAttributeInObject( surface, attributeName, False ):
            logging.warning( f"Attribute {attributeName} is not in the mesh." )
            continue
        array: npt.NDArray[ np.float64 ] = getArrayInObject( surface, attributeName, False )

        if len( array.shape ) > 1:
            for i in range( array.shape[ 1 ] ):
                data[ attributeName + f"_{ i }" ] = array[ :, i ]
            data.drop( columns=[ attributeName ], inplace=True )
        else:
            data[ attributeName ] = array
    return data


def computeCellCenterCoordinates( mesh: vtkDataSet ) -> vtkDataArray:
    """Get the coordinates of Cell center.

    Args:
        mesh (vtkDataSet): Input surface.

    Returns:
        vtkPoints: Cell center coordinates.
    """
    assert mesh is not None, "Surface is undefined."
    filter: vtkCellCenters = vtkCellCenters()
    filter.SetInputDataObject( mesh )
    filter.Update()
    output: vtkUnstructuredGrid = filter.GetOutputDataObject( 0 )
    assert output is not None, "Cell center output is undefined."
    pts: vtkPoints = output.GetPoints()
    assert pts is not None, "Cell center points are undefined."
    return pts.GetData()


def sortArrayByGlobalIds( data: Union[ vtkCellData, vtkPointData ], arr: npt.NDArray[ np.float64 ] ) -> None:
    """Sort an array following global Ids.

    Args:
        data (vtkFieldData): Global Ids array.
        arr (npt.NDArray[ np.float64 ]): Array to sort.
    """
    globalids: Optional[ npt.NDArray[ np.int64 ] ] = getNumpyGlobalIdsArray( data )
    if globalids is not None:
        arr = arr[ np.argsort( globalids ) ]
    else:
        logging.warning( "No sorting was performed." )<|MERGE_RESOLUTION|>--- conflicted
+++ resolved
@@ -453,29 +453,25 @@
     return npArray
 
 
-<<<<<<< HEAD
-def getVtkDataTypeInObject( object: Union[ vtkDataSet, vtkMultiBlockDataSet ], attributeName: str,
+def getVtkDataTypeInObject( multiBlockDataSet: Union[ vtkDataSet, vtkMultiBlockDataSet ], attributeName: str,
                             onPoints: bool ) -> int:
     """Return VTK type of requested array from input mesh.
 
     Args:
-        object (Union[vtkDataSet, vtkMultiBlockDataSet]): Input object.
+        multiBlockDataSet (Union[vtkDataSet, vtkMultiBlockDataSet]): Input multiBlockDataSet.
         attributeName (str): Name of the attribute.
         onPoints (bool): True if attributes are on points, False if they are on cells.
 
     Returns:
         int: The type of the vtk array corresponding to input attribute name.
     """
-    if isinstance( object, vtkDataSet ):
-        return getVtkArrayTypeInObject( object, attributeName, onPoints )
-    else:
-        return getVtkArrayTypeInMultiBlock( object, attributeName, onPoints )
-
-
-def getVtkArrayTypeInObject( object: vtkDataSet, attributeName: str, onPoints: bool ) -> int:
-=======
+    if isinstance( multiBlockDataSet, vtkDataSet ):
+        return getVtkArrayTypeInObject( multiBlockDataSet, attributeName, onPoints )
+    else:
+        return getVtkArrayTypeInMultiBlock( multiBlockDataSet, attributeName, onPoints )
+
+
 def getVtkArrayTypeInObject( dataSet: vtkDataSet, attributeName: str, onPoints: bool ) -> int:
->>>>>>> 041441cf
     """Return VTK type of requested array from dataset input.
 
     Args:
