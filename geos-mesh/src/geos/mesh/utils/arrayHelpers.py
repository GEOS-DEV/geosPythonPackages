# SPDX-License-Identifier: Apache-2.0
# SPDX-FileCopyrightText: Copyright 2023-2024 TotalEnergies.
# SPDX-FileContributor: Martin Lemay, Paloma Martinez
from copy import deepcopy
import logging
import numpy as np
import numpy.typing as npt
import pandas as pd  # type: ignore[import-untyped]
import vtkmodules.util.numpy_support as vnp
from typing import Optional, Union, cast
from vtkmodules.util.numpy_support import vtk_to_numpy
from vtkmodules.vtkCommonCore import vtkDataArray, vtkDoubleArray, vtkPoints
from vtkmodules.vtkCommonDataModel import ( vtkUnstructuredGrid, vtkFieldData, vtkMultiBlockDataSet, vtkDataSet,
                                            vtkCompositeDataSet, vtkDataObject, vtkPointData, vtkCellData,
                                            vtkDataObjectTreeIterator, vtkPolyData )
from vtkmodules.vtkFiltersCore import vtkCellCenters
from geos.mesh.utils.multiblockHelpers import ( getBlockElementIndexesFlatten, getBlockFromFlatIndex )

__doc__ = """
ArrayHelpers module contains several utilities methods to get information on arrays in VTK datasets.

These methods include:
    - array getters, with conversion into numpy array or pandas dataframe
    - boolean functions to check whether an array is present in the dataset
    - bounds getter for vtu and multiblock datasets
"""

<<<<<<< HEAD
=======

>>>>>>> 7775fbb1
def has_array( mesh: vtkUnstructuredGrid, array_names: list[ str ] ) -> bool:
    """Checks if input mesh contains at least one of input data arrays.

    Args:
        mesh (vtkUnstructuredGrid): An unstructured mesh.
        array_names (list[str]): List of array names.

    Returns:
        bool: True if at least one array is found, else False.
    """
    # Check the cell data fields
<<<<<<< HEAD
    data: vtkFieldData
    for data in (mesh.GetCellData(), mesh.GetFieldData(), mesh.GetPointData()):
        if data is None:
            continue
        for arrayName in array_names:
            if data.HasArray(arrayName):
=======
    data: vtkFieldData | None
    for data in ( mesh.GetCellData(), mesh.GetFieldData(), mesh.GetPointData() ):
        if data is None:
            continue  # type: ignore[unreachable]
        for arrayName in array_names:
            if data.HasArray( arrayName ):
>>>>>>> 7775fbb1
                logging.error( f"The mesh contains the array named '{arrayName}'." )
                return True
    return False


def getFieldType( data: vtkFieldData ) -> str:
    """Returns whether the data is "vtkFieldData", "vtkCellData" or "vtkPointData".

    A vtk mesh can contain 3 types of field data:
    - vtkFieldData (parent class)
    - vtkCellData  (inheritance of vtkFieldData)
    - vtkPointData (inheritance of vtkFieldData)

    Args:
        data (vtkFieldData): vtk field data

    Returns:
        str: "vtkFieldData", "vtkCellData" or "vtkPointData"
    """
    if not data.IsA( "vtkFieldData" ):
        raise ValueError( f"data '{data}' entered is not a vtkFieldData object." )
    if data.IsA( "vtkCellData" ):
        return "vtkCellData"
    elif data.IsA( "vtkPointData" ):
        return "vtkPointData"
    else:
        return "vtkFieldData"


def getArrayNames( data: vtkFieldData ) -> list[ str ]:
    """Get the names of all arrays stored in a "vtkFieldData", "vtkCellData" or "vtkPointData".

    Args:
        data (vtkFieldData): vtk field data

    Returns:
        list[ str ]: The array names in the order that they are stored in the field data.
    """
    if not data.IsA( "vtkFieldData" ):
        raise ValueError( f"data '{data}' entered is not a vtkFieldData object." )
    return [ data.GetArrayName( i ) for i in range( data.GetNumberOfArrays() ) ]


def getArrayByName( data: vtkFieldData, name: str ) -> Optional[ vtkDataArray ]:
    """Get the vtkDataArray corresponding to the given name.

    Args:
        data (vtkFieldData): vtk field data
        name (str): array name

    Returns:
        Optional[ vtkDataArray ]: The vtkDataArray associated with the name given. None if not found.
    """
    if data.HasArray( name ):
        return data.GetArray( name )
    logging.warning( f"No array named '{name}' was found in '{data}'." )
    return None


def getCopyArrayByName( data: vtkFieldData, name: str ) -> Optional[ vtkDataArray ]:
    """Get the copy of a vtkDataArray corresponding to the given name.

    Args:
        data (vtkFieldData): vtk field data
        name (str): array name

    Returns:
        Optional[ vtkDataArray ]: The copy of the vtkDataArray associated with the name given. None if not found.
    """
    dataArray: Optional[ vtkDataArray ] = getArrayByName( data, name )
    if dataArray is not None:
        return deepcopy( dataArray )
    return None


def getNumpyGlobalIdsArray( data: Union[ vtkCellData, vtkPointData ] ) -> Optional[ npt.NDArray[ np.int64 ] ]:
    """Get a numpy array of the GlobalIds.

    Args:
        data (Union[ vtkCellData, vtkPointData ]): Cell or point array.

    Returns:
        Optional[ npt.NDArray[ np.int64 ] ]: The numpy array of GlobalIds.
    """
    global_ids: Optional[ vtkDataArray ] = data.GetGlobalIds()
    if global_ids is None:
        logging.warning( "No GlobalIds array was found." )
        return None
    return vtk_to_numpy( global_ids )


def getNumpyArrayByName( data: vtkCellData | vtkPointData, name: str, sorted: bool = False ) -> Optional[ npt.NDArray ]:
    """Get the numpy array of a given vtkDataArray found by its name.

    If sorted is selected, this allows the option to reorder the values wrt GlobalIds. If not GlobalIds was found,
    no reordering will be perform.

    Args:
<<<<<<< HEAD
        data (vtkFieldData): vtk field data.
=======
        data (vtkCellData | vtkPointData): vtk field data.
>>>>>>> 7775fbb1
        name (str): Array name to sort
        sorted (bool, optional): Sort the output array with the help of GlobalIds. Defaults to False.

    Returns:
        Optional[ npt.NDArray ]: Sorted array
    """
    dataArray: Optional[ vtkDataArray ] = getArrayByName( data, name )
    if dataArray is not None:
        arr: npt.NDArray[ np.float64 ] = vtk_to_numpy( dataArray )
        if sorted and ( data.IsA( "vtkCellData" ) or data.IsA( "vtkPointData" ) ):
            sortArrayByGlobalIds( data, arr )
        return arr
    return None


def getAttributeSet( object: Union[ vtkMultiBlockDataSet, vtkDataSet ], onPoints: bool ) -> set[ str ]:
    """Get the set of all attributes from an object on points or on cells.

    Args:
        object (Any): object where to find the attributes.
        onPoints (bool): True if attributes are on points, False if they are on
            cells.

    Returns:
        set[str]: set of attribute names present in input object.
    """
    attributes: dict[ str, int ]
    if isinstance( object, vtkMultiBlockDataSet ):
        attributes = getAttributesFromMultiBlockDataSet( object, onPoints )
    elif isinstance( object, vtkDataSet ):
        attributes = getAttributesFromDataSet( object, onPoints )
    else:
        raise TypeError( "Input object must be a vtkDataSet or vtkMultiBlockDataSet." )

    assert attributes is not None, "Attribute list is undefined."

    return set( attributes.keys() ) if attributes is not None else set()


def getAttributesWithNumberOfComponents(
    object: Union[ vtkMultiBlockDataSet, vtkCompositeDataSet, vtkDataSet, vtkDataObject ],
    onPoints: bool,
) -> dict[ str, int ]:
    """Get the dictionnary of all attributes from object on points or cells.

    Args:
        object (Any): object where to find the attributes.
        onPoints (bool): True if attributes are on points, False if they are on
            cells.

    Returns:
        dict[str, int]: dictionnary where keys are the names of the attributes
            and values the number of components.

    """
    attributes: dict[ str, int ]
    if isinstance( object, ( vtkMultiBlockDataSet, vtkCompositeDataSet ) ):
        attributes = getAttributesFromMultiBlockDataSet( object, onPoints )
    elif isinstance( object, vtkDataSet ):
        attributes = getAttributesFromDataSet( object, onPoints )
    else:
        raise TypeError( "Input object must be a vtkDataSet or vtkMultiBlockDataSet." )
    return attributes


def getAttributesFromMultiBlockDataSet( object: Union[ vtkMultiBlockDataSet, vtkCompositeDataSet ],
                                        onPoints: bool ) -> dict[ str, int ]:
    """Get the dictionnary of all attributes of object on points or on cells.

    Args:
        object (vtkMultiBlockDataSet | vtkCompositeDataSet): object where to find
            the attributes.
        onPoints (bool): True if attributes are on points, False if they are
            on cells.

    Returns:
        dict[str, int]: Dictionnary of the names of the attributes as keys, and
            number of components as values.

    """
    attributes: dict[ str, int ] = {}
    # initialize data object tree iterator
    iter: vtkDataObjectTreeIterator = vtkDataObjectTreeIterator()
    iter.SetDataSet( object )
    iter.VisitOnlyLeavesOn()
    iter.GoToFirstItem()
    while iter.GetCurrentDataObject() is not None:
        dataSet: vtkDataSet = vtkDataSet.SafeDownCast( iter.GetCurrentDataObject() )
        blockAttributes: dict[ str, int ] = getAttributesFromDataSet( dataSet, onPoints )
        for attributeName, nbComponents in blockAttributes.items():
            if attributeName not in attributes:
                attributes[ attributeName ] = nbComponents

        iter.GoToNextItem()
    return attributes


def getAttributesFromDataSet( object: vtkDataSet, onPoints: bool ) -> dict[ str, int ]:
    """Get the dictionnary of all attributes of a vtkDataSet on points or cells.

    Args:
        object (vtkDataSet): object where to find the attributes.
        onPoints (bool): True if attributes are on points, False if they are
            on cells.

    Returns:
        dict[str, int]: list of the names of the attributes.
    """
    attributes: dict[ str, int ] = {}
    data: Union[ vtkPointData, vtkCellData ]
    sup: str = ""
    if onPoints:
        data = object.GetPointData()
        sup = "Point"
    else:
        data = object.GetCellData()
        sup = "Cell"
    assert data is not None, f"{sup} data was not recovered."

    nbAttributes: int = data.GetNumberOfArrays()
    for i in range( nbAttributes ):
        attributeName: str = data.GetArrayName( i )
        attribute: vtkDataArray = data.GetArray( attributeName )
        assert attribute is not None, f"Attribut {attributeName} is null"
        nbComponents: int = attribute.GetNumberOfComponents()
        attributes[ attributeName ] = nbComponents
    return attributes


def isAttributeInObject( object: Union[ vtkMultiBlockDataSet, vtkDataSet ], attributeName: str,
                         onPoints: bool ) -> bool:
    """Check if an attribute is in the input object.

    Args:
        object (vtkMultiBlockDataSet | vtkDataSet): input object
        attributeName (str): name of the attribute
        onPoints (bool): True if attributes are on points, False if they are
            on cells.

    Returns:
        bool: True if the attribute is in the table, False otherwise
    """
    if isinstance( object, vtkMultiBlockDataSet ):
        return isAttributeInObjectMultiBlockDataSet( object, attributeName, onPoints )
    elif isinstance( object, vtkDataSet ):
        return isAttributeInObjectDataSet( object, attributeName, onPoints )
    else:
        raise TypeError( "Input object must be a vtkDataSet or vtkMultiBlockDataSet." )


def isAttributeInObjectMultiBlockDataSet( object: vtkMultiBlockDataSet, attributeName: str, onPoints: bool ) -> bool:
    """Check if an attribute is in the input object.

    Args:
        object (vtkMultiBlockDataSet): input multiblock object
        attributeName (str): name of the attribute
        onPoints (bool): True if attributes are on points, False if they are
            on cells.

    Returns:
        bool: True if the attribute is in the table, False otherwise
    """
    iter: vtkDataObjectTreeIterator = vtkDataObjectTreeIterator()
    iter.SetDataSet( object )
    iter.VisitOnlyLeavesOn()
    iter.GoToFirstItem()
    while iter.GetCurrentDataObject() is not None:
        dataSet: vtkDataSet = vtkDataSet.SafeDownCast( iter.GetCurrentDataObject() )
        if isAttributeInObjectDataSet( dataSet, attributeName, onPoints ):
            return True
        iter.GoToNextItem()
    return False


def isAttributeInObjectDataSet( object: vtkDataSet, attributeName: str, onPoints: bool ) -> bool:
    """Check if an attribute is in the input object.

    Args:
        object (vtkDataSet): input object
        attributeName (str): name of the attribute
        onPoints (bool): True if attributes are on points, False if they are
            on cells.

    Returns:
        bool: True if the attribute is in the table, False otherwise
    """
    data: Union[ vtkPointData, vtkCellData ]
    sup: str = ""
    if onPoints:
        data = object.GetPointData()
        sup = "Point"
    else:
        data = object.GetCellData()
        sup = "Cell"
    assert data is not None, f"{sup} data was not recovered."
    return bool( data.HasArray( attributeName ) )


def getArrayInObject( object: vtkDataSet, attributeName: str, onPoints: bool ) -> npt.NDArray[ np.float64 ]:
    """Return the numpy array corresponding to input attribute name in table.

    Args:
        object (PointSet or UnstructuredGrid): input object
        attributeName (str): name of the attribute
        onPoints (bool): True if attributes are on points, False if they are
            on cells.

    Returns:
        ArrayLike[float]: the array corresponding to input attribute name.
    """
    array: vtkDoubleArray = getVtkArrayInObject( object, attributeName, onPoints )
    nparray: npt.NDArray[ np.float64 ] = vnp.vtk_to_numpy( array )  # type: ignore[no-untyped-call]
    return nparray


def getVtkArrayInObject( object: vtkDataSet, attributeName: str, onPoints: bool ) -> vtkDoubleArray:
    """Return the array corresponding to input attribute name in table.

    Args:
        object (PointSet or UnstructuredGrid): input object
        attributeName (str): name of the attribute
        onPoints (bool): True if attributes are on points, False if they are
            on cells.

    Returns:
        vtkDoubleArray: the vtk array corresponding to input attribute name.
    """
    assert isAttributeInObject( object, attributeName, onPoints ), f"{attributeName} is not in input object."
    return object.GetPointData().GetArray( attributeName ) if onPoints else object.GetCellData().GetArray(
        attributeName )


def getNumberOfComponents(
    dataSet: Union[ vtkMultiBlockDataSet, vtkCompositeDataSet, vtkDataSet ],
    attributeName: str,
    onPoints: bool,
) -> int:
    """Get the number of components of attribute attributeName in dataSet.

    Args:
        dataSet (vtkMultiBlockDataSet | vtkCompositeDataSet | vtkDataSet):
            dataSet where the attribute is.
        attributeName (str): name of the attribute
        onPoints (bool): True if attributes are on points, False if they are
            on cells.

    Returns:
        int: number of components.
    """
    if isinstance( dataSet, vtkDataSet ):
        return getNumberOfComponentsDataSet( dataSet, attributeName, onPoints )
    elif isinstance( dataSet, ( vtkMultiBlockDataSet, vtkCompositeDataSet ) ):
        return getNumberOfComponentsMultiBlock( dataSet, attributeName, onPoints )
    else:
        raise AssertionError( "Object type is not managed." )


def getNumberOfComponentsDataSet( dataSet: vtkDataSet, attributeName: str, onPoints: bool ) -> int:
    """Get the number of components of attribute attributeName in dataSet.

    Args:
        dataSet (vtkDataSet): dataSet where the attribute is.
        attributeName (str): name of the attribute
        onPoints (bool): True if attributes are on points, False if they are
            on cells.

    Returns:
        int: number of components.
    """
    array: vtkDoubleArray = getVtkArrayInObject( dataSet, attributeName, onPoints )
    return array.GetNumberOfComponents()


def getNumberOfComponentsMultiBlock(
    dataSet: Union[ vtkMultiBlockDataSet, vtkCompositeDataSet ],
    attributeName: str,
    onPoints: bool,
) -> int:
    """Get the number of components of attribute attributeName in dataSet.

    Args:
        dataSet (vtkMultiBlockDataSet | vtkCompositeDataSet): multi block data Set where the attribute is.
        attributeName (str): name of the attribute
        onPoints (bool): True if attributes are on points, False if they are
            on cells.

    Returns:
        int: number of components.
    """
    elementaryBlockIndexes: list[ int ] = getBlockElementIndexesFlatten( dataSet )
    for blockIndex in elementaryBlockIndexes:
        block: vtkDataSet = cast( vtkDataSet, getBlockFromFlatIndex( dataSet, blockIndex ) )
        if isAttributeInObject( block, attributeName, onPoints ):
            array: vtkDoubleArray = getVtkArrayInObject( block, attributeName, onPoints )
            return array.GetNumberOfComponents()
    return 0


def getComponentNames(
    dataSet: Union[ vtkMultiBlockDataSet, vtkCompositeDataSet, vtkDataSet, vtkDataObject ],
    attributeName: str,
    onPoints: bool,
) -> tuple[ str, ...]:
    """Get the name of the components of attribute attributeName in dataSet.

    Args:
        dataSet (vtkDataSet | vtkMultiBlockDataSet | vtkCompositeDataSet | vtkDataObject): dataSet
            where the attribute is.
        attributeName (str): name of the attribute
        onPoints (bool): True if attributes are on points, False if they are
            on cells.

    Returns:
        tuple[str,...]: names of the components.

    """
    if isinstance( dataSet, vtkDataSet ):
        return getComponentNamesDataSet( dataSet, attributeName, onPoints )
    elif isinstance( dataSet, ( vtkMultiBlockDataSet, vtkCompositeDataSet ) ):
        return getComponentNamesMultiBlock( dataSet, attributeName, onPoints )
    else:
        raise AssertionError( "Object type is not managed." )


def getComponentNamesDataSet( dataSet: vtkDataSet, attributeName: str, onPoints: bool ) -> tuple[ str, ...]:
    """Get the name of the components of attribute attributeName in dataSet.

    Args:
        dataSet (vtkDataSet): dataSet where the attribute is.
        attributeName (str): name of the attribute
        onPoints (bool): True if attributes are on points, False if they are
            on cells.

    Returns:
        tuple[str,...]: names of the components.

    """
    array: vtkDoubleArray = getVtkArrayInObject( dataSet, attributeName, onPoints )
    componentNames: list[ str ] = []
    if array.GetNumberOfComponents() > 1:
        componentNames += [ array.GetComponentName( i ) for i in range( array.GetNumberOfComponents() ) ]
    return tuple( componentNames )


def getComponentNamesMultiBlock(
    dataSet: Union[ vtkMultiBlockDataSet, vtkCompositeDataSet ],
    attributeName: str,
    onPoints: bool,
) -> tuple[ str, ...]:
    """Get the name of the components of attribute in MultiBlockDataSet.

    Args:
        dataSet (vtkMultiBlockDataSet | vtkCompositeDataSet): dataSet where the
            attribute is.
        attributeName (str): name of the attribute
        onPoints (bool): True if attributes are on points, False if they are
            on cells.

    Returns:
        tuple[str,...]: names of the components.
    """
    elementaryBlockIndexes: list[ int ] = getBlockElementIndexesFlatten( dataSet )
    for blockIndex in elementaryBlockIndexes:
        block: vtkDataSet = cast( vtkDataSet, getBlockFromFlatIndex( dataSet, blockIndex ) )
        if isAttributeInObject( block, attributeName, onPoints ):
            return getComponentNamesDataSet( block, attributeName, onPoints )
    return ()


def getAttributeValuesAsDF( surface: vtkPolyData, attributeNames: tuple[ str, ...] ) -> pd.DataFrame:
    """Get attribute values from input surface.

    Args:
        surface (vtkPolyData): mesh where to get attribute values
        attributeNames (tuple[str,...]): tuple of attribute names to get the values.

    Returns:
        pd.DataFrame: DataFrame containing property names as columns.

    """
    nbRows: int = surface.GetNumberOfCells()
    data: pd.DataFrame = pd.DataFrame( np.full( ( nbRows, len( attributeNames ) ), np.nan ), columns=attributeNames )
    for attributeName in attributeNames:
        if not isAttributeInObject( surface, attributeName, False ):
            logging.warning( f"Attribute {attributeName} is not in the mesh." )
            continue
        array: npt.NDArray[ np.float64 ] = getArrayInObject( surface, attributeName, False )

        if len( array.shape ) > 1:
            for i in range( array.shape[ 1 ] ):
                data[ attributeName + f"_{i}" ] = array[ :, i ]
            data.drop( columns=[ attributeName ], inplace=True )
        else:
            data[ attributeName ] = array
    return data


def AsDF( surface: vtkPolyData, attributeNames: tuple[ str, ...] ) -> pd.DataFrame:
    """Get attribute values from input surface.

    Args:
        surface (vtkPolyData): mesh where to get attribute values
        attributeNames (tuple[str,...]): tuple of attribute names to get the values.

    Returns:
        pd.DataFrame: DataFrame containing property names as columns.

    """
    nbRows: int = surface.GetNumberOfCells()
    data: pd.DataFrame = pd.DataFrame( np.full( ( nbRows, len( attributeNames ) ), np.nan ), columns=attributeNames )
    for attributeName in attributeNames:
        if not isAttributeInObject( surface, attributeName, False ):
            logging.warning( f"Attribute {attributeName} is not in the mesh." )
            continue
        array: npt.NDArray[ np.float64 ] = getArrayInObject( surface, attributeName, False )

        if len( array.shape ) > 1:
            for i in range( array.shape[ 1 ] ):
                data[ attributeName + f"_{i}" ] = array[ :, i ]
            data.drop( columns=[ attributeName ], inplace=True )
        else:
            data[ attributeName ] = array
    return data


def getBounds(
        input: Union[ vtkUnstructuredGrid,
                      vtkMultiBlockDataSet ] ) -> tuple[ float, float, float, float, float, float ]:
    """Get bounds of either single of composite data set.

    Args:
        input (Union[vtkUnstructuredGrid, vtkMultiBlockDataSet]): input mesh

    Returns:
        tuple[float, float, float, float, float, float]: tuple containing
            bounds (xmin, xmax, ymin, ymax, zmin, zmax)

    """
    if isinstance( input, vtkMultiBlockDataSet ):
        return getMultiBlockBounds( input )
    else:
        return getMonoBlockBounds( input )


def getMonoBlockBounds( input: vtkUnstructuredGrid, ) -> tuple[ float, float, float, float, float, float ]:
    """Get boundary box extrema coordinates for a vtkUnstructuredGrid.

    Args:
        input (vtkMultiBlockDataSet): input single block mesh

    Returns:
        tuple[float, float, float, float, float, float]: tuple containing
            bounds (xmin, xmax, ymin, ymax, zmin, zmax)

    """
    return input.GetBounds()


def getMultiBlockBounds( input: vtkMultiBlockDataSet, ) -> tuple[ float, float, float, float, float, float ]:
    """Get boundary box extrema coordinates for a vtkMultiBlockDataSet.

    Args:
        input (vtkMultiBlockDataSet): input multiblock mesh

    Returns:
        tuple[float, float, float, float, float, float]: bounds.

    """
    xmin, ymin, zmin = 3 * [ np.inf ]
    xmax, ymax, zmax = 3 * [ -1.0 * np.inf ]
    blockIndexes: list[ int ] = getBlockElementIndexesFlatten( input )
    for blockIndex in blockIndexes:
        block0: vtkDataObject = getBlockFromFlatIndex( input, blockIndex )
        assert block0 is not None, "Mesh is undefined."
        block: vtkDataSet = vtkDataSet.SafeDownCast( block0 )
        bounds: tuple[ float, float, float, float, float, float ] = block.GetBounds()
        xmin = bounds[ 0 ] if bounds[ 0 ] < xmin else xmin
        xmax = bounds[ 1 ] if bounds[ 1 ] > xmax else xmax
        ymin = bounds[ 2 ] if bounds[ 2 ] < ymin else ymin
        ymax = bounds[ 3 ] if bounds[ 3 ] > ymax else ymax
        zmin = bounds[ 4 ] if bounds[ 4 ] < zmin else zmin
        zmax = bounds[ 5 ] if bounds[ 5 ] > zmax else zmax
    return xmin, xmax, ymin, ymax, zmin, zmax


def computeCellCenterCoordinates( mesh: vtkDataSet ) -> vtkDataArray:
    """Get the coordinates of Cell center.

    Args:
        mesh (vtkDataSet): input surface

    Returns:
        vtkPoints: cell center coordinates
    """
    assert mesh is not None, "Surface is undefined."
    filter: vtkCellCenters = vtkCellCenters()
    filter.SetInputDataObject( mesh )
    filter.Update()
    output: vtkUnstructuredGrid = filter.GetOutputDataObject( 0 )
    assert output is not None, "Cell center output is undefined."
    pts: vtkPoints = output.GetPoints()
    assert pts is not None, "Cell center points are undefined."
    return pts.GetData()


def sortArrayByGlobalIds( data: Union[ vtkCellData, vtkPointData ], arr: npt.NDArray[ np.float64 ] ) -> None:
    """Sort an array following global Ids.

    Args:
        data (vtkFieldData): Global Ids array
        arr (npt.NDArray[ np.float64 ]): Array to sort
    """
    globalids: Optional[ npt.NDArray[ np.int64 ] ] = getNumpyGlobalIdsArray( data )
    if globalids is not None:
        arr = arr[ np.argsort( globalids ) ]
    else:
        logging.warning( "No sorting was performed." )<|MERGE_RESOLUTION|>--- conflicted
+++ resolved
@@ -25,10 +25,7 @@
     - bounds getter for vtu and multiblock datasets
 """
 
-<<<<<<< HEAD
-=======
-
->>>>>>> 7775fbb1
+
 def has_array( mesh: vtkUnstructuredGrid, array_names: list[ str ] ) -> bool:
     """Checks if input mesh contains at least one of input data arrays.
 
@@ -40,21 +37,12 @@
         bool: True if at least one array is found, else False.
     """
     # Check the cell data fields
-<<<<<<< HEAD
-    data: vtkFieldData
-    for data in (mesh.GetCellData(), mesh.GetFieldData(), mesh.GetPointData()):
-        if data is None:
-            continue
-        for arrayName in array_names:
-            if data.HasArray(arrayName):
-=======
     data: vtkFieldData | None
     for data in ( mesh.GetCellData(), mesh.GetFieldData(), mesh.GetPointData() ):
         if data is None:
             continue  # type: ignore[unreachable]
         for arrayName in array_names:
             if data.HasArray( arrayName ):
->>>>>>> 7775fbb1
                 logging.error( f"The mesh contains the array named '{arrayName}'." )
                 return True
     return False
@@ -153,11 +141,7 @@
     no reordering will be perform.
 
     Args:
-<<<<<<< HEAD
-        data (vtkFieldData): vtk field data.
-=======
         data (vtkCellData | vtkPointData): vtk field data.
->>>>>>> 7775fbb1
         name (str): Array name to sort
         sorted (bool, optional): Sort the output array with the help of GlobalIds. Defaults to False.
 
