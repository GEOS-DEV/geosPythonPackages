# SPDX-License-Identifier: Apache-2.0
# SPDX-FileCopyrightText: Copyright 2023-2024 TotalEnergies.
# SPDX-FileContributor: Martin Lemay, Paloma Martinez, Romain Baville
from copy import deepcopy
import logging
import numpy as np
import numpy.typing as npt
import pandas as pd  # type: ignore[import-untyped]
import vtkmodules.util.numpy_support as vnp
from typing import Optional, Union, Any
from vtkmodules.util.numpy_support import vtk_to_numpy
from vtkmodules.vtkCommonCore import vtkDataArray, vtkPoints
from vtkmodules.vtkCommonDataModel import ( vtkUnstructuredGrid, vtkFieldData, vtkMultiBlockDataSet, vtkDataSet,
                                            vtkCompositeDataSet, vtkDataObject, vtkPointData, vtkCellData, vtkPolyData,
                                            vtkCell )
from vtkmodules.vtkFiltersCore import vtkCellCenters
from geos.mesh.utils.multiblockHelpers import getBlockElementIndexesFlatten

from geos.utils.pieceEnum import Piece

__doc__ = """
ArrayHelpers module contains several utilities methods to get information on arrays in VTK datasets.

These methods include:
    - mesh element localization mapping by indexes
    - array getters, with conversion into numpy array or pandas dataframe
    - boolean functions to check whether an array is present in the dataset
    - bounds getter for vtu and multiblock datasets
"""


def getCellDimension( mesh: Union[ vtkMultiBlockDataSet, vtkDataSet ] ) -> set[ int ]:
    """Get the set of the different cells dimension of a mesh.

    Args:
        mesh (Union[vtkMultiBlockDataSet, vtkDataSet]): The input mesh with the cells dimension to get.

    Returns:
        set[int]: The set of the different cells dimension in the input mesh.
    """
    if isinstance( mesh, vtkDataSet ):
        return getCellDimensionDataSet( mesh )
    elif isinstance( mesh, vtkMultiBlockDataSet ):
        return getCellDimensionMultiBlockDataSet( mesh )
    else:
        raise TypeError( "The input mesh must be a vtkMultiBlockDataSet or a vtkDataSet." )


def getCellDimensionMultiBlockDataSet( multiBlockDataSet: vtkMultiBlockDataSet ) -> set[ int ]:
    """Get the set of the different cells dimension of a multiBlockDataSet.

    Args:
        multiBlockDataSet (vtkMultiBlockDataSet): The input mesh with the cells dimension to get.

    Returns:
        set[int]: The set of the different cells dimension in the input multiBlockDataSet.
    """
    cellDim: set[ int ] = set()
    listFlatIdDataSet: list[ int ] = getBlockElementIndexesFlatten( multiBlockDataSet )
    for flatIdDataSet in listFlatIdDataSet:
        dataSet: vtkDataSet = vtkDataSet.SafeDownCast( multiBlockDataSet.GetDataSet( flatIdDataSet ) )
        cellDim = cellDim.union( getCellDimensionDataSet( dataSet ) )
    return cellDim


def getCellDimensionDataSet( dataSet: vtkDataSet ) -> set[ int ]:
    """Get the set of the different cells dimension of a dataSet.

    Args:
        dataSet (vtkDataSet): The input mesh with the cells dimension to get.

    Returns:
        set[int]: The set of the different cells dimension in the input dataSet.
    """
    cellDim: set[ int ] = set()
    cellIter = dataSet.NewCellIterator()
    cellIter.InitTraversal()
    while not cellIter.IsDoneWithTraversal():
        cellDim.add( cellIter.GetCellDimension() )
        cellIter.GoToNextCell()
    return cellDim


def computeElementMapping(
    meshFrom: Union[ vtkDataSet, vtkMultiBlockDataSet ],
    meshTo: Union[ vtkDataSet, vtkMultiBlockDataSet ],
    piece: Piece,
) -> dict[ int, npt.NDArray ]:
    """Compute the map of points/cells between the source mesh and the final mesh.

    If the source mesh is a vtkDataSet, its flat index (flatIdDataSetFrom) is set to 0.
    If the final mesh is a vtkDataSet, its flat index (flatIdDataSetTo) is set to 0.

    The elementMap is a dictionary where:
        - Keys are the flat index of all the datasets of the final mesh.
        - Items are arrays of size (nb elements in datasets of the final mesh, 2).

    For each element (idElementTo) of each dataset (flatIdDataSetTo) of the final mesh,
    if the coordinates of an element (idElementFrom) of one dataset (flatIdDataSetFrom) of the source mesh
    are the same as the coordinates of the element of the final mesh,
    elementMap[flatIdDataSetTo][idElementTo] = [flatIdDataSetFrom, idElementFrom]
    else, elementMap[flatIdDataSetTo][idElementTo] = [-1, -1].

    For cells, the coordinates of the points in the cell are compared.
    If one of the two meshes is a surface and the other a volume, all the points of the surface must be points of the volume.

    Args:
        meshFrom (Union[vtkDataSet, vtkMultiBlockDataSet]): The source mesh with the element to map.
        meshTo (Union[vtkDataSet, vtkMultiBlockDataSet]): The final mesh with the reference element coordinates.
        piece (Piece): The element to map.

    Returns:
        elementMap (dict[int, npt.NDArray[np.int64]]): The map of points/cells between the two meshes.
    """
    elementMap: dict[ int, npt.NDArray ] = {}
    if isinstance( meshTo, vtkDataSet ):
        UpdateElementMappingToDataSet( meshFrom, meshTo, elementMap, piece )
    elif isinstance( meshTo, vtkMultiBlockDataSet ):
        UpdateElementMappingToMultiBlockDataSet( meshFrom, meshTo, elementMap, piece )

    return elementMap


def UpdateElementMappingToMultiBlockDataSet(
    meshFrom: Union[ vtkDataSet, vtkMultiBlockDataSet ],
    multiBlockDataSetTo: vtkMultiBlockDataSet,
    elementMap: dict[ int, npt.NDArray ],
    piece: Piece,
) -> None:
    """Update the map of points/cells between the source mesh and the final mesh.

    If the source mesh is a vtkDataSet, its flat index (flatIdDataSetFrom) is set to 0.

    Add the mapping for of the final mesh:
        - Keys are the flat index of all the datasets of the final mesh.
        - Items are arrays of size (nb elements in datasets of the final mesh, 2).

    For each element (idElementTo) of each dataset (flatIdDataSetTo) of final mesh,
    if the coordinates of an element (idElementFrom) of one dataset (flatIdDataSetFrom) of the source mesh
    are the same as the coordinates of the element of the final mesh,
    elementMap[flatIdDataSetTo][idElementTo] = [flatIdDataSetFrom, idElementFrom]
    else, elementMap[flatIdDataSetTo][idElementTo] = [-1, -1].

    For cells, the coordinates of the points in the cell are compared.
    If one of the two meshes is a surface and the other a volume, all the points of the surface must be points of the volume.

    Args:
        meshFrom (Union[vtkDataSet, vtkMultiBlockDataSet]): The source mesh with the element to map.
        multiBlockDataSetTo (vtkMultiBlockDataSet): The final mesh with the reference element coordinates.
        elementMap (dict[int, npt.NDArray[np.int64]]): The map of points/cells to update.
        piece (Piece): The piece to map.
    """
    listFlatIdDataSetTo: list[ int ] = getBlockElementIndexesFlatten( multiBlockDataSetTo )
    for flatIdDataSetTo in listFlatIdDataSetTo:
        dataSetTo: vtkDataSet = vtkDataSet.SafeDownCast( multiBlockDataSetTo.GetDataSet( flatIdDataSetTo ) )
        UpdateElementMappingToDataSet( meshFrom, dataSetTo, elementMap, piece, flatIdDataSetTo=flatIdDataSetTo )


def UpdateElementMappingToDataSet(
    meshFrom: Union[ vtkDataSet, vtkMultiBlockDataSet ],
    dataSetTo: vtkDataSet,
    elementMap: dict[ int, npt.NDArray ],
    piece: Piece,
    flatIdDataSetTo: int = 0,
) -> None:
    """Update the piece map of points/cells between the source mesh and the final mesh.

    If the source mesh is a vtkDataSet, its flat index (flatIdDataSetFrom) is set to 0.

    Add the mapping for the final mesh:
        - The key is the flat index of the final mesh.
        - The item is an array of size (nb elements in the final mesh, 2).

    For each element (idElementTo) of the final mesh,
    if the coordinates of an element (idElementFrom) of one dataset (flatIdDataSetFrom) of the source mesh
    are the same as the coordinates of the element of the final mesh,
    elementMap[flatIdDataSetTo][idElementTo] = [flatIdDataSetFrom, idElementFrom]
    else, elementMap[flatIdDataSetTo][idElementTo] = [-1, -1].

    For cells, the coordinates of the points in the cell are compared.
    If one of the two meshes is a surface and the other a volume, all the points of the surface must be points of the volume.

    Args:
        meshFrom (Union[vtkDataSet, vtkMultiBlockDataSet]): The source mesh with the element to map.
        dataSetTo (vtkDataSet): The final mesh with the reference element coordinates.
        elementMap (dict[int, npt.NDArray[np.int64]]): The map of points/cells to update.
        piece (Piece): The piece to map.
        flatIdDataSetTo (int, Optional): The flat index of the final mesh considered as a dataset of a vtkMultiblockDataSet.
            Defaults to 0 for final meshes who are not datasets of vtkMultiBlockDataSet.
    """
    nbElementsTo: int
    if piece == Piece.POINTS:
        nbElementsTo = dataSetTo.GetNumberOfPoints()
    elif piece == Piece.CELLS:
        nbElementsTo = dataSetTo.GetNumberOfCells()
    else:
        raise ValueError( f"Only { Piece.POINTS.value } or { Piece.CELLS.value } can be mapped." )

    elementMap[ flatIdDataSetTo ] = np.full( ( nbElementsTo, 2 ), -1, np.int64 )
    if isinstance( meshFrom, vtkDataSet ):
        UpdateDictElementMappingFromDataSetToDataSet( meshFrom,
                                                      dataSetTo,
                                                      elementMap,
                                                      piece,
                                                      flatIdDataSetTo=flatIdDataSetTo )
    elif isinstance( meshFrom, vtkMultiBlockDataSet ):
        UpdateElementMappingFromMultiBlockDataSetToDataSet( meshFrom,
                                                            dataSetTo,
                                                            elementMap,
                                                            piece,
                                                            flatIdDataSetTo=flatIdDataSetTo )


def UpdateElementMappingFromMultiBlockDataSetToDataSet(
    multiBlockDataSetFrom: vtkMultiBlockDataSet,
    dataSetTo: vtkDataSet,
    elementMap: dict[ int, npt.NDArray ],
    piece: Piece,
    flatIdDataSetTo: int = 0,
) -> None:
    """Update the map of points/cells between the source mesh and the final mesh.

    For each element (idElementTo) of the final mesh not yet mapped (elementMap[flatIdDataSetTo][idElementTo] = [-1, -1]),
    if the coordinates of an element (idElementFrom) of one dataset (flatIdDataSetFrom) of the source mesh
    are the same as the coordinates of the element of the final mesh,
    the map of points/cells is update: elementMap[flatIdDataSetTo][idElementTo] = [flatIdDataSetFrom, idElementFrom].

    For cells, the coordinates of the points in the cell are compared.
    If one of the two meshes is a surface and the other a volume, all the points of the surface must be points of the volume.

    Args:
        multiBlockDataSetFrom (vtkMultiBlockDataSet): The source mesh with the element to map.
        dataSetTo (vtkDataSet): The final mesh with the reference element coordinates.
        elementMap (dict[int, npt.NDArray[np.int64]]): The map of points/cells to update with;
            The key is the flat index of the final mesh.
            The item is an array of size (nb elements in the final mesh, 2).
        piece (Piece): The piece to map.
        flatIdDataSetTo (int, Optional): The flat index of the final mesh considered as a dataset of a vtkMultiblockDataSet.
            Defaults to 0 for final meshes who are not datasets of vtkMultiBlockDataSet.
    """
    listFlatIDataSetFrom: list[ int ] = getBlockElementIndexesFlatten( multiBlockDataSetFrom )
    for flatIdDataSetFrom in listFlatIDataSetFrom:
        dataSetFrom: vtkDataSet = vtkDataSet.SafeDownCast( multiBlockDataSetFrom.GetDataSet( flatIdDataSetFrom ) )
        UpdateDictElementMappingFromDataSetToDataSet( dataSetFrom,
                                                      dataSetTo,
                                                      elementMap,
                                                      piece,
                                                      flatIdDataSetFrom=flatIdDataSetFrom,
                                                      flatIdDataSetTo=flatIdDataSetTo )


def UpdateDictElementMappingFromDataSetToDataSet(
    dataSetFrom: vtkDataSet,
    dataSetTo: vtkDataSet,
    elementMap: dict[ int, npt.NDArray[ np.int64 ] ],
    piece: Piece,
    flatIdDataSetFrom: int = 0,
    flatIdDataSetTo: int = 0,
) -> None:
    """Update the map of points/cells between the source mesh and the final mesh.

    For each element (idElementTo) of the final mesh not yet mapped (elementMap[flatIdDataSetTo][idElementTo] = [-1, -1]),
    if the coordinates of an element (idElementFrom) of the source mesh
    are the same as the coordinates of the element of the final mesh,
    the map of points/cells is update: elementMap[flatIdDataSetTo][idElementTo] = [flatIdDataSetFrom, idElementFrom].

    For cells, the coordinates of the points in the cell are compared.
    If one of the two meshes is a surface and the other a volume, all the points of the surface must be points of the volume.

    Args:
        dataSetFrom (vtkDataSet): The source mesh with the element to map.
        dataSetTo (vtkDataSet): The final mesh with the reference element coordinates.
        elementMap (dict[int, npt.NDArray[np.int64]]): The map of points/cells to update with;
            The key is the flat index of the final mesh.
            The item is an array of size (nb elements in the final mesh, 2).
        piece (Piece): The piece to map.
        flatIdDataSetFrom (int, Optional): The flat index of the source mesh considered as a dataset of a vtkMultiblockDataSet.
            Defaults to 0 for source meshes who are not datasets of vtkMultiBlockDataSet.
        flatIdDataSetTo (int, Optional): The flat index of the final mesh considered as a dataset of a vtkMultiblockDataSet.
            Defaults to 0 for final meshes who are not datasets of vtkMultiBlockDataSet.
    """
    idElementsFromFund: list[ int ] = []
    nbElementsTo: int = len( elementMap[ flatIdDataSetTo ] )
    nbElementsFrom: int
    if piece == Piece.POINTS:
        nbElementsFrom = dataSetFrom.GetNumberOfPoints()
    elif piece == Piece.CELLS:
        nbElementsFrom = dataSetFrom.GetNumberOfCells()
    else:
        raise ValueError( f"Only { Piece.POINTS.value } or { Piece.CELLS.value } can be mapped." )

    for idElementTo in range( nbElementsTo ):
        # Test if the element of the final mesh is already mapped.
        if -1 in elementMap[ flatIdDataSetTo ][ idElementTo ]:
<<<<<<< HEAD
            coordElementTo: list[ tuple[ float, ...] ] = []
            if piece == Piece.POINTS:
                coordElementTo.append( dataSetTo.GetPoint( idElementTo ) )
            elif piece == Piece.CELLS:
=======
            typeElemTo: int
            coordElementTo: set[ tuple[ float, ...] ] = set()
            if points:
                typeElemTo = 0
                coordElementTo.add( dataSetTo.GetPoint( idElementTo ) )
            else:
                cellTo: vtkCell = dataSetTo.GetCell( idElementTo )
                typeElemTo = cellTo.GetCellType()
>>>>>>> 6f507af2
                # Get the coordinates of each points of the cell.
                nbPointsTo: int = cellTo.GetNumberOfPoints()
                cellPointsTo: vtkPoints = cellTo.GetPoints()
                for idPointTo in range( nbPointsTo ):
                    coordElementTo.add( cellPointsTo.GetPoint( idPointTo ) )

            idElementFrom: int = 0
            ElementFromFund: bool = False
            while idElementFrom < nbElementsFrom and not ElementFromFund:
                # Test if the element of the source mesh is already mapped.
                if idElementFrom not in idElementsFromFund:
<<<<<<< HEAD
                    coordElementFrom: list[ tuple[ float, ...] ] = []
                    if piece == Piece.POINTS:
                        coordElementFrom.append( dataSetFrom.GetPoint( idElementFrom ) )
                    elif piece == Piece.CELLS:
                        # Get the coordinates of each points of the cell.
                        nbPointsFrom: int = dataSetFrom.GetCell( idElementFrom ).GetNumberOfPoints()
                        cellPointsFrom: vtkPoints = dataSetFrom.GetCell( idElementFrom ).GetPoints()
=======
                    typeElemFrom: int
                    coordElementFrom: set[ tuple[ float, ...] ] = set()
                    if points:
                        typeElemFrom = 0
                        coordElementFrom.add( dataSetFrom.GetPoint( idElementFrom ) )
                    else:
                        cellFrom: vtkCell = dataSetFrom.GetCell( idElementFrom )
                        typeElemFrom = cellFrom.GetCellType()
                        # Get the coordinates of each points of the face.
                        nbPointsFrom: int = cellFrom.GetNumberOfPoints()
                        cellPointsFrom: vtkPoints = cellFrom.GetPoints()
>>>>>>> 6f507af2
                        for idPointFrom in range( nbPointsFrom ):
                            coordElementFrom.add( cellPointsFrom.GetPoint( idPointFrom ) )

                    pointShared: bool = True
                    if typeElemTo == typeElemFrom:
                        if coordElementTo != coordElementFrom:
                            pointShared = False
                    else:
                        if nbPointsTo < nbPointsFrom:
                            if not coordElementTo.issubset( coordElementFrom ):
                                pointShared = False
                        else:
                            if not coordElementTo.issuperset( coordElementFrom ):
                                pointShared = False

                    if pointShared:
                        elementMap[ flatIdDataSetTo ][ idElementTo ] = [ flatIdDataSetFrom, idElementFrom ]
                        ElementFromFund = True
                        idElementsFromFund.append( idElementFrom )

                idElementFrom += 1
    return


def hasArray( mesh: vtkUnstructuredGrid, arrayNames: list[ str ] ) -> bool:
    """Checks if input mesh contains at least one of input data arrays.

    Args:
        mesh (vtkUnstructuredGrid): An unstructured mesh.
        arrayNames (list[str]): List of array names.

    Returns:
        bool: True if at least one array is found, else False.
    """
    # Check the cell data fields
    data: Union[ vtkFieldData, None ]
    for data in ( mesh.GetCellData(), mesh.GetFieldData(), mesh.GetPointData() ):
        if data is None:
            continue  # type: ignore[unreachable]
        for arrayName in arrayNames:
            if data.HasArray( arrayName ):
                logging.error( f"The mesh contains the array named '{arrayName}'." )
                return True
    return False


def getAttributePieceInfo(
    mesh: Union[ vtkDataSet, vtkMultiBlockDataSet ],
    attributeName: str,
) -> Piece:
    """Get the attribute piece.

    Args:
        mesh (Union[vtkDataSet, vtkMultiBlockDataSet]): The mesh with the attribute.
        attributeName (str): The name of the attribute.

    Returns:
        Piece: The piece of the attribute.
    """
    if isAttributeInObject( mesh, attributeName, Piece.FIELD ):
        return Piece.FIELD
    elif isAttributeInObject( mesh, attributeName, Piece.BOTH ):
        return Piece.BOTH
    elif isAttributeInObject( mesh, attributeName, Piece.POINTS ):
        return Piece.POINTS
    elif isAttributeInObject( mesh, attributeName, Piece.CELLS ):
        return Piece.CELLS
    else:
        return Piece.NONE


def checkValidValuesInMultiBlock(
    multiBlockDataSet: vtkMultiBlockDataSet,
    attributeName: str,
    listValues: list[ Any ],
    piece: Piece,
) -> tuple[ list[ Any ], list[ Any ] ]:
    """Check if each value is valid , ie if that value is a data of the attribute in at least one dataset of the multiblock.

    Args:
        multiBlockDataSet (vtkMultiBlockDataSet): The multiblock dataset mesh to check.
        attributeName (str): The name of the attribute with the data.
        listValues (list[Any]): The list of values to check.
        piece (Piece): The piece of the attribute.

    Returns:
        tuple[list[Any], list[Any]]: Tuple containing the list of valid values and the list of the invalid ones.
    """
    validValues: list[ Any ] = []
    invalidValues: list[ Any ] = []
    listFlatIdDataSet: list[ int ] = getBlockElementIndexesFlatten( multiBlockDataSet )
    for flatIdDataSet in listFlatIdDataSet:
        dataSet: vtkDataSet = vtkDataSet.SafeDownCast( multiBlockDataSet.GetDataSet( flatIdDataSet ) )
        # Get the valid values of the dataset.
        validValuesDataSet: list[ Any ] = checkValidValuesInDataSet( dataSet, attributeName, listValues, piece )[ 0 ]

        # Keep the new true values.
        for value in validValuesDataSet:
            if value not in validValues:
                validValues.append( value )

    # Get the false indexes.
    for value in listValues:
        if value not in validValues:
            invalidValues.append( value )

    return ( validValues, invalidValues )


def checkValidValuesInDataSet(
    dataSet: vtkDataSet,
    attributeName: str,
    listValues: list[ Any ],
    piece: Piece,
) -> tuple[ list[ Any ], list[ Any ] ]:
    """Check if each value is valid , ie if that value is a data of the attribute in the dataset.

    Args:
        dataSet (vtkDataSet): The dataset mesh to check.
        attributeName (str): The name of the attribute with the data.
        listValues (list[Any]): The list of values to check.
        piece (Piece): The piece of the attribute.

    Returns:
        tuple[list[Any], list[Any]]: Tuple containing the list of valid values and the list of the invalid ones.
    """
    attributeNpArray = getArrayInObject( dataSet, attributeName, piece )
    validValues: list[ Any ] = []
    invalidValues: list[ Any ] = []
    for value in listValues:
        if value in attributeNpArray:
            validValues.append( value )
        else:
            invalidValues.append( value )

    return ( validValues, invalidValues )


def getFieldType( data: vtkFieldData ) -> str:
    """Returns whether the data is "vtkFieldData", "vtkCellData" or "vtkPointData".

    A vtk mesh can contain 3 types of field data:
    - vtkFieldData (parent class)
    - vtkCellData  (inheritance of vtkFieldData)
    - vtkPointData (inheritance of vtkFieldData)

    Args:
        data (vtkFieldData): Vtk field data.

    Returns:
        str: "vtkFieldData", "vtkCellData" or "vtkPointData"
    """
    if not data.IsA( "vtkFieldData" ):
        raise ValueError( f"data '{ data }' entered is not a vtkFieldData object." )
    if data.IsA( "vtkCellData" ):
        return "vtkCellData"
    elif data.IsA( "vtkPointData" ):
        return "vtkPointData"
    else:
        return "vtkFieldData"


def getArrayNames( data: vtkFieldData ) -> list[ str ]:
    """Get the names of all arrays stored in a "vtkFieldData", "vtkCellData" or "vtkPointData".

    Args:
        data (vtkFieldData): Vtk field data.

    Returns:
        list[str]: The array names in the order that they are stored in the field data.
    """
    if not data.IsA( "vtkFieldData" ):
        raise ValueError( f"data '{ data }' entered is not a vtkFieldData object." )
    return [ data.GetArrayName( i ) for i in range( data.GetNumberOfArrays() ) ]


def getArrayByName( data: vtkFieldData, name: str ) -> Optional[ vtkDataArray ]:
    """Get the vtkDataArray corresponding to the given name.

    Args:
        data (vtkFieldData): Vtk field data.
        name (str): Array name.

    Returns:
        Optional[ vtkDataArray ]: The vtkDataArray associated with the name given. None if not found.
    """
    if data.HasArray( name ):
        return data.GetArray( name )
    logging.warning( f"No array named '{ name }' was found in '{ data }'." )
    return None


def getCopyArrayByName( data: vtkFieldData, name: str ) -> Optional[ vtkDataArray ]:
    """Get the copy of a vtkDataArray corresponding to the given name.

    Args:
        data (vtkFieldData): Vtk field data.
        name (str): Array name.

    Returns:
        Optional[ vtkDataArray ]: The copy of the vtkDataArray associated with the name given. None if not found.
    """
    dataArray: Optional[ vtkDataArray ] = getArrayByName( data, name )
    if dataArray is not None:
        return deepcopy( dataArray )
    return None


def getNumpyGlobalIdsArray( data: Union[ vtkCellData, vtkPointData ] ) -> Optional[ npt.NDArray[ np.int64 ] ]:
    """Get a numpy array of the GlobalIds.

    Args:
        data (Union[ vtkCellData, vtkPointData ]): Cell or point array.

    Returns:
        Optional[ npt.NDArray[ np.int64 ] ]: The numpy array of GlobalIds.
    """
    global_ids: Optional[ vtkDataArray ] = data.GetGlobalIds()
    if global_ids is None:
        logging.warning( "No GlobalIds array was found." )
        return None
    return vtk_to_numpy( global_ids )


def getNumpyArrayByName( data: Union[ vtkCellData, vtkPointData ],
                         name: str,
                         sorted: bool = False ) -> Optional[ npt.NDArray ]:
    """Get the numpy array of a given vtkDataArray found by its name.

    If sorted is selected, this allows the option to reorder the values wrt GlobalIds. If not GlobalIds was found,
    no reordering will be perform.

    Args:
        data (Union[vtkCellData, vtkPointData]): Vtk field data.
        name (str): Array name to sort.
        sorted (bool, optional): Sort the output array with the help of GlobalIds. Defaults to False.

    Returns:
        Optional[ npt.NDArray ]: Sorted array.
    """
    dataArray: Optional[ vtkDataArray ] = getArrayByName( data, name )
    if dataArray is not None:
        arr: npt.NDArray[ np.float64 ] = vtk_to_numpy( dataArray )
        if sorted and ( data.IsA( "vtkCellData" ) or data.IsA( "vtkPointData" ) ):
            sortArrayByGlobalIds( data, arr )
        return arr
    return None


def getAttributeSet( mesh: Union[ vtkMultiBlockDataSet, vtkDataSet ], piece: Piece ) -> set[ str ]:
    """Get the set of all attributes from an mesh on points or on cells.

    Args:
        mesh (Any): Mesh where to find the attributes.
        piece (Piece): The piece of the attribute.

    Returns:
        set[str]: Set of attribute names present in input mesh.
    """
    attributes: dict[ str, int ]
    if isinstance( mesh, vtkMultiBlockDataSet ):
        attributes = getAttributesFromMultiBlockDataSet( mesh, piece )
    elif isinstance( mesh, vtkDataSet ):
        attributes = getAttributesFromDataSet( mesh, piece )
    else:
        raise TypeError( "Input mesh must be a vtkDataSet or vtkMultiBlockDataSet." )

    assert attributes is not None, "Attribute list is undefined."

    return set( attributes.keys() ) if attributes is not None else set()


def getAttributesWithNumberOfComponents(
    mesh: Union[ vtkMultiBlockDataSet, vtkCompositeDataSet, vtkDataSet, vtkDataObject ],
    piece: Piece,
) -> dict[ str, int ]:
    """Get the dictionary of all attributes from object on points or cells.

    Args:
        mesh (Any): Mesh where to find the attributes.
        piece (Piece): The piece of the attribute.

    Returns:
        dict[str, int]: Dictionary where keys are the names of the attributes and values the number of components.
    """
    attributes: dict[ str, int ]
    if isinstance( mesh, ( vtkMultiBlockDataSet, vtkCompositeDataSet ) ):
        attributes = getAttributesFromMultiBlockDataSet( mesh, piece )
    elif isinstance( mesh, vtkDataSet ):
        attributes = getAttributesFromDataSet( mesh, piece )
    else:
        raise TypeError( "Input mesh must be a vtkDataSet or vtkMultiBlockDataSet." )
    return attributes


def getAttributesFromMultiBlockDataSet( multiBlockDataSet: Union[ vtkMultiBlockDataSet, vtkCompositeDataSet ],
                                        piece: Piece ) -> dict[ str, int ]:
    """Get the dictionary of all attributes of object on points or on cells.

    Args:
        multiBlockDataSet (vtkMultiBlockDataSet | vtkCompositeDataSet): multiBlockDataSet where to find the attributes.
        piece (Piece): The piece of the attribute.

    Returns:
        dict[str, int]: Dictionary of the names of the attributes as keys, and number of components as values.
    """
    attributes: dict[ str, int ] = {}
    elementaryBlockIndexes: list[ int ] = getBlockElementIndexesFlatten( multiBlockDataSet )
    for blockIndex in elementaryBlockIndexes:
        dataSet: vtkDataSet = vtkDataSet.SafeDownCast( multiBlockDataSet.GetDataSet( blockIndex ) )
        blockAttributes: dict[ str, int ] = getAttributesFromDataSet( dataSet, piece )
        for attributeName, nbComponents in blockAttributes.items():
            if attributeName not in attributes:
                attributes[ attributeName ] = nbComponents

    return attributes


def getAttributesFromDataSet( dataSet: vtkDataSet, piece: Piece ) -> dict[ str, int ]:
    """Get the dictionary of all attributes of a vtkDataSet on points or cells.

    Args:
        dataSet (vtkDataSet): DataSet where to find the attributes.
        piece (Piece): The piece of the attribute.

    Returns:
        dict[str, int]: List of the names of the attributes.
    """
    attributes: dict[ str, int ] = {}
    data: Union[ vtkPointData, vtkCellData ]
    if piece == Piece.POINTS:
        data = dataSet.GetPointData()
    elif piece == Piece.CELLS:
        data = dataSet.GetCellData()
    else:
        raise ValueError( f"The attribute piece must be { Piece.POINTS.value } or { Piece.CELLS.value }." )

    assert data is not None, f"Data on { piece.value } was not recovered."

    nbAttributes: int = data.GetNumberOfArrays()
    for i in range( nbAttributes ):
        attributeName: str = data.GetArrayName( i )
        attribute: vtkDataArray = data.GetArray( attributeName )
        assert attribute is not None, f"Attribute { attributeName } is null"
        nbComponents: int = attribute.GetNumberOfComponents()
        attributes[ attributeName ] = nbComponents
    return attributes


def isAttributeInObject( mesh: Union[ vtkMultiBlockDataSet, vtkDataSet ], attributeName: str, piece: Piece ) -> bool:
    """Check if an attribute is in the input object.

    Args:
        mesh (vtkMultiBlockDataSet | vtkDataSet): Input mesh.
        attributeName (str): Name of the attribute.
        piece (Piece): The piece of the attribute.

    Returns:
        bool: True if the attribute is in the table, False otherwise.
    """
    if isinstance( mesh, vtkMultiBlockDataSet ):
        return isAttributeInObjectMultiBlockDataSet( mesh, attributeName, piece )
    elif isinstance( mesh, vtkDataSet ):
        return isAttributeInObjectDataSet( mesh, attributeName, piece )
    else:
        raise TypeError( "Input object must be a vtkDataSet or vtkMultiBlockDataSet." )


def isAttributeInObjectMultiBlockDataSet( multiBlockDataSet: vtkMultiBlockDataSet, attributeName: str,
                                          piece: Piece ) -> bool:
    """Check if an attribute is in the input object.

    Args:
        multiBlockDataSet (vtkMultiBlockDataSet): Input multiBlockDataSet.
        attributeName (str): Name of the attribute.
        piece (Piece): The piece of the attribute.

    Returns:
        bool: True if the attribute is in the table, False otherwise.
    """
    elementaryBlockIndexes: list[ int ] = getBlockElementIndexesFlatten( multiBlockDataSet )
    for blockIndex in elementaryBlockIndexes:
        dataSet: vtkDataSet = vtkDataSet.SafeDownCast( multiBlockDataSet.GetDataSet( blockIndex ) )
        if isAttributeInObjectDataSet( dataSet, attributeName, piece ):
            return True

    return False


def isAttributeInObjectDataSet( dataSet: vtkDataSet, attributeName: str, piece: Piece ) -> bool:
    """Check if an attribute is in the input object for the input piece.

    Args:
        dataSet (vtkDataSet): Input dataSet.
        attributeName (str): Name of the attribute.
        piece (Piece): The piece of the attribute.

    Returns:
        bool: True if the attribute is in the table, False otherwise.
    """
    if piece == Piece.FIELD:
        return bool( dataSet.GetFieldData().HasArray( attributeName ) )
    elif piece == Piece.POINTS:
        return bool( dataSet.GetPointData().HasArray( attributeName ) )
    elif piece == Piece.CELLS:
        return bool( dataSet.GetCellData().HasArray( attributeName ) )
    elif piece == Piece.BOTH:
        onPoints: int = dataSet.GetPointData().HasArray( attributeName )
        onCells: int = dataSet.GetCellData().HasArray( attributeName )
        return onCells == onPoints == 1
    else:
        return False


def isAttributeGlobal( multiBlockDataSet: vtkMultiBlockDataSet, attributeName: str, piece: Piece ) -> bool:
    """Check if an attribute is global in the input multiBlockDataSet.

    Args:
        multiBlockDataSet (vtkMultiBlockDataSet): Input multiBlockDataSet.
        attributeName (str): Name of the attribute.
        piece (Piece): The piece of the attribute.

    Returns:
        bool: True if the attribute is global, False if not.
    """
    elementaryBlockIndexes: list[ int ] = getBlockElementIndexesFlatten( multiBlockDataSet )
    for blockIndex in elementaryBlockIndexes:
        dataSet: vtkDataSet = vtkDataSet.SafeDownCast( multiBlockDataSet.GetDataSet( blockIndex ) )
        if not isAttributeInObjectDataSet( dataSet, attributeName, piece ):
            return False
    return True


def getArrayInObject( dataSet: vtkDataSet, attributeName: str, piece: Piece ) -> npt.NDArray[ Any ]:
    """Return the numpy array corresponding to input attribute name in table.

    Args:
        dataSet (vtkDataSet): Input dataSet.
        attributeName (str): Name of the attribute.
        piece (Piece): The piece of the attribute.

    Returns:
        ArrayLike[Any]: The numpy array corresponding to input attribute name.
    """
    vtkArray: vtkDataArray = getVtkArrayInObject( dataSet, attributeName, piece )
    npArray: npt.NDArray[ Any ] = vnp.vtk_to_numpy( vtkArray )  # type: ignore[no-untyped-call]
    return npArray


def getVtkDataTypeInObject( multiBlockDataSet: Union[ vtkDataSet, vtkMultiBlockDataSet ], attributeName: str,
                            piece: Piece ) -> int:
    """Return VTK type of requested array from input mesh.

    Args:
        multiBlockDataSet (Union[vtkDataSet, vtkMultiBlockDataSet]): Input multiBlockDataSet.
        attributeName (str): Name of the attribute.
        piece (Piece): The piece of the attribute.

    Returns:
        int: The type of the vtk array corresponding to input attribute name.
    """
    if isinstance( multiBlockDataSet, vtkDataSet ):
        return getVtkArrayTypeInObject( multiBlockDataSet, attributeName, piece )
    else:
        return getVtkArrayTypeInMultiBlock( multiBlockDataSet, attributeName, piece )


def getVtkArrayTypeInObject( dataSet: vtkDataSet, attributeName: str, piece: Piece ) -> int:
    """Return VTK type of requested array from dataset input.

    Args:
        dataSet (vtkDataSet): Input dataSet.
        attributeName (str): Name of the attribute.
        piece (Piece): The piece of the attribute.

    Returns:
        int: The type of the vtk array corresponding to input attribute name.
    """
    array: vtkDataArray = getVtkArrayInObject( dataSet, attributeName, piece )
    vtkArrayType: int = array.GetDataType()

    return vtkArrayType


def getVtkArrayTypeInMultiBlock( multiBlockDataSet: vtkMultiBlockDataSet, attributeName: str, piece: Piece ) -> int:
    """Return VTK type of requested array from multiblock dataset input, if existing.

    Args:
        multiBlockDataSet (vtkMultiBlockDataSet): Input multiBlockDataSet.
        attributeName (str): Name of the attribute.
        piece (Piece): The piece of the attribute.

    Returns:
        int: Type of the requested vtk array if existing in input multiblock dataset.
    """
    elementaryBlockIndexes: list[ int ] = getBlockElementIndexesFlatten( multiBlockDataSet )
    for blockIndex in elementaryBlockIndexes:
        dataSet: vtkDataSet = vtkDataSet.SafeDownCast( multiBlockDataSet.GetDataSet( blockIndex ) )
        listAttributes: set[ str ] = getAttributeSet( dataSet, piece )
        if attributeName in listAttributes:
            return getVtkArrayTypeInObject( dataSet, attributeName, piece )

    raise AssertionError( "The vtkMultiBlockDataSet has no attribute with the name " + attributeName + "." )


def getVtkArrayInObject( dataSet: vtkDataSet, attributeName: str, piece: Piece ) -> vtkDataArray:
    """Return the array corresponding to input attribute name in table.

    Args:
        dataSet (vtkDataSet): Input dataSet.
        attributeName (str): Name of the attribute.
        piece (Piece): The piece of the attribute.

    Returns:
        vtkDataArray: The vtk array corresponding to input attribute name.
    """
    assert isAttributeInObject( dataSet, attributeName, piece ), f"{attributeName} is not in input mesh."
    dataArray: vtkDataArray
    if piece == Piece.POINTS:
        dataArray = dataSet.GetPointData().GetArray( attributeName )
    elif piece == Piece.CELLS:
        dataArray = dataSet.GetCellData().GetArray( attributeName )
    elif piece == Piece.FIELD:
        dataArray = dataSet.GetFieldData().GetArray( attributeName )
    else:
        raise ValueError(
            f"The attribute piece must be { Piece.FIELD.value }, { Piece.POINTS.value } or { Piece.CELLS.value }." )

    return dataArray


def getNumberOfComponents(
    mesh: Union[ vtkMultiBlockDataSet, vtkCompositeDataSet, vtkDataSet ],
    attributeName: str,
    piece: Piece,
) -> int:
    """Get the number of components of attribute attributeName in dataSet.

    Args:
        mesh (vtkMultiBlockDataSet | vtkCompositeDataSet | vtkDataSet): Mesh where the attribute is.
        attributeName (str): Name of the attribute.
        piece (Piece): The piece of the attribute.

    Returns:
        int: Number of components.
    """
    if isinstance( mesh, vtkDataSet ):
        return getNumberOfComponentsDataSet( mesh, attributeName, piece )
    elif isinstance( mesh, ( vtkMultiBlockDataSet, vtkCompositeDataSet ) ):
        return getNumberOfComponentsMultiBlock( mesh, attributeName, piece )
    else:
        raise AssertionError( "Object type is not managed." )


def getNumberOfComponentsDataSet( dataSet: vtkDataSet, attributeName: str, piece: Piece ) -> int:
    """Get the number of components of attribute attributeName in dataSet.

    Args:
        dataSet (vtkDataSet): DataSet where the attribute is.
        attributeName (str): Name of the attribute.
        piece (Piece): The piece of the attribute.

    Returns:
        int: Number of components.
    """
    array: vtkDataArray = getVtkArrayInObject( dataSet, attributeName, piece )
    return array.GetNumberOfComponents()


def getNumberOfComponentsMultiBlock(
    multiBlockDataSet: Union[ vtkMultiBlockDataSet, vtkCompositeDataSet ],
    attributeName: str,
    piece: Piece,
) -> int:
    """Get the number of components of attribute attributeName in dataSet.

    Args:
        multiBlockDataSet (vtkMultiBlockDataSet | vtkCompositeDataSet): multi block data Set where the attribute is.
        attributeName (str): Name of the attribute.
        piece (Piece): The piece of the attribute.

    Returns:
        int: Number of components.
    """
    elementaryBlockIndexes: list[ int ] = getBlockElementIndexesFlatten( multiBlockDataSet )
    for blockIndex in elementaryBlockIndexes:
        dataSet: vtkDataSet = vtkDataSet.SafeDownCast( multiBlockDataSet.GetDataSet( blockIndex ) )
        if isAttributeInObject( dataSet, attributeName, piece ):
            array: vtkDataArray = getVtkArrayInObject( dataSet, attributeName, piece )
            return array.GetNumberOfComponents()
    return 0


def getComponentNames(
    mesh: Union[ vtkMultiBlockDataSet, vtkCompositeDataSet, vtkDataSet, vtkDataObject ],
    attributeName: str,
    piece: Piece,
) -> tuple[ str, ...]:
    """Get the name of the components of attribute attributeName in dataSet.

    Args:
        mesh (vtkDataSet | vtkMultiBlockDataSet | vtkCompositeDataSet | vtkDataObject): Mesh where the attribute is.
        attributeName (str): Name of the attribute.
        piece (Piece): The piece of the attribute.

    Returns:
        tuple[str,...]: Names of the components.
    """
    if isinstance( mesh, vtkDataSet ):
        return getComponentNamesDataSet( mesh, attributeName, piece )
    elif isinstance( mesh, ( vtkMultiBlockDataSet, vtkCompositeDataSet ) ):
        return getComponentNamesMultiBlock( mesh, attributeName, piece )
    else:
        raise AssertionError( "Mesh type is not managed." )


def getComponentNamesDataSet( dataSet: vtkDataSet, attributeName: str, piece: Piece ) -> tuple[ str, ...]:
    """Get the name of the components of attribute attributeName in dataSet.

    Args:
        dataSet (vtkDataSet): DataSet where the attribute is.
        attributeName (str): Name of the attribute.
        piece (Piece): The piece of the attribute.

    Returns:
        tuple[str,...]: Names of the components.
    """
    array: vtkDataArray = getVtkArrayInObject( dataSet, attributeName, piece )
    componentNames: list[ str ] = []

    if array.GetNumberOfComponents() > 1:
        componentNames += [ array.GetComponentName( i ) for i in range( array.GetNumberOfComponents() ) ]
    return tuple( componentNames )


def getComponentNamesMultiBlock(
    multiBlockDataSet: Union[ vtkMultiBlockDataSet, vtkCompositeDataSet ],
    attributeName: str,
    piece: Piece,
) -> tuple[ str, ...]:
    """Get the name of the components of attribute in MultiBlockDataSet.

    Args:
        multiBlockDataSet (vtkMultiBlockDataSet | vtkCompositeDataSet): DataSet where the attribute is.
        attributeName (str): Name of the attribute.
        piece (Piece): The piece of the attribute.

    Returns:
        tuple[str,...]: Names of the components.
    """
    elementaryBlockIndexes: list[ int ] = getBlockElementIndexesFlatten( multiBlockDataSet )
    for blockIndex in elementaryBlockIndexes:
        dataSet: vtkDataSet = vtkDataSet.SafeDownCast( multiBlockDataSet.GetDataSet( blockIndex ) )
        if isAttributeInObject( dataSet, attributeName, piece ):
            return getComponentNamesDataSet( dataSet, attributeName, piece )
    return ()


def getAttributeValuesAsDF( surface: vtkPolyData,
                            attributeNames: tuple[ str, ...],
                            piece: Piece = Piece.CELLS ) -> pd.DataFrame:
    """Get attribute values from input surface.

    Args:
        surface (vtkPolyData): Mesh where to get attribute values.
        attributeNames (tuple[str,...]): Tuple of attribute names to get the values.
        piece (Piece): The piece of the attribute.
            Defaults to Piece.CELLS

    Returns:
        pd.DataFrame: DataFrame containing property names as columns.

    """
    nbRows: int
    if piece == Piece.POINTS:
        nbRows = surface.GetNumberOfPoints()
    elif piece == Piece.CELLS:
        nbRows = surface.GetNumberOfCells()
    else:
        raise ValueError( f"The attribute piece must be { Piece.POINTS.value } or { Piece.CELLS.value }." )

    data: pd.DataFrame = pd.DataFrame( np.full( ( nbRows, len( attributeNames ) ), np.nan ), columns=attributeNames )
    for attributeName in attributeNames:
        if not isAttributeInObject( surface, attributeName, piece ):
            logging.warning( f"Attribute {attributeName} is not in the mesh." )
            continue
        array: npt.NDArray[ np.float64 ] = getArrayInObject( surface, attributeName, piece )

        if len( array.shape ) > 1:
            for i in range( array.shape[ 1 ] ):
                data[ attributeName + f"_{ i }" ] = array[ :, i ]
            data.drop( columns=[ attributeName ], inplace=True )
        else:
            data[ attributeName ] = array
    return data


def computeCellCenterCoordinates( mesh: vtkDataSet ) -> vtkDataArray:
    """Get the coordinates of Cell center.

    Args:
        mesh (vtkDataSet): Input surface.

    Returns:
        vtkPoints: Cell center coordinates.
    """
    assert mesh is not None, "Surface is undefined."
    filter: vtkCellCenters = vtkCellCenters()
    filter.SetInputDataObject( mesh )
    filter.Update()
    output: vtkUnstructuredGrid = filter.GetOutputDataObject( 0 )
    assert output is not None, "Cell center output is undefined."
    pts: vtkPoints = output.GetPoints()
    assert pts is not None, "Cell center points are undefined."
    return pts.GetData()


def sortArrayByGlobalIds( data: Union[ vtkCellData, vtkPointData ], arr: npt.NDArray[ np.float64 ] ) -> None:
    """Sort an array following global Ids.

    Args:
        data (vtkFieldData): Global Ids array.
        arr (npt.NDArray[ np.float64 ]): Array to sort.
    """
    globalids: Optional[ npt.NDArray[ np.int64 ] ] = getNumpyGlobalIdsArray( data )
    if globalids is not None:
        arr = arr[ np.argsort( globalids ) ]
    else:
        logging.warning( "No sorting was performed." )<|MERGE_RESOLUTION|>--- conflicted
+++ resolved
@@ -292,21 +292,14 @@
     for idElementTo in range( nbElementsTo ):
         # Test if the element of the final mesh is already mapped.
         if -1 in elementMap[ flatIdDataSetTo ][ idElementTo ]:
-<<<<<<< HEAD
-            coordElementTo: list[ tuple[ float, ...] ] = []
-            if piece == Piece.POINTS:
-                coordElementTo.append( dataSetTo.GetPoint( idElementTo ) )
-            elif piece == Piece.CELLS:
-=======
             typeElemTo: int
             coordElementTo: set[ tuple[ float, ...] ] = set()
-            if points:
+            if piece == Piece.POINTS:
                 typeElemTo = 0
                 coordElementTo.add( dataSetTo.GetPoint( idElementTo ) )
-            else:
+            elif piece == Piece.CELLS:
                 cellTo: vtkCell = dataSetTo.GetCell( idElementTo )
                 typeElemTo = cellTo.GetCellType()
->>>>>>> 6f507af2
                 # Get the coordinates of each points of the cell.
                 nbPointsTo: int = cellTo.GetNumberOfPoints()
                 cellPointsTo: vtkPoints = cellTo.GetPoints()
@@ -318,27 +311,17 @@
             while idElementFrom < nbElementsFrom and not ElementFromFund:
                 # Test if the element of the source mesh is already mapped.
                 if idElementFrom not in idElementsFromFund:
-<<<<<<< HEAD
-                    coordElementFrom: list[ tuple[ float, ...] ] = []
-                    if piece == Piece.POINTS:
-                        coordElementFrom.append( dataSetFrom.GetPoint( idElementFrom ) )
-                    elif piece == Piece.CELLS:
-                        # Get the coordinates of each points of the cell.
-                        nbPointsFrom: int = dataSetFrom.GetCell( idElementFrom ).GetNumberOfPoints()
-                        cellPointsFrom: vtkPoints = dataSetFrom.GetCell( idElementFrom ).GetPoints()
-=======
                     typeElemFrom: int
                     coordElementFrom: set[ tuple[ float, ...] ] = set()
-                    if points:
+                    if piece == Piece.POINTS:
                         typeElemFrom = 0
                         coordElementFrom.add( dataSetFrom.GetPoint( idElementFrom ) )
-                    else:
+                    elif piece == Piece.CELLS:
                         cellFrom: vtkCell = dataSetFrom.GetCell( idElementFrom )
                         typeElemFrom = cellFrom.GetCellType()
                         # Get the coordinates of each points of the face.
                         nbPointsFrom: int = cellFrom.GetNumberOfPoints()
                         cellPointsFrom: vtkPoints = cellFrom.GetPoints()
->>>>>>> 6f507af2
                         for idPointFrom in range( nbPointsFrom ):
                             coordElementFrom.add( cellPointsFrom.GetPoint( idPointFrom ) )
 
