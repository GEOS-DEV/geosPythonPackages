# SPDX-License-Identifier: Apache-2.0
# SPDX-FileCopyrightText: Copyright 2023-2024 TotalEnergies.
# SPDX-FileContributor: Martin Lemay, Paloma Martinez
import logging
import numpy as np
import numpy.typing as npt
from typing import ( Iterator, List, Sequence, Any, Union, Tuple )

from vtkmodules.util.numpy_support import ( numpy_to_vtk, vtk_to_numpy )
from vtkmodules.vtkCommonCore import vtkIdList, vtkPoints, reference, vtkDataArray, vtkLogger, vtkFloatArray
from vtkmodules.vtkCommonDataModel import ( vtkUnstructuredGrid, vtkMultiBlockDataSet, vtkPolyData, vtkDataSet,
                                            vtkDataObject, vtkPlane, vtkCellTypes, vtkIncrementalOctreePointLocator,
                                            VTK_TRIANGLE )
from vtkmodules.vtkFiltersCore import ( vtk3DLinearGridPlaneCutter, vtkPolyDataNormals, vtkPolyDataTangents )
from vtkmodules.vtkFiltersTexture import vtkTextureMapToPlane
from vtkmodules.vtkFiltersGeometry import vtkDataSetSurfaceFilter
from vtkmodules.vtkFiltersGeneral import vtkDataSetTriangleFilter

from geos.mesh.utils.multiblockHelpers import ( getBlockElementIndexesFlatten, getBlockFromFlatIndex )

from geos.utils.algebraFunctions import ( getAttributeMatrixFromVector, getAttributeVectorFromMatrix )
from geos.utils.geometryFunctions import ( getChangeOfBasisMatrix, CANONICAL_BASIS_3D )
from geos.utils.Logger import ( getLogger, Logger, VTKCaptureLog, RegexExceptionFilter )
from geos.utils.Errors import VTKError

__doc__ = """
Generic VTK utilities.

These methods include:
    - extraction of a surface from a given elevation
    - conversion from a list to vtkIdList
    - conversion of vtk container into iterable
"""


def isTriangulate( dataSet: vtkUnstructuredGrid ) -> bool:
<<<<<<< HEAD
    """Check if the mesh is triangulate only.
=======
    """Check if the mesh is fully triangulated.
>>>>>>> 5a686908

    Args:
        dataSet (vtkUnstructuredGrid): The mesh to check

    Returns:
        bool: True if the mesh is triangulate only, False otherwise.
    """
    cellTypes: vtkCellTypes = vtkCellTypes()
    dataSet.GetCellTypes( cellTypes )

    return all( cellTypes.GetCellType( cell ) == VTK_TRIANGLE for cell in range( cellTypes.GetNumberOfTypes() ) )


def triangulateMesh(
    dataSet: vtkUnstructuredGrid,
    logger: Union[ Logger, None ] = None,
) -> vtkUnstructuredGrid:
    """Triangulate any type of dataset.

    Args:
        dataSet (vtkUnstructuredGrid): The mesh to triangulate
        logger (Union[Logger, None], optional): A logger to manage the output messages.
            Defaults to None, an internal logger is used.

    Returns:
        vtkUnstructuredGrid: Triangulated mesh
    """
    if logger is None:
        logger = getLogger( "Triangulate", True )
    # Creation of a child logger to deal with VTKErrors without polluting parent logger
    vtkErrorLogger: Logger = getLogger( f"{logger.name}.vtkErrorLogger", True )
    vtkErrorLogger.propagate = False

    vtkLogger.SetStderrVerbosity( vtkLogger.VERBOSITY_ERROR )

    vtkErrorLogger.addFilter( RegexExceptionFilter() )  # will raise VTKError if captured VTK Error
    vtkErrorLogger.setLevel( logging.DEBUG )

    with VTKCaptureLog() as capturedLog:
        triangulateMeshFilter: vtkDataSetTriangleFilter = vtkDataSetTriangleFilter()
        triangulateMeshFilter.SetInputData( dataSet )
        triangulateMeshFilter.Update()

        capturedLog.seek( 0 )
        captured = capturedLog.read().decode()

        vtkErrorLogger.debug( captured.strip() )

    triangulatedMesh: vtkUnstructuredGrid = triangulateMeshFilter.GetOutput()

    if triangulatedMesh.GetCellData() is None:
        raise VTKError( "Something went wrong with VTK triangulation of the mesh." )

    return triangulatedMesh


def convertUnstructuredGridToPolyData(
    dataSet: vtkUnstructuredGrid,
    logger: Union[ Logger, None ] = None,
) -> vtkPolyData:
    """Convert vtkUnstructuredGrid to vtkPolyData.

    ..Warning:: Work only with triangulated mesh

    Args:
        dataSet (vtkUnstructuredGrid): Input mesh block
        logger (Union[Logger, None], optional): A logger to manage the output messages.
            Defaults to None, an internal logger is used.

    Returns:
        vtkPolyData: Extracted surface
    """
    if logger is None:
        logger = getLogger( "ConvertVtkUnstructuredGridToVtkPolyData.", True )
    # Creation of a child logger to deal with VTKErrors without polluting parent logger
    vtkErrorLogger: Logger = getLogger( f"{logger.name}.vtkErrorLogger", True )
    vtkErrorLogger.propagate = False

    vtkLogger.SetStderrVerbosity( vtkLogger.VERBOSITY_ERROR )

    vtkErrorLogger.addFilter( RegexExceptionFilter() )  # will raise VTKError if captured VTK Error
    vtkErrorLogger.setLevel( logging.DEBUG )

    with VTKCaptureLog() as capturedLog:
        extractSurfaceFilter: vtkDataSetSurfaceFilter = vtkDataSetSurfaceFilter()
        extractSurfaceFilter.SetInputData( dataSet )
        # fast mode should be used for rendering only
        extractSurfaceFilter.FastModeOff()
        # Delegation activated allow to accelerate the processing with unstructured mesh
        # see https://vtk.org/doc/nightly/html/classvtkDataSetSurfaceFilter.html
        extractSurfaceFilter.DelegationOn()
        extractSurfaceFilter.Update()

        capturedLog.seek( 0 )
        captured = capturedLog.read().decode()

        vtkErrorLogger.debug( captured.strip() )

    extractedSurface: vtkPolyData = extractSurfaceFilter.GetOutput()

    if extractedSurface is None:
        raise VTKError( "Something went wrong with VTK convert vtu to vtp." )

    return extractedSurface


def toVtkIdList( data: List[ int ] ) -> vtkIdList:
    """Utility function transforming a list of ids into a vtkIdList.

    Args:
        data (list[int]): Id list

    Returns:
        result (vtkIdList):  Vtk Id List corresponding to input data
    """
    result = vtkIdList()
    result.Allocate( len( data ) )
    for d in data:
        result.InsertNextId( d )
    return result


def vtkIter( vtkContainer: Union[ vtkIdList, vtkCellTypes ] ) -> Iterator[ Any ]:
    """Utility function transforming a vtk "container" into an iterable.

    Args:
        vtkContainer (vtkIdList | vtkCellTypes): A vtk container

    Returns:
        Iterator[ Any ]: The iterator
    """
    if isinstance( vtkContainer, vtkIdList ):
        for i in range( vtkContainer.GetNumberOfIds() ):
            yield vtkContainer.GetId( i )
    elif isinstance( vtkContainer, vtkCellTypes ):
        for i in range( vtkContainer.GetNumberOfTypes() ):
            yield vtkContainer.GetCellType( i )


def extractSurfaceFromElevation( mesh: vtkUnstructuredGrid, elevation: float ) -> vtkPolyData:
    """Extract surface at a constant elevation from a mesh.

    Args:
        mesh (vtkUnstructuredGrid): input mesh
        elevation (float): elevation at which to extract the surface

    Returns:
        vtkPolyData: output surface
    """
    assert mesh is not None, "Input mesh is undefined."
    assert isinstance( mesh, vtkUnstructuredGrid ), "Wrong object type"

    bounds: tuple[ float, float, float, float, float, float ] = mesh.GetBounds()
    ooX: float = ( bounds[ 0 ] + bounds[ 1 ] ) / 2.0
    ooY: float = ( bounds[ 2 ] + bounds[ 3 ] ) / 2.0

    # check plane z coordinates against mesh bounds
    assert ( elevation <= bounds[ 5 ] ) and ( elevation >= bounds[ 4 ] ), "Plane is out of input mesh bounds."

    plane: vtkPlane = vtkPlane()
    plane.SetNormal( 0.0, 0.0, 1.0 )
    plane.SetOrigin( ooX, ooY, elevation )

    cutter = vtk3DLinearGridPlaneCutter()
    cutter.SetInputDataObject( mesh )
    cutter.SetPlane( plane )
    cutter.SetInterpolateAttributes( True )
    cutter.Update()
    return cutter.GetOutputDataObject( 0 )


def getBounds(
        input: Union[ vtkUnstructuredGrid,
                      vtkMultiBlockDataSet ] ) -> tuple[ float, float, float, float, float, float ]:
    """Get bounds of either single of composite data set.

    Args:
        input (Union[vtkUnstructuredGrid, vtkMultiBlockDataSet]): input mesh

    Returns:
        tuple[float, float, float, float, float, float]: tuple containing
            bounds (xmin, xmax, ymin, ymax, zmin, zmax)

    """
    if isinstance( input, vtkMultiBlockDataSet ):
        return getMultiBlockBounds( input )
    else:
        return getMonoBlockBounds( input )


def getMonoBlockBounds( input: vtkUnstructuredGrid, ) -> tuple[ float, float, float, float, float, float ]:
    """Get boundary box extrema coordinates for a vtkUnstructuredGrid.

    Args:
        input (vtkMultiBlockDataSet): input single block mesh

    Returns:
        tuple[float, float, float, float, float, float]: tuple containing
            bounds (xmin, xmax, ymin, ymax, zmin, zmax)

    """
    return input.GetBounds()


def getMultiBlockBounds( input: vtkMultiBlockDataSet, ) -> tuple[ float, float, float, float, float, float ]:
    """Get boundary box extrema coordinates for a vtkMultiBlockDataSet.

    Args:
        input (vtkMultiBlockDataSet): input multiblock mesh

    Returns:
        tuple[float, float, float, float, float, float]: bounds.

    """
    xmin, ymin, zmin = 3 * [ np.inf ]
    xmax, ymax, zmax = 3 * [ -1.0 * np.inf ]
    blockIndexes: list[ int ] = getBlockElementIndexesFlatten( input )
    for blockIndex in blockIndexes:
        block0: vtkDataObject = getBlockFromFlatIndex( input, blockIndex )
        assert block0 is not None, "Mesh is undefined."
        block: vtkDataSet = vtkDataSet.SafeDownCast( block0 )
        bounds: tuple[ float, float, float, float, float, float ] = block.GetBounds()
        xmin = bounds[ 0 ] if bounds[ 0 ] < xmin else xmin
        xmax = bounds[ 1 ] if bounds[ 1 ] > xmax else xmax
        ymin = bounds[ 2 ] if bounds[ 2 ] < ymin else ymin
        ymax = bounds[ 3 ] if bounds[ 3 ] > ymax else ymax
        zmin = bounds[ 4 ] if bounds[ 4 ] < zmin else zmin
        zmax = bounds[ 5 ] if bounds[ 5 ] > zmax else zmax
    return xmin, xmax, ymin, ymax, zmin, zmax


def getBoundsFromPointCoords( cellPtsCoord: list[ npt.NDArray[ np.float64 ] ] ) -> Sequence[ float ]:
    """Compute bounding box coordinates of the list of points.

    Args:
        cellPtsCoord (list[npt.NDArray[np.float64]]): list of points

    Returns:
        Sequence[float]: bounding box coordinates (xmin, xmax, ymin, ymax, zmin, zmax)
    """
    bounds: list[ float ] = [
        np.inf,
        -np.inf,
        np.inf,
        -np.inf,
        np.inf,
        -np.inf,
    ]
    for ptsCoords in cellPtsCoord:
        mins: npt.NDArray[ np.float64 ] = np.min( ptsCoords, axis=0 )
        maxs: npt.NDArray[ np.float64 ] = np.max( ptsCoords, axis=0 )
        for i in range( 3 ):
            bounds[ 2 * i ] = float( min( bounds[ 2 * i ], mins[ i ] ) )
            bounds[ 2 * i + 1 ] = float( max( bounds[ 2 * i + 1 ], maxs[ i ] ) )
    return bounds


def createSingleCellMesh( cellType: int, ptsCoord: npt.NDArray[ np.float64 ] ) -> vtkUnstructuredGrid:
    """Create a mesh that consists of a single cell.

    Args:
        cellType (int): cell type
        ptsCoord (1DArray[np.float64]): cell point coordinates

    Returns:
        vtkUnstructuredGrid: output mesh
    """
    nbPoints: int = ptsCoord.shape[ 0 ]
    points: npt.NDArray[ np.float64 ] = np.vstack( ( ptsCoord, ) )
    # Convert points to vtkPoints object
    vtkpts: vtkPoints = vtkPoints()
    vtkpts.SetData( numpy_to_vtk( points ) )

    # create cells from point ids
    cellsID: vtkIdList = vtkIdList()
    for j in range( nbPoints ):
        cellsID.InsertNextId( j )

    # add cell to mesh
    mesh: vtkUnstructuredGrid = vtkUnstructuredGrid()
    mesh.SetPoints( vtkpts )
    mesh.Allocate( 1 )
    mesh.InsertNextCell( cellType, cellsID )
    return mesh


def createMultiCellMesh( cellTypes: list[ int ],
                         cellPtsCoord: list[ npt.NDArray[ np.float64 ] ],
                         sharePoints: bool = True ) -> vtkUnstructuredGrid:
    """Create a mesh that consists of multiple cells.

    .. WARNING:: The mesh is not checked for conformity.

    Args:
        cellTypes (list[int]): Cell type
        cellPtsCoord (list[1DArray[np.float64]]): List of cell point coordinates
        sharePoints (bool): If True, cells share points, else a new point is created for each cell vertex

    Returns:
        vtkUnstructuredGrid: Output mesh
    """
    assert len( cellPtsCoord ) == len( cellTypes ), "The lists of cell types of point coordinates must be of same size."
    nbCells: int = len( cellPtsCoord )
    mesh: vtkUnstructuredGrid = vtkUnstructuredGrid()
    points: vtkPoints
    cellVertexMapAll: list[ tuple[ int, ...] ]
    points, cellVertexMapAll = createVertices( cellPtsCoord, sharePoints )
    assert len( cellVertexMapAll ) == len(
        cellTypes ), "The lists of cell types of cell point ids must be of same size."
    mesh.SetPoints( points )
    mesh.Allocate( nbCells )
    # create mesh cells
    for cellType, ptsId in zip( cellTypes, cellVertexMapAll, strict=True ):
        # create cells from point ids
        cellsID: vtkIdList = vtkIdList()
        for ptId in ptsId:
            cellsID.InsertNextId( ptId )
        mesh.InsertNextCell( cellType, cellsID )
    return mesh


def createVertices( cellPtsCoord: list[ npt.NDArray[ np.float64 ] ],
                    shared: bool = True ) -> tuple[ vtkPoints, list[ tuple[ int, ...] ] ]:
    """Create vertices from cell point coordinates list.

    Args:
        cellPtsCoord (list[npt.NDArray[np.float64]]): list of cell point coordinates
        shared (bool, optional): If True, collocated points are merged. Defaults to True.

    Returns:
        tuple[vtkPoints, list[tuple[int, ...]]]: tuple containing points and the
            map of cell point ids
    """
    # get point bounds
    bounds: Sequence[ float ] = getBoundsFromPointCoords( cellPtsCoord )
    points: vtkPoints = vtkPoints()
    # use point locator to check for colocated points
    pointsLocator = vtkIncrementalOctreePointLocator()
    pointsLocator.InitPointInsertion( points, bounds )
    cellVertexMapAll: list[ tuple[ int, ...] ] = []
    ptId: reference = reference( 0 )
    ptsCoords: npt.NDArray[ np.float64 ]
    for ptsCoords in cellPtsCoord:
        cellVertexMap: list[ int ] = []
        pt: npt.NDArray[ np.float64 ]  # 1DArray
        for pt in ptsCoords:
            if shared:
                pointsLocator.InsertUniquePoint( pt.tolist(), ptId )  # type: ignore[arg-type]
            else:
                pointsLocator.InsertPointWithoutChecking( pt.tolist(), ptId, 1 )  # type: ignore[arg-type]
            cellVertexMap += [ ptId.get() ]  # type: ignore
        cellVertexMapAll += [ tuple( cellVertexMap ) ]
    return points, cellVertexMapAll


def convertAttributeFromLocalToXYZForOneCell(
    vector: npt.NDArray[ np.float64 ], localBasisVectors: tuple[ npt.NDArray[ np.float64 ], npt.NDArray[ np.float64 ],
                                                                 npt.NDArray[ np.float64 ] ]
) -> npt.NDArray[ np.float64 ]:
    """Convert one cell attribute from local to XYZ basis.

    .. Warning::
        Vectors components are considered to be in GEOS output order such that \
        v = ( M00, M11, M22, M12, M02, M01, M21, M20, M10 )

    Args:
        vector (npt.NDArray[np.float64]): The attribute expressed in local basis. The size of the vector must be 3, 9 or 6 (symmetrical case)
        localBasisVectors (tuple[ npt.NDArray[np.float64], npt.NDArray[np.float64], npt.NDArray[np.float64]]): The local basis vectors expressed in the XYZ basis.

    Returns:
        vectorXYZ (npt.NDArray[np.float64]): The attribute expressed in XYZ basis.
    """
    # Get components matrix from GEOS attribute vector
    matrix3x3: npt.NDArray[ np.float64 ] = getAttributeMatrixFromVector( vector )

    # Get transform matrix
    transformMatrix: npt.NDArray[ np.float64 ] = getChangeOfBasisMatrix( localBasisVectors, CANONICAL_BASIS_3D )

    # Apply transformation
    arrayXYZ: npt.NDArray[ np.float64 ] = transformMatrix @ matrix3x3 @ transformMatrix.T

    # Convert back to GEOS type attribute and return
    return getAttributeVectorFromMatrix( arrayXYZ, vector.size )


def getNormalVectors( surface: vtkPolyData ) -> npt.NDArray[ np.float64 ]:
    """Return the normal vectors of a surface mesh.

    Args:
        surface (vtkPolyData): The input surface.

    Raises:
        ValueError: No normal attribute found in the mesh. Use the computeNormals function beforehand.

    Returns:
        npt.NDArray[ np.float64 ]: The normal vectors of the input surface.
    """
    normals: Union[ npt.NDArray[ np.float64 ],
                    None ] = surface.GetCellData().GetNormals()  # type: ignore[no-untyped-call]
    if normals is None:
        raise ValueError( "No normal attribute found in the mesh. Use the computeNormals function beforehand." )

    return vtk_to_numpy( normals )


def getTangentsVectors( surface: vtkPolyData ) -> Tuple[ npt.NDArray[ np.float64 ], npt.NDArray[ np.float64 ] ]:
    """Return the tangential vectors of a surface.

    Args:
        surface (vtkPolyData): The input surface.

    Raises:
        ValueError: Tangent attribute not found in the mesh. Use computeTangents beforehand.
        ValueError: Problem during the calculation of the second tangential vectors.

    Returns:
        Tuple[npt.NDArray[np.float64], npt.NDArray[np.float64]]: The tangents vectors of the input surface.
    """
    # Get first tangential component
    vtkTangents: Union[ vtkFloatArray, None ] = surface.GetCellData().GetTangents()  # type: ignore[no-untyped-call]
    tangents1: npt.NDArray[ np.float64 ]

    try:
        tangents1 = vtk_to_numpy( vtkTangents )
    except AttributeError as err:
        print( "No tangential attribute found in the mesh. Use the computeTangents function beforehand." )
        raise VTKError( err ) from err
    else:
        # Compute second tangential component
        normals: npt.NDArray[ np.float64 ] = getNormalVectors( surface )

        tangents2: npt.NDArray[ np.float64 ] = np.cross( normals, tangents1, axis=1 ).astype( np.float64 )

    return ( tangents1, tangents2 )


def getLocalBasisVectors( surface: vtkPolyData ) -> npt.NDArray[ np.float64 ]:
    """Return the local basis vectors for all cells of the input surface.

    Args:
        surface(vtkPolydata): The input surface.

    Returns:
        npt.NDArray[np.float64]: Array with normal, tangential 1 and tangential 2 vectors.
    """
    try:
        normals: npt.NDArray[ np.float64 ] = getNormalVectors( surface )
        surfaceWithNormals: vtkPolyData = surface
    # ValueError raised if no normals found in the mesh
    except ValueError:
        # In that case, the normals are computed.
        surfaceWithNormals = computeNormals( surface )
        normals = getNormalVectors( surfaceWithNormals )

    # Tangents require normals to be present in the mesh
    try:
        tangents: Tuple[ npt.NDArray[ np.float64 ],
                         npt.NDArray[ np.float64 ] ] = getTangentsVectors( surfaceWithNormals )
    # If no tangents is present in the mesh, they are computed on that surface
    except VTKError:
        surfaceWithTangents: vtkPolyData = computeTangents( surfaceWithNormals )
        tangents = getTangentsVectors( surfaceWithTangents )

    return np.array( ( normals, *tangents ) )


def computeNormals(
    surface: vtkPolyData,
    logger: Union[ Logger, None ] = None,
) -> vtkPolyData:
    """Compute and set the normals of a given surface.

    Args:
        surface (vtkPolyData): The input surface.
        logger (Union[Logger, None], optional): A logger to manage the output messages.
            Defaults to None, an internal logger is used.

    Returns:
        vtkPolyData: The surface with normal attribute.
    """
    if logger is None:
        logger = getLogger( "computeSurfaceNormals" )
    # Creation of a child logger to deal with VTKErrors without polluting parent logger
    vtkErrorLogger: Logger = getLogger( f"{logger.name}.vtkErrorLogger" )
    vtkErrorLogger.propagate = False

    vtkLogger.SetStderrVerbosity( vtkLogger.VERBOSITY_ERROR )

    vtkErrorLogger.addFilter( RegexExceptionFilter() )  # will raise VTKError if captured VTK Error
    vtkErrorLogger.setLevel( logging.DEBUG )

    with VTKCaptureLog() as capturedLog:
        normalFilter: vtkPolyDataNormals = vtkPolyDataNormals()
        normalFilter.SetInputData( surface )
        normalFilter.ComputeCellNormalsOn()
        normalFilter.ComputePointNormalsOff()
        normalFilter.Update()

        capturedLog.seek( 0 )
        captured = capturedLog.read().decode()

        vtkErrorLogger.debug( captured.strip() )

    outputSurface = normalFilter.GetOutput()

    if outputSurface.GetCellData().GetNormals() is None:
        raise VTKError( "Something went wrong with VTK calculation of the normals." )

    return outputSurface


def computeTangents(
    triangulatedSurface: vtkPolyData,
    logger: Union[ Logger, None ] = None,
) -> vtkPolyData:
    """Compute and set the tangents of a given surface.

    .. Warning:: The computation of tangents requires a triangulated surface.

    Args:
        triangulatedSurface (vtkPolyData): The input surface. It should be triangulated beforehand.
        logger (Union[Logger, None], optional): A logger to manage the output messages.
            Defaults to None, an internal logger is used.

    Returns:
        vtkPolyData: The surface with tangent attribute
    """
    # need to compute texture coordinates required for tangent calculation
    surface1: vtkPolyData = computeSurfaceTextureCoordinates( triangulatedSurface )

    # TODO: triangulate the surface before computation of the tangents if needed.

    # compute tangents
    if logger is None:
        logger = getLogger( "computeSurfaceTangents" )
    # Creation of a child logger to deal with VTKErrors without polluting parent logger
    vtkErrorLogger: Logger = getLogger( f"{logger.name}.vtkErrorLogger" )
    vtkErrorLogger.propagate = False

    vtkLogger.SetStderrVerbosity( vtkLogger.VERBOSITY_ERROR )

    vtkErrorLogger.addFilter( RegexExceptionFilter() )  # will raise VTKError if captured VTK Error
    vtkErrorLogger.setLevel( logging.DEBUG )

    with VTKCaptureLog() as capturedLog:

        tangentFilter: vtkPolyDataTangents = vtkPolyDataTangents()
        tangentFilter.SetInputData( surface1 )
        tangentFilter.ComputeCellTangentsOn()
        tangentFilter.ComputePointTangentsOff()
        tangentFilter.Update()
        surfaceOut: vtkPolyData = tangentFilter.GetOutput()

        capturedLog.seek( 0 )
        captured = capturedLog.read().decode()

        vtkErrorLogger.debug( captured.strip() )

    if surfaceOut is None:
        raise VTKError( "Something went wrong in VTK calculation." )

    # copy tangents attributes into filter input surface because surface attributes
    # are not transferred to the output (bug that should be corrected by Kitware)
    array: vtkDataArray = surfaceOut.GetCellData().GetTangents()
    if array is None:
        raise VTKError( "Attribute Tangents is not in the mesh." )

    surface1.GetCellData().SetTangents( array )
    surface1.GetCellData().Modified()
    surface1.Modified()
    return surface1


def computeSurfaceTextureCoordinates(
    surface: vtkPolyData,
    logger: Union[ Logger, None ] = None,
) -> vtkPolyData:
    """Generate the 2D texture coordinates required for tangent computation. The dataset points are mapped onto a plane generated automatically.

    Args:
        surface (vtkPolyData): The input surface.
        logger (Union[Logger, None], optional): A logger to manage the output messages.
            Defaults to None, an internal logger is used.

    Returns:
        vtkPolyData: The input surface with generated texture map.
    """
    # Need to compute texture coordinates required for tangent calculation
    if logger is None:
        logger = getLogger( "computeSurfaceTextureCoordinates" )
    # Creation of a child logger to deal with VTKErrors without polluting parent logger
    vtkErrorLogger: Logger = getLogger( f"{logger.name}.vtkErrorLogger" )
    vtkErrorLogger.propagate = False

    vtkLogger.SetStderrVerbosity( vtkLogger.VERBOSITY_ERROR )

    vtkErrorLogger.addFilter( RegexExceptionFilter() )  # will raise VTKError if captured VTK Error
    vtkErrorLogger.setLevel( logging.DEBUG )

    with VTKCaptureLog() as capturedLog:

        textureFilter: vtkTextureMapToPlane = vtkTextureMapToPlane()
        textureFilter.SetInputData( surface )
        textureFilter.AutomaticPlaneGenerationOn()
        textureFilter.Update()

        capturedLog.seek( 0 )
        captured = capturedLog.read().decode()

        vtkErrorLogger.debug( captured.strip() )

    return textureFilter.GetOutput()<|MERGE_RESOLUTION|>--- conflicted
+++ resolved
@@ -34,11 +34,7 @@
 
 
 def isTriangulate( dataSet: vtkUnstructuredGrid ) -> bool:
-<<<<<<< HEAD
-    """Check if the mesh is triangulate only.
-=======
     """Check if the mesh is fully triangulated.
->>>>>>> 5a686908
 
     Args:
         dataSet (vtkUnstructuredGrid): The mesh to check
