# SPDX-License-Identifier: Apache-2.0
# SPDX-FileCopyrightText: Copyright 2023-2024 TotalEnergies.
# SPDX-FileContributor: Martin Lemay, Alexandre Benedicto, Paloma Martinez, Romain Baville
import numpy as np
import numpy.typing as npt
import vtkmodules.util.numpy_support as vnp
from typing import Union, Any
from geos.utils.Logger import getLogger, Logger

from vtk import (  # type: ignore[import-untyped]
    VTK_BIT, VTK_UNSIGNED_CHAR, VTK_UNSIGNED_SHORT, VTK_UNSIGNED_LONG, VTK_UNSIGNED_INT, VTK_UNSIGNED_LONG_LONG,
    VTK_CHAR, VTK_SIGNED_CHAR, VTK_SHORT, VTK_LONG, VTK_INT, VTK_LONG_LONG, VTK_ID_TYPE, VTK_FLOAT, VTK_DOUBLE,
)
from vtkmodules.vtkCommonDataModel import (
    vtkMultiBlockDataSet,
    vtkDataSet,
    vtkPointSet,
    vtkCompositeDataSet,
    vtkDataObject,
    vtkDataObjectTreeIterator,
    vtkPointData,
    vtkCellData,
)
from vtkmodules.vtkFiltersCore import (
    vtkArrayRename,
    vtkCellCenters,
    vtkPointDataToCellData,
)
from vtkmodules.vtkCommonCore import (
    vtkDataArray,
    vtkPoints,
)
from geos.mesh.utils.arrayHelpers import (
    getComponentNames,
    getComponentNamesDataSet,
    getAttributesWithNumberOfComponents,
    getArrayInObject,
    isAttributeInObject,
    isAttributeInObjectDataSet,
    isAttributeInObjectMultiBlockDataSet,
    isAttributeGlobal,
    getVtkArrayTypeInObject,
    getVtkArrayTypeInMultiBlock,
)
from geos.mesh.utils.multiblockHelpers import (
    getBlockElementIndexesFlatten,
    getBlockFromFlatIndex,
)

__doc__ = """
ArrayModifiers contains utilities to process VTK Arrays objects.

These methods include:
    - filling partial VTK arrays with values (useful for block merge)
    - creation of new VTK array, empty or with a given data array
    - transfer from VTK point data to VTK cell data
"""


def fillPartialAttributes(
    multiBlockDataSet: Union[ vtkMultiBlockDataSet, vtkCompositeDataSet, vtkDataObject ],
    attributeName: str,
    onPoints: bool = False,
    value: Any = np.nan,
    logger: Union[ Logger, None ] = None,
) -> bool:
    """Fill input partial attribute of multiBlockDataSet with the same value for all the components.

    Args:
        multiBlockDataSet (vtkMultiBlockDataSet | vtkCompositeDataSet | vtkDataObject): MultiBlockDataSet where to fill the attribute.
        attributeName (str): Attribute name.
        onPoints (bool, optional): True if attributes are on points, False if they are on cells.
            Defaults to False.
        value (Any, optional): Filling value. It is recommended to use numpy scalar type for the values.
            Defaults to:
            -1 for int VTK arrays.
            0 for uint VTK arrays.
            nan for float VTK arrays.
        logger (Union[Logger, None], optional): A logger to manage the output messages.
            Defaults to None, an internal logger is used.

    Returns:
        bool: True if the attribute was correctly created and filled, False if not.
    """
    # Check if an external logger is given.
    if logger is None:
        logger = getLogger( "fillPartialAttributes", True )

    # Check if the input mesh is inherited from vtkMultiBlockDataSet.
    if not isinstance( multiBlockDataSet, vtkMultiBlockDataSet ):
        logger.error( "Input mesh has to be inherited from vtkMultiBlockDataSet." )
        return False

    # Check if the attribute is partial.
    if isAttributeGlobal( multiBlockDataSet, attributeName, onPoints ):
        logger.error( f"The attribute { attributeName } is already global." )
        return False

    # Get information of the attribute to fill.
    vtkDataType: int = getVtkArrayTypeInMultiBlock( multiBlockDataSet, attributeName, onPoints )
    infoAttributes: dict[ str, int ] = getAttributesWithNumberOfComponents( multiBlockDataSet, onPoints )
    nbComponents: int = infoAttributes[ attributeName ]
    componentNames: tuple[ str, ...] = ()
    if nbComponents > 1:
        componentNames = getComponentNames( multiBlockDataSet, attributeName, onPoints )

    # Set the default value depending of the type of the attribute to fill
    if np.isnan( value ):
        typeMapping: dict[ int, type ] = vnp.get_vtk_to_numpy_typemap()
        valueType: type = typeMapping[ vtkDataType ]
        # Default value for float types is nan.
        if vtkDataType in ( VTK_FLOAT, VTK_DOUBLE ):
            value = valueType( value )
            logger.warning(
                f"{ attributeName } vtk data type is { vtkDataType } corresponding to { value.dtype } numpy type, default value is automatically set to nan."
            )
        # Default value for int types is -1.
        elif vtkDataType in ( VTK_CHAR, VTK_SIGNED_CHAR, VTK_SHORT, VTK_LONG, VTK_INT, VTK_LONG_LONG, VTK_ID_TYPE ):
            value = valueType( -1 )
            logger.warning(
                f"{ attributeName } vtk data type is { vtkDataType } corresponding to { value.dtype } numpy type, default value is automatically set to -1."
            )
        # Default value for uint types is 0.
        elif vtkDataType in ( VTK_BIT, VTK_UNSIGNED_CHAR, VTK_UNSIGNED_SHORT, VTK_UNSIGNED_LONG, VTK_UNSIGNED_INT,
                              VTK_UNSIGNED_LONG_LONG ):
            value = valueType( 0 )
            logger.warning(
                f"{ attributeName } vtk data type is { vtkDataType } corresponding to { value.dtype } numpy type, default value is automatically set to 0."
            )
        else:
            logger.error( f"The type of the attribute { attributeName } is not compatible with the function." )
            return False

    values: list[ Any ] = [ value for _ in range( nbComponents ) ]

    # Parse the multiBlockDataSet to create and fill the attribute on blocks where it is not.
<<<<<<< HEAD
    iter: vtkDataObjectTreeIterator = vtkDataObjectTreeIterator()
    iter.SetDataSet( multiBlockDataSet )
    iter.VisitOnlyLeavesOn()
    iter.GoToFirstItem()
    while iter.GetCurrentDataObject() is not None:
        dataSet: vtkDataSet = vtkDataSet.SafeDownCast( iter.GetCurrentDataObject() )
=======
    iterator: vtkDataObjectTreeIterator = vtkDataObjectTreeIterator()
    iterator.SetDataSet( multiBlockDataSet )
    iterator.VisitOnlyLeavesOn()
    iterator.GoToFirstItem()
    while iterator.GetCurrentDataObject() is not None:
        dataSet: vtkDataSet = vtkDataSet.SafeDownCast( iterator.GetCurrentDataObject() )
>>>>>>> f100bb87
        if not isAttributeInObjectDataSet( dataSet, attributeName, onPoints ) and \
           not createConstantAttributeDataSet( dataSet, values, attributeName, componentNames, onPoints, vtkDataType, logger ):
            return False

<<<<<<< HEAD
        iter.GoToNextItem()
=======
        iterator.GoToNextItem()
>>>>>>> f100bb87

    return True


def fillAllPartialAttributes(
    multiBlockDataSet: Union[ vtkMultiBlockDataSet, vtkCompositeDataSet, vtkDataObject ],
    logger: Union[ Logger, None ] = None,
) -> bool:
    """Fill all partial attributes of a multiBlockDataSet with the default value. All components of each attributes are filled with the same value. Depending of the type of the attribute, the default value is different 0, -1 and nan for respectively uint, int and float vtk type.

    Args:
        multiBlockDataSet (vtkMultiBlockDataSet | vtkCompositeDataSet | vtkDataObject): MultiBlockDataSet where to fill attributes.
        logger (Union[Logger, None], optional): A logger to manage the output messages.
            Defaults to None, an internal logger is used.

    Returns:
        bool: True if attributes were correctly created and filled, False if not.
    """
    # Check if an external logger is given.
    if logger is None:
        logger = getLogger( "fillAllPartialAttributes", True )

    # Parse all partial attributes, onPoints and onCells to fill them.
    for onPoints in [ True, False ]:
        infoAttributes: dict[ str, int ] = getAttributesWithNumberOfComponents( multiBlockDataSet, onPoints )
        for attributeName in infoAttributes:
            if not isAttributeGlobal( multiBlockDataSet, attributeName, onPoints ) and \
               not fillPartialAttributes( multiBlockDataSet, attributeName, onPoints, logger=logger ):
                return False

    return True


def createEmptyAttribute(
    attributeName: str,
    componentNames: tuple[ str, ...],
    vtkDataType: int,
) -> vtkDataArray:
    """Create an empty attribute.

    Args:
        attributeName (str): Name of the attribute
        componentNames (tuple[str,...]): Name of the components for vectorial attributes.
        vtkDataType (int): Data type.

    Returns:
        vtkDataArray: The empty attribute.
    """
    # Check if the vtk data type is correct.
    vtkNumpyTypeMap: dict[ int, type ] = vnp.get_vtk_to_numpy_typemap()
    assert vtkDataType in vtkNumpyTypeMap, f"Attribute type { vtkDataType } is unknown. The empty attribute { attributeName } has not been created into the mesh."
<<<<<<< HEAD

    nbComponents: int = len( componentNames )

    createdAttribute: vtkDataArray = vtkDataArray.CreateDataArray( vtkDataType )
    createdAttribute.SetName( attributeName )
    createdAttribute.SetNumberOfComponents( nbComponents )
    if nbComponents > 1:
        for i in range( nbComponents ):
            createdAttribute.SetComponentName( i, componentNames[ i ] )

=======

    nbComponents: int = len( componentNames )

    createdAttribute: vtkDataArray = vtkDataArray.CreateDataArray( vtkDataType )
    createdAttribute.SetName( attributeName )
    createdAttribute.SetNumberOfComponents( nbComponents )
    if nbComponents > 1:
        for i in range( nbComponents ):
            createdAttribute.SetComponentName( i, componentNames[ i ] )

>>>>>>> f100bb87
    return createdAttribute


def createConstantAttribute(
    object: Union[ vtkMultiBlockDataSet, vtkCompositeDataSet, vtkDataObject ],
    listValues: list[ Any ],
    attributeName: str,
    componentNames: tuple[ str, ...] = (),  # noqa: C408
    onPoints: bool = False,
    vtkDataType: Union[ int, None ] = None,
    logger: Union[ Logger, None ] = None,
) -> bool:
    """Create a new attribute with a constant value in the object.

    Args:
        object (vtkDataObject): Object (vtkMultiBlockDataSet, vtkDataSet) where to create the attribute.
        listValues (list[Any]): List of values of the attribute for each components. It is recommended to use numpy scalar type for the values.
        attributeName (str): Name of the attribute.
        componentNames (tuple[str,...], optional): Name of the components for vectorial attributes. If one component, gives an empty tuple.
            Defaults to an empty tuple.
        onPoints (bool, optional): True if attributes are on points, False if they are on cells.
            Defaults to False.
        vtkDataType (Union[int, None], optional): Vtk data type of the attribute to create.
            Defaults to None, the vtk data type is given by the type of the values.

            Warning with int8, uint8 and int64 type of value, the corresponding vtk data type are multiples. By default:
            - int8 -> VTK_SIGNED_CHAR
            - uint8 -> VTK_UNSIGNED_CHAR
            - int64 -> VTK_LONG_LONG
        logger (Union[Logger, None], optional): A logger to manage the output messages.
            Defaults to None, an internal logger is used.

    Returns:
        bool: True if the attribute was correctly created, False if it was not created.
    """
    # Check if an external logger is given.
    if logger is None:
        logger = getLogger( "createConstantAttribute", True )

    # Deals with multiBlocksDataSets.
    if isinstance( object, ( vtkMultiBlockDataSet, vtkCompositeDataSet ) ):
        return createConstantAttributeMultiBlock( object, listValues, attributeName, componentNames, onPoints,
                                                  vtkDataType, logger )

    # Deals with dataSets.
    elif isinstance( object, vtkDataSet ):
        return createConstantAttributeDataSet( object, listValues, attributeName, componentNames, onPoints, vtkDataType,
                                               logger )

    else:
        logger.error( "The mesh has to be inherited from a vtkMultiBlockDataSet or a vtkDataSet" )
        logger.error( f"The constant attribute { attributeName } has not been created into the mesh." )
        return False


def createConstantAttributeMultiBlock(
    multiBlockDataSet: Union[ vtkMultiBlockDataSet, vtkCompositeDataSet ],
    listValues: list[ Any ],
    attributeName: str,
    componentNames: tuple[ str, ...] = (),  # noqa: C408
    onPoints: bool = False,
    vtkDataType: Union[ int, None ] = None,
    logger: Union[ Logger, None ] = None,
) -> bool:
    """Create a new attribute with a constant value per component on every block of the multiBlockDataSet.

    Args:
        multiBlockDataSet (vtkMultiBlockDataSet | vtkCompositeDataSet): MultiBlockDataSet where to create the attribute.
        listValues (list[Any]): List of values of the attribute for each components. It is recommended to use numpy scalar type for the values.
        attributeName (str): Name of the attribute.
        componentNames (tuple[str,...], optional): Name of the components for vectorial attributes. If one component, gives an empty tuple.
            Defaults to an empty tuple.
        onPoints (bool, optional): True if attributes are on points, False if they are on cells.
            Defaults to False.
        vtkDataType (Union[int, None], optional): Vtk data type of the attribute to create.
            Defaults to None, the vtk data type is given by the type of the values.

            Warning with int8, uint8 and int64 type of value, the corresponding vtk data type are multiples. By default:
            - int8 -> VTK_SIGNED_CHAR
            - uint8 -> VTK_UNSIGNED_CHAR
            - int64 -> VTK_LONG_LONG
        logger (Union[Logger, None], optional): A logger to manage the output messages.
            Defaults to None, an internal logger is used.

    Returns:
        bool: True if the attribute was correctly created, False if it was not created.
    """
    # Check if an external logger is given.
    if logger is None:
        logger = getLogger( "createConstantAttributeMultiBlock", True )

    # Check if the input mesh is inherited from vtkMultiBlockDataSet.
    if not isinstance( multiBlockDataSet, vtkMultiBlockDataSet ):
        logger.error( "Input mesh has to be inherited from vtkMultiBlockDataSet." )
        logger.error( f"The constant attribute { attributeName } has not been created into the mesh." )
        return False

    # Check if the attribute already exist in the input mesh.
    if isAttributeInObjectMultiBlockDataSet( multiBlockDataSet, attributeName, onPoints ):
        logger.error( f"The attribute { attributeName } is already present in the multiBlockDataSet." )
        logger.error( f"The constant attribute { attributeName } has not been created into the mesh." )
        return False

    # Check if an attribute with the same name exist on the opposite piece (points or cells) on the input mesh.
    oppositePiece: bool = not onPoints
    oppositePieceName: str = "points" if oppositePiece else "cells"
    if isAttributeInObjectMultiBlockDataSet( multiBlockDataSet, attributeName, oppositePiece ):
        oppositePieceState: str = "global" if isAttributeGlobal( multiBlockDataSet, attributeName,
                                                                 oppositePiece ) else "partial"
        logger.warning(
            f"A { oppositePieceState } attribute with the same name ({ attributeName }) is already present in the multiBlockDataSet but on { oppositePieceName }."
        )

    # Parse the multiBlockDataSet to create the constant attribute on each blocks.
<<<<<<< HEAD
    iter: vtkDataObjectTreeIterator = vtkDataObjectTreeIterator()
    iter.SetDataSet( multiBlockDataSet )
    iter.VisitOnlyLeavesOn()
    iter.GoToFirstItem()
    while iter.GetCurrentDataObject() is not None:
        dataSet: vtkDataSet = vtkDataSet.SafeDownCast( iter.GetCurrentDataObject() )
=======
    iterator: vtkDataObjectTreeIterator = vtkDataObjectTreeIterator()
    iterator.SetDataSet( multiBlockDataSet )
    iterator.VisitOnlyLeavesOn()
    iterator.GoToFirstItem()
    while iterator.GetCurrentDataObject() is not None:
        dataSet: vtkDataSet = vtkDataSet.SafeDownCast( iterator.GetCurrentDataObject() )
>>>>>>> f100bb87
        if not createConstantAttributeDataSet( dataSet, listValues, attributeName, componentNames, onPoints,
                                               vtkDataType, logger ):
            return False

<<<<<<< HEAD
        iter.GoToNextItem()
=======
        iterator.GoToNextItem()
>>>>>>> f100bb87

    return True


def createConstantAttributeDataSet(
    dataSet: vtkDataSet,
    listValues: list[ Any ],
    attributeName: str,
    componentNames: tuple[ str, ...] = (),  # noqa: C408
    onPoints: bool = False,
    vtkDataType: Union[ int, None ] = None,
    logger: Union[ Logger, None ] = None,
) -> bool:
    """Create an attribute with a constant value per component in the dataSet.

    Args:
        dataSet (vtkDataSet): DataSet where to create the attribute.
        listValues (list[Any]): List of values of the attribute for each components. It is recommended to use numpy scalar type for the values.
        attributeName (str): Name of the attribute.
        componentNames (tuple[str,...], optional): Name of the components for vectorial attributes. If one component, gives an empty tuple.
            Defaults to an empty tuple.
        onPoints (bool, optional): True if attributes are on points, False if they are on cells.
            Defaults to False.
        vtkDataType (Union[int, None], optional): Vtk data type of the attribute to create.
            Defaults to None, the vtk data type is given by the type of the values.

            Warning with int8, uint8 and int64 type of value, the corresponding vtk data type are multiples. By default:
            - int8 -> VTK_SIGNED_CHAR
            - uint8 -> VTK_UNSIGNED_CHAR
            - int64 -> VTK_LONG_LONG
        logger (Union[Logger, None], optional): A logger to manage the output messages.
            Defaults to None, an internal logger is used.

    Returns:
        bool: True if the attribute was correctly created, False if it was not created.
    """
    # Check if an external logger is given.
    if logger is None:
        logger = getLogger( "createConstantAttributeDataSet", True )

    # Check if all the values of listValues have the same type.
    valueType: type = type( listValues[ 0 ] )
    for value in listValues:
        valueTypeTest: type = type( value )
        if valueType != valueTypeTest:
            logger.error( "All values in the list of values don't have the same type." )
            logger.error( f"The constant attribute { attributeName } has not been created into the mesh." )
            return False

    # Convert int and float type into numpy scalar type.
    if valueType in ( int, float ):
        npType: type = type( np.array( listValues )[ 0 ] )
        logger.warning(
            f"During the creation of the constant attribute { attributeName }, values will be converted from { valueType } to { npType }."
        )
        logger.warning( "To avoid any issue with the conversion, please use directly numpy scalar type for the values" )
        valueType = npType

    # Check the consistency between the given value type and the vtk array type if it exists.
    valueType = valueType().dtype
    if vtkDataType is not None:
        vtkNumpyTypeMap: dict[ int, type ] = vnp.get_vtk_to_numpy_typemap()
        if vtkDataType not in vtkNumpyTypeMap:
            logger.error( f"The vtk data type { vtkDataType } is unknown." )
            logger.error( f"The constant attribute { attributeName } has not been created into the mesh." )
            return False
        npArrayTypeFromVtk: npt.DTypeLike = vtkNumpyTypeMap[ vtkDataType ]().dtype
        if npArrayTypeFromVtk != valueType:
            logger.error(
                f"Values type { valueType } is not coherent with the type of array created ({ npArrayTypeFromVtk }) from the given vtkDataType."
            )
            logger.error( f"The constant attribute { attributeName } has not been created into the mesh." )
            return False

    # Create the numpy array constant per component.
    nbComponents: int = len( listValues )
    nbElements: int = ( dataSet.GetNumberOfPoints() if onPoints else dataSet.GetNumberOfCells() )
    npArray: npt.NDArray[ Any ]
    if nbComponents > 1:
        npArray = np.array( [ listValues for _ in range( nbElements ) ], valueType )
    else:
        npArray = np.array( [ listValues[ 0 ] for _ in range( nbElements ) ], valueType )

    return createAttribute( dataSet, npArray, attributeName, componentNames, onPoints, vtkDataType, logger )


def createAttribute(
    dataSet: vtkDataSet,
    npArray: npt.NDArray[ Any ],
    attributeName: str,
    componentNames: tuple[ str, ...] = (),  # noqa: C408
    onPoints: bool = False,
    vtkDataType: Union[ int, None ] = None,
    logger: Union[ Logger, None ] = None,
) -> bool:
    """Create an attribute from the given numpy array.

    Args:
        dataSet (vtkDataSet): DataSet where to create the attribute.
        npArray (NDArray[Any]): Array that contains the values.
        attributeName (str): Name of the attribute.
        componentNames (tuple[str,...], optional): Name of the components for vectorial attributes. If one component, gives an empty tuple.
            Defaults to an empty tuple.
        onPoints (bool, optional): True if attributes are on points, False if they are on cells.
            Defaults to False.
        vtkDataType (Union[int, None], optional): Vtk data type of the attribute to create.
            Defaults to None, the vtk data type is given by the type of the array.

            Warning with int8, uint8 and int64 type, the corresponding vtk data type are multiples. By default:
            - int8 -> VTK_SIGNED_CHAR
            - uint8 -> VTK_UNSIGNED_CHAR
            - int64 -> VTK_LONG_LONG
        logger (Union[Logger, None], optional): A logger to manage the output messages.
            Defaults to None, an internal logger is used.

    Returns:
        bool: True if the attribute was correctly created, False if it was not created.
    """
    # Check if an external logger is given.
    if logger is None:
        logger = getLogger( "createAttribute", True )

    # Check if the input mesh is inherited from vtkDataSet.
    if not isinstance( dataSet, vtkDataSet ):
        logger.error( "Input mesh has to be inherited from vtkDataSet." )  # type: ignore[unreachable]
        logger.error( f"The attribute { attributeName } has not been created into the mesh." )
        return False

    # Check if the attribute already exist in the input mesh.
    if isAttributeInObjectDataSet( dataSet, attributeName, onPoints ):
        logger.error( f"The attribute { attributeName } is already present in the dataSet." )
        logger.error( f"The attribute { attributeName } has not been created into the mesh." )
        return False
<<<<<<< HEAD

    # Check the coherency between the given array type and the vtk array type if it exist.
    if vtkDataType is not None:
        vtkNumpyTypeMap: dict[ int, type ] = vnp.get_vtk_to_numpy_typemap()
        if vtkDataType not in vtkNumpyTypeMap:
            logger.error( f"The vtk data type { vtkDataType } is unknown." )
            logger.error( f"The attribute { attributeName } has not been created into the mesh." )
            return False
        npArrayTypeFromVtk: npt.DTypeLike = vtkNumpyTypeMap[ vtkDataType ]().dtype
        npArrayTypeFromInput: npt.DTypeLike = npArray.dtype
        if npArrayTypeFromVtk != npArrayTypeFromInput:
            logger.error(
                f"The numpy array type { npArrayTypeFromInput } is not coherent with the type of array created ({ npArrayTypeFromVtk }) from the given vtkDataType."
            )
            logger.error( f"The attribute { attributeName } has not been created into the mesh." )
            return False

    data: Union[ vtkPointData, vtkCellData ]
    nbElements: int
    oppositePieceName: str
    if onPoints:
        data = dataSet.GetPointData()
        nbElements = dataSet.GetNumberOfPoints()
        oppositePieceName = "cells"
    else:
        data = dataSet.GetCellData()
        nbElements = dataSet.GetNumberOfCells()
        oppositePieceName = "points"

    # Check if the input array has the good size.
    if len( npArray ) != nbElements:
        logger.error( f"The array has to have { nbElements } elements, but have only { len( npArray ) } elements" )
        logger.error( f"The attribute { attributeName } has not been created into the mesh." )
        return False

    # Check if an attribute with the same name exist on the opposite piece (points or cells).
    oppositePiece: bool = not onPoints
    if isAttributeInObjectDataSet( dataSet, attributeName, oppositePiece ):
        logger.warning(
            f"An attribute with the same name ({ attributeName }) is already present in the dataSet but on { oppositePieceName }."
        )

    # Convert the numpy array int a vtkDataArray.
    createdAttribute: vtkDataArray = vnp.numpy_to_vtk( npArray, deep=True, array_type=vtkDataType )
    createdAttribute.SetName( attributeName )

=======

    # Check the coherency between the given array type and the vtk array type if it exist.
    if vtkDataType is not None:
        vtkNumpyTypeMap: dict[ int, type ] = vnp.get_vtk_to_numpy_typemap()
        if vtkDataType not in vtkNumpyTypeMap:
            logger.error( f"The vtk data type { vtkDataType } is unknown." )
            logger.error( f"The attribute { attributeName } has not been created into the mesh." )
            return False
        npArrayTypeFromVtk: npt.DTypeLike = vtkNumpyTypeMap[ vtkDataType ]().dtype
        npArrayTypeFromInput: npt.DTypeLike = npArray.dtype
        if npArrayTypeFromVtk != npArrayTypeFromInput:
            logger.error(
                f"The numpy array type { npArrayTypeFromInput } is not coherent with the type of array created ({ npArrayTypeFromVtk }) from the given vtkDataType."
            )
            logger.error( f"The attribute { attributeName } has not been created into the mesh." )
            return False

    data: Union[ vtkPointData, vtkCellData ]
    nbElements: int
    oppositePieceName: str
    if onPoints:
        data = dataSet.GetPointData()
        nbElements = dataSet.GetNumberOfPoints()
        oppositePieceName = "cells"
    else:
        data = dataSet.GetCellData()
        nbElements = dataSet.GetNumberOfCells()
        oppositePieceName = "points"

    # Check if the input array has the good size.
    if len( npArray ) != nbElements:
        logger.error( f"The array has to have { nbElements } elements, but have only { len( npArray ) } elements" )
        logger.error( f"The attribute { attributeName } has not been created into the mesh." )
        return False

    # Check if an attribute with the same name exist on the opposite piece (points or cells).
    oppositePiece: bool = not onPoints
    if isAttributeInObjectDataSet( dataSet, attributeName, oppositePiece ):
        logger.warning(
            f"An attribute with the same name ({ attributeName }) is already present in the dataSet but on { oppositePieceName }."
        )

    # Convert the numpy array int a vtkDataArray.
    createdAttribute: vtkDataArray = vnp.numpy_to_vtk( npArray, deep=True, array_type=vtkDataType )
    createdAttribute.SetName( attributeName )

>>>>>>> f100bb87
    nbComponents: int = createdAttribute.GetNumberOfComponents()
    nbNames: int = len( componentNames )
    if nbComponents == 1 and nbNames > 0:
        logger.warning(
            "The array has one component and no name, the components names you have enter will not be taking into account."
        )

    if nbComponents > 1:
        if nbNames < nbComponents:
            componentNames = tuple( [ "Component" + str( i ) for i in range( nbComponents ) ] )
            logger.warning(
                f"Insufficient number of input component names. { attributeName } component names will be set to : Component0, Component1 ..."
            )
        elif nbNames > nbComponents:
            logger.warning(
                f"Excessive number of input component names, only the first { nbComponents } names will be used." )

        for i in range( nbComponents ):
            createdAttribute.SetComponentName( i, componentNames[ i ] )

    data.AddArray( createdAttribute )
    data.Modified()

    return True


def copyAttribute(
    multiBlockDataSetFrom: vtkMultiBlockDataSet,
    multiBlockDataSetTo: vtkMultiBlockDataSet,
    attributeNameFrom: str,
    attributeNameTo: str,
    onPoints: bool = False,
    logger: Union[ Logger, None ] = None,
) -> bool:
    """Copy an attribute from a multiBlockDataSet to a similar one on the same piece.

    Args:
        multiBlockDataSetFrom (vtkMultiBlockDataSet): MultiBlockDataSet from which to copy the attribute.
        multiBlockDataSetTo (vtkMultiBlockDataSet): MultiBlockDataSet where to copy the attribute.
        attributeNameFrom (str): Attribute name in multiBlockDataSetFrom.
        attributeNameTo (str): Attribute name in multiBlockDataSetTo. It will be a new attribute of multiBlockDataSetTo.
        onPoints (bool, optional): True if attributes are on points, False if they are on cells.
            Defaults to False.
        logger (Union[Logger, None], optional): A logger to manage the output messages.
            Defaults to None, an internal logger is used.

    Returns:
        bool: True if copy successfully ended, False otherwise.
    """
    # Check if an external logger is given.
    if logger is None:
        logger = getLogger( "copyAttribute", True )

    # Check if the multiBlockDataSetFrom is inherited from vtkMultiBlockDataSet.
    if not isinstance( multiBlockDataSetFrom, vtkMultiBlockDataSet ):
        logger.error(  # type: ignore[unreachable]
            "multiBlockDataSetFrom has to be inherited from vtkMultiBlockDataSet." )
        logger.error( f"The attribute { attributeNameFrom } has not been copied." )
        return False

    # Check if the multiBlockDataSetTo is inherited from vtkMultiBlockDataSet.
    if not isinstance( multiBlockDataSetTo, vtkMultiBlockDataSet ):
        logger.error(  # type: ignore[unreachable]
            "multiBlockDataSetTo has to be inherited from vtkMultiBlockDataSet." )
        logger.error( f"The attribute { attributeNameFrom } has not been copied." )
        return False

    # Check if the attribute exist in the multiBlockDataSetFrom.
    if not isAttributeInObjectMultiBlockDataSet( multiBlockDataSetFrom, attributeNameFrom, onPoints ):
        logger.error( f"The attribute { attributeNameFrom } is not in the multiBlockDataSetFrom." )
        logger.error( f"The attribute { attributeNameFrom } has not been copied." )
        return False

    # Check if the attribute already exist in the multiBlockDataSetTo.
    if isAttributeInObjectMultiBlockDataSet( multiBlockDataSetTo, attributeNameTo, onPoints ):
        logger.error( f"The attribute { attributeNameTo } is already in the multiBlockDataSetTo." )
        logger.error( f"The attribute { attributeNameFrom } has not been copied." )
        return False

    # Check if the two multiBlockDataSets are similar.
    elementaryBlockIndexesTo: list[ int ] = getBlockElementIndexesFlatten( multiBlockDataSetTo )
    elementaryBlockIndexesFrom: list[ int ] = getBlockElementIndexesFlatten( multiBlockDataSetFrom )
    if elementaryBlockIndexesTo != elementaryBlockIndexesFrom:
        logger.error( "multiBlockDataSetFrom and multiBlockDataSetTo do not have the same block indexes." )
        logger.error( f"The attribute { attributeNameFrom } has not been copied." )
        return False

    # Parse blocks of the two mesh to copy the attribute.
    for idBlock in elementaryBlockIndexesTo:
        dataSetFrom: vtkDataSet = vtkDataSet.SafeDownCast( getBlockFromFlatIndex( multiBlockDataSetFrom, idBlock ) )
        if dataSetFrom is None:
            logger.error( f"Block { idBlock } of multiBlockDataSetFrom is null." )  # type: ignore[unreachable]
            logger.error( f"The attribute { attributeNameFrom } has not been copied." )
            return False

        dataSetTo: vtkDataSet = vtkDataSet.SafeDownCast( getBlockFromFlatIndex( multiBlockDataSetTo, idBlock ) )
        if dataSetTo is None:
            logger.error( f"Block { idBlock } of multiBlockDataSetTo is null." )  # type: ignore[unreachable]
            logger.error( f"The attribute { attributeNameFrom } has not been copied." )
            return False

        if isAttributeInObjectDataSet( dataSetFrom, attributeNameFrom, onPoints ) and \
        not copyAttributeDataSet( dataSetFrom, dataSetTo, attributeNameFrom, attributeNameTo, onPoints, logger ):
            return False

    return True


def copyAttributeDataSet(
    dataSetFrom: vtkDataSet,
    dataSetTo: vtkDataSet,
    attributeNameFrom: str,
    attributeNameTo: str,
    onPoints: bool = False,
    logger: Union[ Logger, Any ] = None,
) -> bool:
    """Copy an attribute from a dataSet to a similar one on the same piece.

    Args:
        dataSetFrom (vtkDataSet): DataSet from which to copy the attribute.
        dataSetTo (vtkDataSet): DataSet where to copy the attribute.
        attributeNameFrom (str): Attribute name in dataSetFrom.
        attributeNameTo (str): Attribute name in dataSetTo. It will be a new attribute of dataSetTo.
        onPoints (bool, optional): True if attributes are on points, False if they are on cells.
            Defaults to False.
        logger (Union[Logger, None], optional): A logger to manage the output messages.
            Defaults to None, an internal logger is used.

    Returns:
        bool: True if copy successfully ended, False otherwise.
    """
    # Check if an external logger is given.
    if logger is None:
        logger = getLogger( "copyAttributeDataSet", True )

    # Check if the dataSetFrom is inherited from vtkDataSet.
    if not isinstance( dataSetFrom, vtkDataSet ):
        logger.error( "dataSetFrom has to be inherited from vtkDataSet." )  # type: ignore[unreachable]
        logger.error( f"The attribute { attributeNameFrom } has not been copied." )
        return False

    # Check if the dataSetTo is inherited from vtkDataSet.
    if not isinstance( dataSetTo, vtkDataSet ):
        logger.error( "dataSetTo has to be inherited from vtkDataSet." )  # type: ignore[unreachable]
        logger.error( f"The attribute { attributeNameFrom } has not been copied." )
        return False

    # Check if the attribute exist in the dataSetFrom.
    if not isAttributeInObjectDataSet( dataSetFrom, attributeNameFrom, onPoints ):
        logger.error( f"The attribute { attributeNameFrom } is not in the dataSetFrom." )
        logger.error( f"The attribute { attributeNameFrom } has not been copied." )
        return False

    # Check if the attribute already exist in the dataSetTo.
    if isAttributeInObjectDataSet( dataSetTo, attributeNameTo, onPoints ):
        logger.error( f"The attribute { attributeNameTo } is already in the dataSetTo." )
        logger.error( f"The attribute { attributeNameFrom } has not been copied." )
        return False

    npArray: npt.NDArray[ Any ] = getArrayInObject( dataSetFrom, attributeNameFrom, onPoints )
    componentNames: tuple[ str, ...] = getComponentNamesDataSet( dataSetFrom, attributeNameFrom, onPoints )
    vtkArrayType: int = getVtkArrayTypeInObject( dataSetFrom, attributeNameFrom, onPoints )

    return createAttribute( dataSetTo, npArray, attributeNameTo, componentNames, onPoints, vtkArrayType, logger )


def renameAttribute(
    object: Union[ vtkMultiBlockDataSet, vtkDataSet ],
    attributeName: str,
    newAttributeName: str,
    onPoints: bool,
) -> bool:
    """Rename an attribute.

    Args:
        object (vtkMultiBlockDataSet): Object where the attribute is.
        attributeName (str): Name of the attribute.
        newAttributeName (str): New name of the attribute.
        onPoints (bool): True if attributes are on points, False if they are on cells.

    Returns:
        bool: True if renaming operation successfully ended.
    """
    if isAttributeInObject( object, attributeName, onPoints ):
        dim: int = 0 if onPoints else 1
        filter = vtkArrayRename()
        filter.SetInputData( object )
        filter.SetArrayName( dim, attributeName, newAttributeName )
        filter.Update()
        object.ShallowCopy( filter.GetOutput() )
    else:
        return False
    return True


def createCellCenterAttribute( mesh: Union[ vtkMultiBlockDataSet, vtkDataSet ], cellCenterAttributeName: str ) -> bool:
    """Create elementCenter attribute if it does not exist.

    Args:
        mesh (vtkMultiBlockDataSet | vtkDataSet): input mesh
        cellCenterAttributeName (str): Name of the attribute

    Raises:
        TypeError: Raised if input mesh is not a vtkMultiBlockDataSet or a
        vtkDataSet.

    Returns:
        bool: True if calculation successfully ended, False otherwise.
    """
    ret: int = 1
    if isinstance( mesh, vtkMultiBlockDataSet ):
        # initialize data object tree iterator
        iterator: vtkDataObjectTreeIterator = vtkDataObjectTreeIterator()
        iterator.SetDataSet( mesh )
        iterator.VisitOnlyLeavesOn()
        iterator.GoToFirstItem()
        while iterator.GetCurrentDataObject() is not None:
            block: vtkDataSet = vtkDataSet.SafeDownCast( iterator.GetCurrentDataObject() )
            ret *= int( doCreateCellCenterAttribute( block, cellCenterAttributeName ) )
            iterator.GoToNextItem()
    elif isinstance( mesh, vtkDataSet ):
        ret = int( doCreateCellCenterAttribute( mesh, cellCenterAttributeName ) )
    else:
        raise TypeError( "Input object must be a vtkDataSet or vtkMultiBlockDataSet." )
    return bool( ret )


def doCreateCellCenterAttribute( block: vtkDataSet, cellCenterAttributeName: str ) -> bool:
    """Create elementCenter attribute in a vtkDataSet if it does not exist.

    Args:
        block (vtkDataSet): Input mesh that must be a vtkDataSet
        cellCenterAttributeName (str): Name of the attribute

    Returns:
        bool: True if calculation successfully ended, False otherwise.
    """
    if not isAttributeInObject( block, cellCenterAttributeName, False ):
        # apply ElementCenter filter
        filter: vtkCellCenters = vtkCellCenters()
        filter.SetInputData( block )
        filter.Update()
        output: vtkPointSet = filter.GetOutputDataObject( 0 )
        assert output is not None, "vtkCellCenters output is null."
        # transfer output to output arrays
        centers: vtkPoints = output.GetPoints()
        assert centers is not None, "Center are undefined."
        centerCoords: vtkDataArray = centers.GetData()
        assert centers is not None, "Center coordinates are undefined."
        centerCoords.SetName( cellCenterAttributeName )
        block.GetCellData().AddArray( centerCoords )
        block.Modified()
    return True


def transferPointDataToCellData( mesh: vtkPointSet ) -> vtkPointSet:
    """Transfer point data to cell data.

    Args:
        mesh (vtkPointSet): Input mesh.

    Returns:
        vtkPointSet: Output mesh where point data were transferred to cells.

    """
    filter = vtkPointDataToCellData()
    filter.SetInputDataObject( mesh )
    filter.SetProcessAllArrays( True )
    filter.Update()
    return filter.GetOutputDataObject( 0 )<|MERGE_RESOLUTION|>--- conflicted
+++ resolved
@@ -134,30 +134,17 @@
     values: list[ Any ] = [ value for _ in range( nbComponents ) ]
 
     # Parse the multiBlockDataSet to create and fill the attribute on blocks where it is not.
-<<<<<<< HEAD
-    iter: vtkDataObjectTreeIterator = vtkDataObjectTreeIterator()
-    iter.SetDataSet( multiBlockDataSet )
-    iter.VisitOnlyLeavesOn()
-    iter.GoToFirstItem()
-    while iter.GetCurrentDataObject() is not None:
-        dataSet: vtkDataSet = vtkDataSet.SafeDownCast( iter.GetCurrentDataObject() )
-=======
     iterator: vtkDataObjectTreeIterator = vtkDataObjectTreeIterator()
     iterator.SetDataSet( multiBlockDataSet )
     iterator.VisitOnlyLeavesOn()
     iterator.GoToFirstItem()
     while iterator.GetCurrentDataObject() is not None:
         dataSet: vtkDataSet = vtkDataSet.SafeDownCast( iterator.GetCurrentDataObject() )
->>>>>>> f100bb87
         if not isAttributeInObjectDataSet( dataSet, attributeName, onPoints ) and \
            not createConstantAttributeDataSet( dataSet, values, attributeName, componentNames, onPoints, vtkDataType, logger ):
             return False
 
-<<<<<<< HEAD
-        iter.GoToNextItem()
-=======
         iterator.GoToNextItem()
->>>>>>> f100bb87
 
     return True
 
@@ -209,7 +196,6 @@
     # Check if the vtk data type is correct.
     vtkNumpyTypeMap: dict[ int, type ] = vnp.get_vtk_to_numpy_typemap()
     assert vtkDataType in vtkNumpyTypeMap, f"Attribute type { vtkDataType } is unknown. The empty attribute { attributeName } has not been created into the mesh."
-<<<<<<< HEAD
 
     nbComponents: int = len( componentNames )
 
@@ -220,18 +206,6 @@
         for i in range( nbComponents ):
             createdAttribute.SetComponentName( i, componentNames[ i ] )
 
-=======
-
-    nbComponents: int = len( componentNames )
-
-    createdAttribute: vtkDataArray = vtkDataArray.CreateDataArray( vtkDataType )
-    createdAttribute.SetName( attributeName )
-    createdAttribute.SetNumberOfComponents( nbComponents )
-    if nbComponents > 1:
-        for i in range( nbComponents ):
-            createdAttribute.SetComponentName( i, componentNames[ i ] )
-
->>>>>>> f100bb87
     return createdAttribute
 
 
@@ -346,30 +320,17 @@
         )
 
     # Parse the multiBlockDataSet to create the constant attribute on each blocks.
-<<<<<<< HEAD
-    iter: vtkDataObjectTreeIterator = vtkDataObjectTreeIterator()
-    iter.SetDataSet( multiBlockDataSet )
-    iter.VisitOnlyLeavesOn()
-    iter.GoToFirstItem()
-    while iter.GetCurrentDataObject() is not None:
-        dataSet: vtkDataSet = vtkDataSet.SafeDownCast( iter.GetCurrentDataObject() )
-=======
     iterator: vtkDataObjectTreeIterator = vtkDataObjectTreeIterator()
     iterator.SetDataSet( multiBlockDataSet )
     iterator.VisitOnlyLeavesOn()
     iterator.GoToFirstItem()
     while iterator.GetCurrentDataObject() is not None:
         dataSet: vtkDataSet = vtkDataSet.SafeDownCast( iterator.GetCurrentDataObject() )
->>>>>>> f100bb87
         if not createConstantAttributeDataSet( dataSet, listValues, attributeName, componentNames, onPoints,
                                                vtkDataType, logger ):
             return False
 
-<<<<<<< HEAD
-        iter.GoToNextItem()
-=======
         iterator.GoToNextItem()
->>>>>>> f100bb87
 
     return True
 
@@ -503,7 +464,6 @@
         logger.error( f"The attribute { attributeName } is already present in the dataSet." )
         logger.error( f"The attribute { attributeName } has not been created into the mesh." )
         return False
-<<<<<<< HEAD
 
     # Check the coherency between the given array type and the vtk array type if it exist.
     if vtkDataType is not None:
@@ -550,54 +510,6 @@
     createdAttribute: vtkDataArray = vnp.numpy_to_vtk( npArray, deep=True, array_type=vtkDataType )
     createdAttribute.SetName( attributeName )
 
-=======
-
-    # Check the coherency between the given array type and the vtk array type if it exist.
-    if vtkDataType is not None:
-        vtkNumpyTypeMap: dict[ int, type ] = vnp.get_vtk_to_numpy_typemap()
-        if vtkDataType not in vtkNumpyTypeMap:
-            logger.error( f"The vtk data type { vtkDataType } is unknown." )
-            logger.error( f"The attribute { attributeName } has not been created into the mesh." )
-            return False
-        npArrayTypeFromVtk: npt.DTypeLike = vtkNumpyTypeMap[ vtkDataType ]().dtype
-        npArrayTypeFromInput: npt.DTypeLike = npArray.dtype
-        if npArrayTypeFromVtk != npArrayTypeFromInput:
-            logger.error(
-                f"The numpy array type { npArrayTypeFromInput } is not coherent with the type of array created ({ npArrayTypeFromVtk }) from the given vtkDataType."
-            )
-            logger.error( f"The attribute { attributeName } has not been created into the mesh." )
-            return False
-
-    data: Union[ vtkPointData, vtkCellData ]
-    nbElements: int
-    oppositePieceName: str
-    if onPoints:
-        data = dataSet.GetPointData()
-        nbElements = dataSet.GetNumberOfPoints()
-        oppositePieceName = "cells"
-    else:
-        data = dataSet.GetCellData()
-        nbElements = dataSet.GetNumberOfCells()
-        oppositePieceName = "points"
-
-    # Check if the input array has the good size.
-    if len( npArray ) != nbElements:
-        logger.error( f"The array has to have { nbElements } elements, but have only { len( npArray ) } elements" )
-        logger.error( f"The attribute { attributeName } has not been created into the mesh." )
-        return False
-
-    # Check if an attribute with the same name exist on the opposite piece (points or cells).
-    oppositePiece: bool = not onPoints
-    if isAttributeInObjectDataSet( dataSet, attributeName, oppositePiece ):
-        logger.warning(
-            f"An attribute with the same name ({ attributeName }) is already present in the dataSet but on { oppositePieceName }."
-        )
-
-    # Convert the numpy array int a vtkDataArray.
-    createdAttribute: vtkDataArray = vnp.numpy_to_vtk( npArray, deep=True, array_type=vtkDataType )
-    createdAttribute.SetName( attributeName )
-
->>>>>>> f100bb87
     nbComponents: int = createdAttribute.GetNumberOfComponents()
     nbNames: int = len( componentNames )
     if nbComponents == 1 and nbNames > 0:
