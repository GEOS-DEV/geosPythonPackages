--- conflicted
+++ resolved
@@ -160,31 +160,20 @@
         """
         reader: Union[ vtkXMLMultiBlockDataReader, vtkXMLUnstructuredGridReader ]
         if datasetType == "multiblock":
-<<<<<<< HEAD
             reader: vtkXMLMultiBlockDataReader = vtkXMLMultiBlockDataReader()
-            vtkFilename: str = "data/displacedFault.vtm"
-=======
-            reader = vtkXMLMultiBlockDataReader()
             vtkFilename = "data/displacedFault.vtm"
         elif datasetType == "emptymultiblock":
-            reader = vtkXMLMultiBlockDataReader()
+            reader: vtkXMLMultiBlockDataReader = vtkXMLMultiBlockDataReader()
             vtkFilename = "data/displacedFaultempty.vtm"
->>>>>>> 02f9aa20
         elif datasetType == "dataset":
-            reader = vtkXMLUnstructuredGridReader()
+            reader: vtkXMLUnstructuredGridReader = vtkXMLUnstructuredGridReader()
             vtkFilename = "data/domain_res5_id.vtu"
         elif datasetType == "emptydataset":
-            reader = vtkXMLUnstructuredGridReader()
+            reader: vtkXMLUnstructuredGridReader = vtkXMLUnstructuredGridReader()
             vtkFilename = "data/domain_res5_id_empty.vtu"
         elif datasetType == "polydata":
-<<<<<<< HEAD
             reader: vtkXMLUnstructuredGridReader = vtkXMLUnstructuredGridReader()
             vtkFilename = "data/triangulatedSurface.vtu"
-=======
-            reader = vtkXMLUnstructuredGridReader()
-            vtkFilename = "data/surface.vtu"
-
->>>>>>> 02f9aa20
         datapath: str = os.path.join( os.path.dirname( os.path.realpath( __file__ ) ), vtkFilename )
         reader.SetFileName( datapath )
         reader.Update()
