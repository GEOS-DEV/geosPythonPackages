# SPDX-License-Identifier: Apache-2.0
# SPDX-FileCopyrightText: Copyright 2023-2024 TotalEnergies.
# SPDX-FileContributor: Paloma Martinez, Romain Baville
# SPDX-License-Identifier: Apache 2.0
# ruff: noqa: E402 # disable Module level import not at top of file
# mypy: disable-error-code="operator"
import pytest
from typing import Union, Any, cast

import numpy as np
import numpy.typing as npt

import vtkmodules.util.numpy_support as vnp
from vtkmodules.vtkCommonCore import vtkDataArray
from vtkmodules.vtkCommonDataModel import ( vtkDataSet, vtkMultiBlockDataSet, vtkPointData, vtkCellData )

from vtk import (  # type: ignore[import-untyped]
    VTK_UNSIGNED_CHAR, VTK_UNSIGNED_SHORT, VTK_UNSIGNED_INT, VTK_UNSIGNED_LONG_LONG, VTK_CHAR, VTK_SIGNED_CHAR,
    VTK_SHORT, VTK_INT, VTK_LONG_LONG, VTK_ID_TYPE, VTK_FLOAT, VTK_DOUBLE,
)

# Information :
# https://github.com/Kitware/VTK/blob/master/Wrapping/Python/vtkmodules/util/numpy_support.py
# https://github.com/Kitware/VTK/blob/master/Wrapping/Python/vtkmodules/util/vtkConstants.py
#     vtk array type       int   numpy type
# VTK_CHAR               = 2  = np.int8
# VTK_SIGNED_CHAR        = 15 = np.int8
# VTK_SHORT              = 4  = np.int16
# VTK_INT                = 6  = np.int32
# VTK_BIT                = 1  = np.uint8
# VTK_UNSIGNED_CHAR      = 3  = np.uint8
# VTK_UNSIGNED_SHORT     = 5  = np.uint16
# VTK_UNSIGNED_INT       = 7  = np.uint32
# VTK_UNSIGNED_LONG_LONG = 17 = np.uint64
# VTK_LONG               = 8  = LONG_TYPE_CODE ( int32 | int64 )
# VTK_UNSIGNED_LONG      = 9  = ULONG_TYPE_CODE ( uint32 | uint64 )
# VTK_FLOAT              = 10 = np.float32
# VTK_DOUBLE             = 11 = np.float64
# VTK_ID_TYPE            = 12 = ID_TYPE_CODE ( int32 | int64 )

#     vtk array type       int  IdType  numpy type
# VTK_LONG_LONG          = 16 = 2 = np.int64

from geos.mesh.utils import arrayModifiers


<<<<<<< HEAD
@pytest.mark.parametrize( "attributeName, nbComponents, onpoints, value_test", [
    ( "CellAttribute", 3, False, np.nan ),
    ( "PointAttribute", 3, True, np.nan ),
    ( "CELL_MARKERS", 1, False, np.nan ),
    ( "PORO", 1, False, np.nan ),
    ( "CellAttribute", 3, False, 2. ),
    ( "PointAttribute", 3, True, 2. ),
    ( "CELL_MARKERS", 1, False, 2. ),
    ( "PORO", 1, False, 2. ),
] )
=======
@pytest.mark.parametrize(
    "idBlock, attributeName, nbComponentsTest, componentNamesTest, onPoints, value, valueTest, vtkDataTypeTest",
    [
        # Test fill an attribute on point and on cell.
        ( 1, "CellAttribute", 3, ( "AX1", "AX2", "AX3" ), False, np.nan, np.nan, VTK_DOUBLE ),
        ( 1, "PointAttribute", 3, ( "AX1", "AX2", "AX3" ), True, np.nan, np.nan, VTK_DOUBLE ),
        # Test fill attributes with different number of component.
        ( 1, "PORO", 1, (), False, np.nan, np.float32( np.nan ), VTK_FLOAT ),
        ( 1, "PERM", 3, ( "AX1", "AX2", "AX3" ), False, np.nan, np.float32( np.nan ), VTK_FLOAT ),
        # Test fill an attribute with default value.
        ( 1, "FAULT", 1, (), False, np.nan, np.int32( -1 ), VTK_INT ),
        ( 0, "collocated_nodes", 2, ( None, None ), True, np.nan, np.int64( -1 ), VTK_ID_TYPE ),
        # Test fill an attribute with specified value.
        ( 1, "PORO", 1, (), False, np.float32( 4 ), np.float32( 4 ), VTK_FLOAT ),
        ( 1, "CellAttribute", 3, ( "AX1", "AX2", "AX3" ), False, 4., np.float64( 4 ), VTK_DOUBLE ),
        ( 1, "CellAttribute", 3, ( "AX1", "AX2", "AX3" ), False, np.float64( 4 ), np.float64( 4 ), VTK_DOUBLE ),
        ( 1, "FAULT", 1, (), False, np.int32( 4 ), np.int32( 4 ), VTK_INT ),
        ( 0, "collocated_nodes", 2, ( None, None ), True, 4, np.int64( 4 ), VTK_ID_TYPE ),
        ( 0, "collocated_nodes", 2, ( None, None ), True, np.int64( 4 ), np.int64( 4 ), VTK_ID_TYPE ),
    ] )
>>>>>>> f100bb87
def test_fillPartialAttributes(
    dataSetTest: vtkMultiBlockDataSet,
    idBlock: int,
    attributeName: str,
<<<<<<< HEAD
    nbComponents: int,
    onpoints: bool,
    value_test: float,
) -> None:
    """Test filling a partial attribute from a multiblock with values."""
    vtkMultiBlockDataSetTestRef: vtkMultiBlockDataSet = dataSetTest( "multiblock" )
    vtkMultiBlockDataSetTest: vtkMultiBlockDataSet = dataSetTest( "multiblock" )
    arrayModifiers.fillPartialAttributes( vtkMultiBlockDataSetTest,
                                          attributeName,
                                          nbComponents,
                                          onPoints=onpoints,
                                          value=value_test )

    nbBlock: int = vtkMultiBlockDataSetTestRef.GetNumberOfBlocks()
    for block_id in range( nbBlock ):
        datasetRef: vtkDataSet = cast( vtkDataSet, vtkMultiBlockDataSetTestRef.GetBlock( block_id ) )
        dataset: vtkDataSet = cast( vtkDataSet, vtkMultiBlockDataSetTest.GetBlock( block_id ) )
        expected_array: npt.NDArray[ np.float64 ]
        array: npt.NDArray[ np.float64 ]
        if onpoints:
            array = vnp.vtk_to_numpy( dataset.GetPointData().GetArray( attributeName ) )
            if block_id == 0:
                expected_array = vnp.vtk_to_numpy( datasetRef.GetPointData().GetArray( attributeName ) )
            else:
                expected_array = np.array( [ [ value_test for i in range( nbComponents ) ] for _ in range( 212 ) ] )
        else:
            array = vnp.vtk_to_numpy( dataset.GetCellData().GetArray( attributeName ) )
            if block_id == 0:
                expected_array = vnp.vtk_to_numpy( datasetRef.GetCellData().GetArray( attributeName ) )
            else:
                expected_array = np.array( [ [ value_test for i in range( nbComponents ) ] for _ in range( 156 ) ] )

        if block_id == 0:
            assert ( array == expected_array ).all()
        else:
            if np.isnan( value_test ):
                assert np.all( np.isnan( array ) == np.isnan( expected_array ) )
            else:
                assert ( array == expected_array ).all()


@pytest.mark.parametrize( "onpoints, attributesList, value_test", [
    ( True, ( ( 0, "PointAttribute", 3 ), ( 1, "collocated_nodes", 2 ) ), 2. ),
    ( False, ( ( 0, "CELL_MARKERS", 1 ), ( 0, "CellAttribute", 3 ), ( 0, "FAULT", 1 ), ( 0, "PERM", 3 ),
               ( 0, "PORO", 1 ) ), 2. ),
    ( True, ( ( 0, "PointAttribute", 3 ), ( 1, "collocated_nodes", 2 ) ), np.nan ),
    ( False, ( ( 0, "CELL_MARKERS", 1 ), ( 0, "CellAttribute", 3 ), ( 0, "FAULT", 1 ), ( 0, "PERM", 3 ),
               ( 0, "PORO", 1 ) ), np.nan ),
] )
def test_fillAllPartialAttributes(
    dataSetTest: vtkMultiBlockDataSet,
    onpoints: bool,
    attributesList: Tuple[ Tuple[ int, str, int ], ...],
    value_test: float,
) -> None:
    """Test filling all partial attributes from a multiblock with values."""
    vtkMultiBlockDataSetTestRef: vtkMultiBlockDataSet = dataSetTest( "multiblock" )
    vtkMultiBlockDataSetTest: vtkMultiBlockDataSet = dataSetTest( "multiblock" )
    arrayModifiers.fillAllPartialAttributes( vtkMultiBlockDataSetTest, onpoints, value_test )

    nbBlock: int = vtkMultiBlockDataSetTestRef.GetNumberOfBlocks()
    for block_id in range( nbBlock ):
        datasetRef: vtkDataSet = cast( vtkDataSet, vtkMultiBlockDataSetTestRef.GetBlock( block_id ) )
        dataset: vtkDataSet = cast( vtkDataSet, vtkMultiBlockDataSetTest.GetBlock( block_id ) )
        expected_array: npt.NDArray[ np.float64 ]
        array: npt.NDArray[ np.float64 ]
        dataRef: Union[ vtkPointData, vtkCellData ]
        data: Union[ vtkPointData, vtkCellData ]
        nbElements: list[ int ]
        if onpoints:
            dataRef = datasetRef.GetPointData()
            data = dataset.GetPointData()
            nbElements = [ 212, 4092 ]
        else:
            dataRef = datasetRef.GetCellData()
            data = dataset.GetCellData()
            nbElements = [ 156, 1740 ]

        for inBlock, attribute, nbComponents in attributesList:
            array = vnp.vtk_to_numpy( data.GetArray( attribute ) )
            if block_id == inBlock:
                expected_array = vnp.vtk_to_numpy( dataRef.GetArray( attribute ) )
                assert ( array == expected_array ).all()
            else:
                expected_array = np.array( [ [ value_test for i in range( nbComponents ) ]
                                             for _ in range( nbElements[ inBlock ] ) ] )
                if np.isnan( value_test ):
                    assert np.all( np.isnan( array ) == np.isnan( expected_array ) )
                else:
                    assert ( array == expected_array ).all()
=======
    nbComponentsTest: int,
    componentNamesTest: tuple[ str, ...],
    onPoints: bool,
    value: Any,
    valueTest: Any,
    vtkDataTypeTest: int,
) -> None:
    """Test filling a partial attribute from a multiblock with values."""
    multiBlockDataSetTest: vtkMultiBlockDataSet = dataSetTest( "multiblock" )

    # Fill the attribute in the multiBlockDataSet.
    assert arrayModifiers.fillPartialAttributes( multiBlockDataSetTest, attributeName, onPoints, value )

    # Get the dataSet where the attribute has been filled.
    dataSet: vtkDataSet = cast( vtkDataSet, multiBlockDataSetTest.GetBlock( idBlock ) )

    # Get the filled attribute.
    data: Union[ vtkPointData, vtkCellData ]
    nbElements: int
    if onPoints:
        nbElements = dataSet.GetNumberOfPoints()
        data = dataSet.GetPointData()
    else:
        nbElements = dataSet.GetNumberOfCells()
        data = dataSet.GetCellData()
    attributeFilled: vtkDataArray = data.GetArray( attributeName )

    # Test the number of components and their names if multiple.
    nbComponentsFilled: int = attributeFilled.GetNumberOfComponents()
    assert nbComponentsFilled == nbComponentsTest
    if nbComponentsTest > 1:
        componentNamesFilled: tuple[ str, ...] = tuple(
            attributeFilled.GetComponentName( i ) for i in range( nbComponentsFilled ) )
        assert componentNamesFilled == componentNamesTest

    # Test values and their types.
    ## Create the constant array test from the value.
    npArrayTest: npt.NDArray[ Any ]
    if nbComponentsTest > 1:
        npArrayTest = np.array( [ [ valueTest for _ in range( nbComponentsTest ) ] for _ in range( nbElements ) ] )
    else:
        npArrayTest = np.array( [ valueTest for _ in range( nbElements ) ] )

    npArrayFilled: npt.NDArray[ Any ] = vnp.vtk_to_numpy( attributeFilled )
    assert npArrayFilled.dtype == npArrayTest.dtype
    if np.isnan( value ) and vtkDataTypeTest in ( VTK_FLOAT, VTK_DOUBLE ):
        assert np.isnan( npArrayFilled ).all()
    else:
        assert ( npArrayFilled == npArrayTest ).all()

    vtkDataTypeFilled: int = attributeFilled.GetDataType()
    assert vtkDataTypeTest == vtkDataTypeFilled


@pytest.mark.parametrize( "multiBlockDataSetName", [ "multiblock" ] )
def test_FillAllPartialAttributes(
    dataSetTest: vtkMultiBlockDataSet,
    multiBlockDataSetName: str,
) -> None:
    """Test to fill all the partial attributes of a vtkMultiBlockDataSet with a value."""
    multiBlockDataSetTest: vtkMultiBlockDataSet = dataSetTest( multiBlockDataSetName )
    assert arrayModifiers.fillAllPartialAttributes( multiBlockDataSetTest )

    nbBlock: int = multiBlockDataSetTest.GetNumberOfBlocks()
    for idBlock in range( nbBlock ):
        dataSet: vtkDataSet = cast( vtkDataSet, multiBlockDataSetTest.GetBlock( idBlock ) )
        attributeExist: int
        for attributeNameOnPoint in [ "PointAttribute", "collocated_nodes" ]:
            attributeExist = dataSet.GetPointData().HasArray( attributeNameOnPoint )
            assert attributeExist == 1
        for attributeNameOnCell in [ "CELL_MARKERS", "CellAttribute", "FAULT", "PERM", "PORO" ]:
            attributeExist = dataSet.GetCellData().HasArray( attributeNameOnCell )
            assert attributeExist == 1
>>>>>>> f100bb87


@pytest.mark.parametrize( "attributeName, dataType, expectedDatatypeArray", [
    ( "test_double", VTK_DOUBLE, "vtkDoubleArray" ),
    ( "test_float", VTK_FLOAT, "vtkFloatArray" ),
    ( "test_int", VTK_INT, "vtkIntArray" ),
    ( "test_unsigned_int", VTK_UNSIGNED_INT, "vtkUnsignedIntArray" ),
    ( "test_char", VTK_CHAR, "vtkCharArray" ),
] )
def test_createEmptyAttribute(
    attributeName: str,
    dataType: int,
    expectedDatatypeArray: vtkDataArray,
) -> None:
    """Test empty attribute creation."""
    componentNames: tuple[ str, str, str ] = ( "d1", "d2", "d3" )
    newAttr: vtkDataArray = arrayModifiers.createEmptyAttribute( attributeName, componentNames, dataType )

    assert newAttr.GetNumberOfComponents() == len( componentNames )
    for ax in range( 3 ):
        assert newAttr.GetComponentName( ax ) == componentNames[ ax ]
    assert newAttr.IsA( str( expectedDatatypeArray ) )


@pytest.mark.parametrize(
    "attributeName, onPoints",
    [
        # Test to create a new attribute on points and on cells.
        ( "newAttribute", False ),
        ( "newAttribute", True ),
        # Test to create a new attribute  when an attribute with the same name already exist on the opposite piece.
        ( "PORO", True ),  # Partial attribute on cells already exist.
        ( "GLOBAL_IDS_CELLS", True ),  # Global attribute on cells already exist.
    ] )
def test_createConstantAttributeMultiBlock(
    dataSetTest: vtkMultiBlockDataSet,
    attributeName: str,
    onPoints: bool,
) -> None:
    """Test creation of constant attribute in multiblock dataset."""
    multiBlockDataSetTest: vtkMultiBlockDataSet = dataSetTest( "multiblock" )
    values: list[ float ] = [ np.nan ]
    assert arrayModifiers.createConstantAttributeMultiBlock( multiBlockDataSetTest,
                                                             values,
                                                             attributeName,
                                                             onPoints=onPoints )

    nbBlock = multiBlockDataSetTest.GetNumberOfBlocks()
    for idBlock in range( nbBlock ):
        dataSet: vtkDataSet = cast( vtkDataSet, multiBlockDataSetTest.GetBlock( idBlock ) )
        data: Union[ vtkPointData, vtkCellData ]
        data = dataSet.GetPointData() if onPoints else dataSet.GetCellData()

        attributeWellCreated: int = data.HasArray( attributeName )
        assert attributeWellCreated == 1


@pytest.mark.parametrize(
    "listValues, componentNames, componentNamesTest, onPoints, vtkDataType, vtkDataTypeTest, attributeName",
    [
        # Test attribute names.
        ## Test with an attributeName already existing on opposite piece.
        ( [ np.float64( 42 ) ], (), (), True, VTK_DOUBLE, VTK_DOUBLE, "CellAttribute" ),
        ( [ np.float64( 42 ) ], (), (), False, VTK_DOUBLE, VTK_DOUBLE, "PointAttribute" ),
        ## Test with a new attributeName on cells and on points.
        ( [ np.float32( 42 ) ], (), (), True, VTK_FLOAT, VTK_FLOAT, "newAttribute" ),
        ( [ np.float32( 42 ) ], (), (), False, VTK_FLOAT, VTK_FLOAT, "newAttribute" ),
        # Test the number of components and their names.
        ( [ np.float32( 42 ) ], ( "X" ), (), True, VTK_FLOAT, VTK_FLOAT, "newAttribute" ),
        ( [ np.float32( 42 ), np.float32( 42 ) ], ( "X", "Y" ),
          ( "X", "Y" ), True, VTK_FLOAT, VTK_FLOAT, "newAttribute" ),
        ( [ np.float32( 42 ), np.float32( 42 ) ], ( "X", "Y", "Z" ),
          ( "X", "Y" ), True, VTK_FLOAT, VTK_FLOAT, "newAttribute" ),
        ( [ np.float32( 42 ), np.float32( 42 ) ], (),
          ( "Component0", "Component1" ), True, VTK_FLOAT, VTK_FLOAT, "newAttribute" ),
        # Test the type of the values.
        ## With numpy scalar type.
        ( [ np.int8( 42 ) ], (), (), True, None, VTK_SIGNED_CHAR, "newAttribute" ),
        ( [ np.int8( 42 ) ], (), (), True, VTK_SIGNED_CHAR, VTK_SIGNED_CHAR, "newAttribute" ),
        ( [ np.int16( 42 ) ], (), (), True, None, VTK_SHORT, "newAttribute" ),
        ( [ np.int16( 42 ) ], (), (), True, VTK_SHORT, VTK_SHORT, "newAttribute" ),
        ( [ np.int32( 42 ) ], (), (), True, None, VTK_INT, "newAttribute" ),
        ( [ np.int32( 42 ) ], (), (), True, VTK_INT, VTK_INT, "newAttribute" ),
        ( [ np.int64( 42 ) ], (), (), True, None, VTK_LONG_LONG, "newAttribute" ),
        ( [ np.int64( 42 ) ], (), (), True, VTK_LONG_LONG, VTK_LONG_LONG, "newAttribute" ),
        ( [ np.uint8( 42 ) ], (), (), True, None, VTK_UNSIGNED_CHAR, "newAttribute" ),
        ( [ np.uint8( 42 ) ], (), (), True, VTK_UNSIGNED_CHAR, VTK_UNSIGNED_CHAR, "newAttribute" ),
        ( [ np.uint16( 42 ) ], (), (), True, None, VTK_UNSIGNED_SHORT, "newAttribute" ),
        ( [ np.uint16( 42 ) ], (), (), True, VTK_UNSIGNED_SHORT, VTK_UNSIGNED_SHORT, "newAttribute" ),
        ( [ np.uint32( 42 ) ], (), (), True, None, VTK_UNSIGNED_INT, "newAttribute" ),
        ( [ np.uint32( 42 ) ], (), (), True, VTK_UNSIGNED_INT, VTK_UNSIGNED_INT, "newAttribute" ),
        ( [ np.uint64( 42 ) ], (), (), True, None, VTK_UNSIGNED_LONG_LONG, "newAttribute" ),
        ( [ np.uint64( 42 ) ], (), (), True, VTK_UNSIGNED_LONG_LONG, VTK_UNSIGNED_LONG_LONG, "newAttribute" ),
        ( [ np.float32( 42 ) ], (), (), True, None, VTK_FLOAT, "newAttribute" ),
        ( [ np.float64( 42 ) ], (), (), True, None, VTK_DOUBLE, "newAttribute" ),
        ( [ np.float64( 42 ) ], (), (), True, VTK_DOUBLE, VTK_DOUBLE, "newAttribute" ),
        ## With python scalar type.
        ( [ 42 ], (), (), True, None, VTK_LONG_LONG, "newAttribute" ),
        ( [ 42 ], (), (), True, VTK_LONG_LONG, VTK_LONG_LONG, "newAttribute" ),
        ( [ 42. ], (), (), True, None, VTK_DOUBLE, "newAttribute" ),
        ( [ 42. ], (), (), True, VTK_DOUBLE, VTK_DOUBLE, "newAttribute" ),
    ] )
def test_createConstantAttributeDataSet(
    dataSetTest: vtkDataSet,
    listValues: list[ Any ],
    componentNames: tuple[ str, ...],
    componentNamesTest: tuple[ str, ...],
    onPoints: bool,
    vtkDataType: Union[ int, Any ],
    vtkDataTypeTest: int,
    attributeName: str,
) -> None:
    """Test constant attribute creation in dataset."""
    dataSet: vtkDataSet = dataSetTest( "dataset" )

    # Create the new constant attribute in the dataSet.
    assert arrayModifiers.createConstantAttributeDataSet( dataSet, listValues, attributeName, componentNames, onPoints,
                                                          vtkDataType )

    # Get the created attribute.
    data: Union[ vtkPointData, vtkCellData ]
    nbElements: int
    if onPoints:
        data = dataSet.GetPointData()
        nbElements = dataSet.GetNumberOfPoints()
    else:
        data = dataSet.GetCellData()
        nbElements = dataSet.GetNumberOfCells()
    attributeCreated: vtkDataArray = data.GetArray( attributeName )

    # Test the number of components and their names if multiple.
    nbComponentsTest: int = len( listValues )
    nbComponentsCreated: int = attributeCreated.GetNumberOfComponents()
    assert nbComponentsCreated == nbComponentsTest
    if nbComponentsTest > 1:
        componentNamesCreated: tuple[ str, ...] = tuple(
            attributeCreated.GetComponentName( i ) for i in range( nbComponentsCreated ) )
        assert componentNamesCreated, componentNamesTest

    # Test values and their types.
    ## Create the constant array test from values in the list values.
    npArrayTest: npt.NDArray[ Any ]
    if len( listValues ) > 1:
        npArrayTest = np.array( [ listValues for _ in range( nbElements ) ] )
    else:
        npArrayTest = np.array( [ listValues[ 0 ] for _ in range( nbElements ) ] )

    npArrayCreated: npt.NDArray[ Any ] = vnp.vtk_to_numpy( attributeCreated )
    assert npArrayCreated.dtype == npArrayTest.dtype
    assert ( npArrayCreated == npArrayTest ).all()

    vtkDataTypeCreated: int = attributeCreated.GetDataType()
    assert vtkDataTypeCreated == vtkDataTypeTest


@pytest.mark.parametrize(
    "componentNames, componentNamesTest, onPoints, vtkDataType, vtkDataTypeTest, valueType, attributeName",
    [
        # Test attribute names.
        ## Test with an attributeName already existing on opposite piece.
        ( (), (), True, VTK_DOUBLE, VTK_DOUBLE, "float64", "CellAttribute" ),
        ( (), (), False, VTK_DOUBLE, VTK_DOUBLE, "float64", "PointAttribute" ),
        ## Test with a new attributeName on cells and on points.
        ( (), (), True, VTK_FLOAT, VTK_FLOAT, "float32", "newAttribute" ),
        ( (), (), False, VTK_FLOAT, VTK_FLOAT, "float32", "newAttribute" ),
        # Test the number of components and their names.
        ( ( "X" ), (), True, VTK_FLOAT, VTK_FLOAT, "float32", "newAttribute" ),
        ( ( "X", "Y" ), ( "X", "Y" ), True, VTK_FLOAT, VTK_FLOAT, "float32", "newAttribute" ),
        ( ( "X", "Y", "Z" ), ( "X", "Y" ), True, VTK_FLOAT, VTK_FLOAT, "float32", "newAttribute" ),
        ( (), ( "Component0", "Component1" ), True, VTK_FLOAT, VTK_FLOAT, "float32", "newAttribute" ),
        # Test the type of the values.
        ## With numpy scalar type.
        ( (), (), True, None, VTK_SIGNED_CHAR, "int8", "newAttribute" ),
        ( (), (), True, VTK_SIGNED_CHAR, VTK_SIGNED_CHAR, "int8", "newAttribute" ),
        ( (), (), True, None, VTK_SHORT, "int16", "newAttribute" ),
        ( (), (), True, VTK_SHORT, VTK_SHORT, "int16", "newAttribute" ),
        ( (), (), True, None, VTK_INT, "int32", "newAttribute" ),
        ( (), (), True, VTK_INT, VTK_INT, "int32", "newAttribute" ),
        ( (), (), True, None, VTK_LONG_LONG, "int64", "newAttribute" ),
        ( (), (), True, VTK_LONG_LONG, VTK_LONG_LONG, "int64", "newAttribute" ),
        ( (), (), True, None, VTK_UNSIGNED_CHAR, "uint8", "newAttribute" ),
        ( (), (), True, VTK_UNSIGNED_CHAR, VTK_UNSIGNED_CHAR, "uint8", "newAttribute" ),
        ( (), (), True, None, VTK_UNSIGNED_SHORT, "uint16", "newAttribute" ),
        ( (), (), True, VTK_UNSIGNED_SHORT, VTK_UNSIGNED_SHORT, "uint16", "newAttribute" ),
        ( (), (), True, None, VTK_UNSIGNED_INT, "uint32", "newAttribute" ),
        ( (), (), True, VTK_UNSIGNED_INT, VTK_UNSIGNED_INT, "uint32", "newAttribute" ),
        ( (), (), True, None, VTK_UNSIGNED_LONG_LONG, "uint64", "newAttribute" ),
        ( (), (), True, VTK_UNSIGNED_LONG_LONG, VTK_UNSIGNED_LONG_LONG, "uint64", "newAttribute" ),
        ( (), (), True, None, VTK_FLOAT, "float32", "newAttribute" ),
        ( (), (), True, None, VTK_DOUBLE, "float64", "newAttribute" ),
        ( (), (), True, VTK_DOUBLE, VTK_DOUBLE, "float64", "newAttribute" ),
        ## With python scalar type.
        ( (), (), True, None, VTK_LONG_LONG, "int", "newAttribute" ),
        ( (), (), True, VTK_LONG_LONG, VTK_LONG_LONG, "int", "newAttribute" ),
        ( (), (), True, None, VTK_DOUBLE, "float", "newAttribute" ),
        ( (), (), True, VTK_DOUBLE, VTK_DOUBLE, "float", "newAttribute" ),
    ] )
def test_createAttribute(
    dataSetTest: vtkDataSet,
    getArrayWithSpeTypeValue: npt.NDArray[ Any ],
    componentNames: tuple[ str, ...],
    componentNamesTest: tuple[ str, ...],
    onPoints: bool,
    vtkDataType: int,
    vtkDataTypeTest: int,
    valueType: str,
    attributeName: str,
) -> None:
    """Test creation of dataset in dataset from given array."""
    dataSet: vtkDataSet = dataSetTest( "dataset" )

    # Get a array with random values of a given type.
    nbElements: int = dataSet.GetNumberOfPoints() if onPoints else dataSet.GetNumberOfCells()
    nbComponentsTest: int = 1 if len( componentNamesTest ) == 0 else len( componentNamesTest )
    npArrayTest: npt.NDArray[ Any ] = getArrayWithSpeTypeValue( nbComponentsTest, nbElements, valueType )

    # Create the new attribute in the dataSet.
    assert arrayModifiers.createAttribute( dataSet, npArrayTest, attributeName, componentNames, onPoints, vtkDataType )

    # Get the created attribute.
    data: Union[ vtkPointData, vtkCellData ]
    data = dataSet.GetPointData() if onPoints else dataSet.GetCellData()
    attributeCreated: vtkDataArray = data.GetArray( attributeName )

    # Test the number of components and their names if multiple.
    nbComponentsCreated: int = attributeCreated.GetNumberOfComponents()
    assert nbComponentsCreated == nbComponentsTest
    if nbComponentsTest > 1:
        componentsNamesCreated: tuple[ str, ...] = tuple(
            attributeCreated.GetComponentName( i ) for i in range( nbComponentsCreated ) )
        assert componentsNamesCreated == componentNamesTest

    # Test values and their types.
    npArrayCreated: npt.NDArray[ Any ] = vnp.vtk_to_numpy( attributeCreated )
    assert npArrayCreated.dtype == npArrayTest.dtype
    assert ( npArrayCreated == npArrayTest ).all()

    vtkDataTypeCreated: int = attributeCreated.GetDataType()
    assert vtkDataTypeCreated == vtkDataTypeTest


@pytest.mark.parametrize(
    "attributeNameFrom, attributeNameTo, onPoints",
    [
        # Test with global attributes.
        ( "GLOBAL_IDS_POINTS", "GLOBAL_IDS_POINTS_To", True ),
        ( "GLOBAL_IDS_CELLS", 'GLOBAL_IDS_CELLS_To', False ),
        # Test with partial attributes.
        ( "CellAttribute", "CellAttributeTo", False ),
        ( "PointAttribute", "PointAttributeTo", True ),
    ] )
def test_copyAttribute(
    dataSetTest: vtkMultiBlockDataSet,
    attributeNameFrom: str,
    attributeNameTo: str,
    onPoints: bool,
) -> None:
    """Test copy of cell attribute from one multiblock to another."""
    multiBlockDataSetFrom: vtkMultiBlockDataSet = dataSetTest( "multiblock" )
    multiBlockDataSetTo: vtkMultiBlockDataSet = dataSetTest( "emptymultiblock" )

    # Copy the attribute from the multiBlockDataSetFrom to the multiBlockDataSetTo.
    assert arrayModifiers.copyAttribute( multiBlockDataSetFrom, multiBlockDataSetTo, attributeNameFrom, attributeNameTo,
                                         onPoints )

    # Parse the two multiBlockDataSet and test if the attribute has been copied.
    nbBlocks: int = multiBlockDataSetFrom.GetNumberOfBlocks()
    for idBlock in range( nbBlocks ):
        dataSetFrom: vtkDataSet = cast( vtkDataSet, multiBlockDataSetFrom.GetBlock( idBlock ) )
        dataSetTo: vtkDataSet = cast( vtkDataSet, multiBlockDataSetTo.GetBlock( idBlock ) )
        dataFrom: Union[ vtkPointData, vtkCellData ]
        dataTo: Union[ vtkPointData, vtkCellData ]
        if onPoints:
            dataFrom = dataSetFrom.GetPointData()
            dataTo = dataSetTo.GetPointData()
        else:
            dataFrom = dataSetFrom.GetCellData()
            dataTo = dataSetTo.GetCellData()

        attributeExistTest: int = dataFrom.HasArray( attributeNameFrom )
        attributeExistCopied: int = dataTo.HasArray( attributeNameTo )
        assert attributeExistCopied == attributeExistTest


@pytest.mark.parametrize( "attributeNameFrom, attributeNameTo, onPoints", [
    ( "CellAttribute", "CellAttributeTo", False ),
    ( "PointAttribute", "PointAttributeTo", True ),
] )
def test_copyAttributeDataSet(
    dataSetTest: vtkDataSet,
    attributeNameFrom: str,
    attributeNameTo: str,
    onPoints: bool,
) -> None:
    """Test copy of an attribute from one dataset to another."""
    dataSetFrom: vtkDataSet = dataSetTest( "dataset" )
    dataSetTo: vtkDataSet = dataSetTest( "emptydataset" )

    # Copy the attribute from the dataSetFrom to the dataSetTo.
    assert arrayModifiers.copyAttributeDataSet( dataSetFrom, dataSetTo, attributeNameFrom, attributeNameTo, onPoints )

    # Get the tested attribute and its copy.
    dataFrom: Union[ vtkPointData, vtkCellData ]
    dataTo: Union[ vtkPointData, vtkCellData ]
    if onPoints:
        dataFrom = dataSetFrom.GetPointData()
        dataTo = dataSetTo.GetPointData()
    else:
        dataFrom = dataSetFrom.GetCellData()
        dataTo = dataSetTo.GetCellData()
    attributeTest: vtkDataArray = dataFrom.GetArray( attributeNameFrom )
    attributeCopied: vtkDataArray = dataTo.GetArray( attributeNameTo )

    # Test the number of components and their names if multiple.
    nbComponentsTest: int = attributeTest.GetNumberOfComponents()
    nbComponentsCopied: int = attributeCopied.GetNumberOfComponents()
    assert nbComponentsCopied == nbComponentsTest
    if nbComponentsTest > 1:
        componentsNamesTest: tuple[ str, ...] = tuple(
            attributeTest.GetComponentName( i ) for i in range( nbComponentsTest ) )
        componentsNamesCopied: tuple[ str, ...] = tuple(
            attributeCopied.GetComponentName( i ) for i in range( nbComponentsCopied ) )
        assert componentsNamesCopied == componentsNamesTest

    # Test values and their types.
    npArrayTest: npt.NDArray[ Any ] = vnp.vtk_to_numpy( attributeTest )
    npArrayCopied: npt.NDArray[ Any ] = vnp.vtk_to_numpy( attributeCopied )
    assert npArrayCopied.dtype == npArrayTest.dtype
    assert ( npArrayCopied == npArrayTest ).all()

    vtkDataTypeTest: int = attributeTest.GetDataType()
    vtkDataTypeCopied: int = attributeCopied.GetDataType()
    assert vtkDataTypeCopied == vtkDataTypeTest


@pytest.mark.parametrize( "attributeName, onPoints", [
    ( "CellAttribute", False ),
    ( "PointAttribute", True ),
] )
def test_renameAttributeMultiblock(
    dataSetTest: vtkMultiBlockDataSet,
    attributeName: str,
    onPoints: bool,
) -> None:
    """Test renaming attribute in a multiblock dataset."""
    vtkMultiBlockDataSetTest: vtkMultiBlockDataSet = dataSetTest( "multiblock" )
    newAttributeName: str = "new" + attributeName
    arrayModifiers.renameAttribute(
        vtkMultiBlockDataSetTest,
        attributeName,
        newAttributeName,
        onPoints,
    )
    block: vtkDataSet = cast( vtkDataSet, vtkMultiBlockDataSetTest.GetBlock( 0 ) )
    data: Union[ vtkPointData, vtkCellData ]
    if onPoints:
        data = block.GetPointData()
        assert data.HasArray( attributeName ) == 0
        assert data.HasArray( newAttributeName ) == 1

    else:
        data = block.GetCellData()
        assert data.HasArray( attributeName ) == 0
        assert data.HasArray( newAttributeName ) == 1


@pytest.mark.parametrize( "attributeName, onPoints", [ ( "CellAttribute", False ), ( "PointAttribute", True ) ] )
def test_renameAttributeDataSet(
    dataSetTest: vtkDataSet,
    attributeName: str,
    onPoints: bool,
) -> None:
    """Test renaming an attribute in a dataset."""
    vtkDataSetTest: vtkDataSet = dataSetTest( "dataset" )
    newAttributeName: str = "new" + attributeName
    arrayModifiers.renameAttribute( object=vtkDataSetTest,
                                    attributeName=attributeName,
                                    newAttributeName=newAttributeName,
                                    onPoints=onPoints )
    if onPoints:
        assert vtkDataSetTest.GetPointData().HasArray( attributeName ) == 0
        assert vtkDataSetTest.GetPointData().HasArray( newAttributeName ) == 1

    else:
        assert vtkDataSetTest.GetCellData().HasArray( attributeName ) == 0
        assert vtkDataSetTest.GetCellData().HasArray( newAttributeName ) == 1<|MERGE_RESOLUTION|>--- conflicted
+++ resolved
@@ -44,18 +44,6 @@
 from geos.mesh.utils import arrayModifiers
 
 
-<<<<<<< HEAD
-@pytest.mark.parametrize( "attributeName, nbComponents, onpoints, value_test", [
-    ( "CellAttribute", 3, False, np.nan ),
-    ( "PointAttribute", 3, True, np.nan ),
-    ( "CELL_MARKERS", 1, False, np.nan ),
-    ( "PORO", 1, False, np.nan ),
-    ( "CellAttribute", 3, False, 2. ),
-    ( "PointAttribute", 3, True, 2. ),
-    ( "CELL_MARKERS", 1, False, 2. ),
-    ( "PORO", 1, False, 2. ),
-] )
-=======
 @pytest.mark.parametrize(
     "idBlock, attributeName, nbComponentsTest, componentNamesTest, onPoints, value, valueTest, vtkDataTypeTest",
     [
@@ -76,103 +64,10 @@
         ( 0, "collocated_nodes", 2, ( None, None ), True, 4, np.int64( 4 ), VTK_ID_TYPE ),
         ( 0, "collocated_nodes", 2, ( None, None ), True, np.int64( 4 ), np.int64( 4 ), VTK_ID_TYPE ),
     ] )
->>>>>>> f100bb87
 def test_fillPartialAttributes(
     dataSetTest: vtkMultiBlockDataSet,
     idBlock: int,
     attributeName: str,
-<<<<<<< HEAD
-    nbComponents: int,
-    onpoints: bool,
-    value_test: float,
-) -> None:
-    """Test filling a partial attribute from a multiblock with values."""
-    vtkMultiBlockDataSetTestRef: vtkMultiBlockDataSet = dataSetTest( "multiblock" )
-    vtkMultiBlockDataSetTest: vtkMultiBlockDataSet = dataSetTest( "multiblock" )
-    arrayModifiers.fillPartialAttributes( vtkMultiBlockDataSetTest,
-                                          attributeName,
-                                          nbComponents,
-                                          onPoints=onpoints,
-                                          value=value_test )
-
-    nbBlock: int = vtkMultiBlockDataSetTestRef.GetNumberOfBlocks()
-    for block_id in range( nbBlock ):
-        datasetRef: vtkDataSet = cast( vtkDataSet, vtkMultiBlockDataSetTestRef.GetBlock( block_id ) )
-        dataset: vtkDataSet = cast( vtkDataSet, vtkMultiBlockDataSetTest.GetBlock( block_id ) )
-        expected_array: npt.NDArray[ np.float64 ]
-        array: npt.NDArray[ np.float64 ]
-        if onpoints:
-            array = vnp.vtk_to_numpy( dataset.GetPointData().GetArray( attributeName ) )
-            if block_id == 0:
-                expected_array = vnp.vtk_to_numpy( datasetRef.GetPointData().GetArray( attributeName ) )
-            else:
-                expected_array = np.array( [ [ value_test for i in range( nbComponents ) ] for _ in range( 212 ) ] )
-        else:
-            array = vnp.vtk_to_numpy( dataset.GetCellData().GetArray( attributeName ) )
-            if block_id == 0:
-                expected_array = vnp.vtk_to_numpy( datasetRef.GetCellData().GetArray( attributeName ) )
-            else:
-                expected_array = np.array( [ [ value_test for i in range( nbComponents ) ] for _ in range( 156 ) ] )
-
-        if block_id == 0:
-            assert ( array == expected_array ).all()
-        else:
-            if np.isnan( value_test ):
-                assert np.all( np.isnan( array ) == np.isnan( expected_array ) )
-            else:
-                assert ( array == expected_array ).all()
-
-
-@pytest.mark.parametrize( "onpoints, attributesList, value_test", [
-    ( True, ( ( 0, "PointAttribute", 3 ), ( 1, "collocated_nodes", 2 ) ), 2. ),
-    ( False, ( ( 0, "CELL_MARKERS", 1 ), ( 0, "CellAttribute", 3 ), ( 0, "FAULT", 1 ), ( 0, "PERM", 3 ),
-               ( 0, "PORO", 1 ) ), 2. ),
-    ( True, ( ( 0, "PointAttribute", 3 ), ( 1, "collocated_nodes", 2 ) ), np.nan ),
-    ( False, ( ( 0, "CELL_MARKERS", 1 ), ( 0, "CellAttribute", 3 ), ( 0, "FAULT", 1 ), ( 0, "PERM", 3 ),
-               ( 0, "PORO", 1 ) ), np.nan ),
-] )
-def test_fillAllPartialAttributes(
-    dataSetTest: vtkMultiBlockDataSet,
-    onpoints: bool,
-    attributesList: Tuple[ Tuple[ int, str, int ], ...],
-    value_test: float,
-) -> None:
-    """Test filling all partial attributes from a multiblock with values."""
-    vtkMultiBlockDataSetTestRef: vtkMultiBlockDataSet = dataSetTest( "multiblock" )
-    vtkMultiBlockDataSetTest: vtkMultiBlockDataSet = dataSetTest( "multiblock" )
-    arrayModifiers.fillAllPartialAttributes( vtkMultiBlockDataSetTest, onpoints, value_test )
-
-    nbBlock: int = vtkMultiBlockDataSetTestRef.GetNumberOfBlocks()
-    for block_id in range( nbBlock ):
-        datasetRef: vtkDataSet = cast( vtkDataSet, vtkMultiBlockDataSetTestRef.GetBlock( block_id ) )
-        dataset: vtkDataSet = cast( vtkDataSet, vtkMultiBlockDataSetTest.GetBlock( block_id ) )
-        expected_array: npt.NDArray[ np.float64 ]
-        array: npt.NDArray[ np.float64 ]
-        dataRef: Union[ vtkPointData, vtkCellData ]
-        data: Union[ vtkPointData, vtkCellData ]
-        nbElements: list[ int ]
-        if onpoints:
-            dataRef = datasetRef.GetPointData()
-            data = dataset.GetPointData()
-            nbElements = [ 212, 4092 ]
-        else:
-            dataRef = datasetRef.GetCellData()
-            data = dataset.GetCellData()
-            nbElements = [ 156, 1740 ]
-
-        for inBlock, attribute, nbComponents in attributesList:
-            array = vnp.vtk_to_numpy( data.GetArray( attribute ) )
-            if block_id == inBlock:
-                expected_array = vnp.vtk_to_numpy( dataRef.GetArray( attribute ) )
-                assert ( array == expected_array ).all()
-            else:
-                expected_array = np.array( [ [ value_test for i in range( nbComponents ) ]
-                                             for _ in range( nbElements[ inBlock ] ) ] )
-                if np.isnan( value_test ):
-                    assert np.all( np.isnan( array ) == np.isnan( expected_array ) )
-                else:
-                    assert ( array == expected_array ).all()
-=======
     nbComponentsTest: int,
     componentNamesTest: tuple[ str, ...],
     onPoints: bool,
@@ -246,7 +141,6 @@
         for attributeNameOnCell in [ "CELL_MARKERS", "CellAttribute", "FAULT", "PERM", "PORO" ]:
             attributeExist = dataSet.GetCellData().HasArray( attributeNameOnCell )
             assert attributeExist == 1
->>>>>>> f100bb87
 
 
 @pytest.mark.parametrize( "attributeName, dataType, expectedDatatypeArray", [
