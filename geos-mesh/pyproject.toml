--- conflicted
+++ resolved
@@ -32,10 +32,6 @@
     "pandas >= 2.2",
     "meshio >= 5.3",
     "typing_extensions >= 4.12",
-<<<<<<< HEAD
-    "matplotlib >= 3.10",
-=======
->>>>>>> 7775fbb1
 ]
 
 [project.scripts]
