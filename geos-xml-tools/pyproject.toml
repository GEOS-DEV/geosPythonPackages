--- conflicted
+++ resolved
@@ -4,17 +4,11 @@
 
 [project]
 name = "geos-xml-tools"
-<<<<<<< HEAD
 version = "0.7.0"
-description = "Tools for enabling advanced xml features in GEOS"
-maintainers = [{name = "Christopher Sherman", email = "sherman27@llnl.gov" }]
-=======
-version = "0.6.0"
 description = "Tools for enabling advanced xml features in GEOSX"
 authors = [{name = "GEOS Contributors" }]
 maintainers = [{name = "Alexandre Benedicto", email = "alexandre.benedicto@external.totalenergies.com" },
                {name = "Christopher Sherman", email = "sherman27@llnl.gov"}]
->>>>>>> fdbbf805
 license = {text = "LGPL-2.1"}
 classifiers = [
     "Programming Language :: Python :: 3",
