--- conflicted
+++ resolved
@@ -185,21 +185,11 @@
         # Create list of values (all 1.0) for each component
         listValues = [ 1.0 ] * fieldInfo.dimension
         # Use the robust createConstantAttributeDataSet function
-<<<<<<< HEAD
         createConstantAttributeDataSet( dataSet=mesh,
                                         listValues=listValues,
                                         attributeName=fieldInfo.name,
-                                        onPoints=onPoints,
+                                        piece=piece,
                                         logger=setupLogger )
-=======
-        success = createConstantAttributeDataSet( dataSet=mesh,
-                                                  listValues=listValues,
-                                                  attributeName=fieldInfo.name,
-                                                  piece=piece,
-                                                  logger=setupLogger )
-        if not success:
-            setupLogger.warning( f"Failed to create field {fieldInfo.name}" )
->>>>>>> 168105c5
     return mesh
 
 
