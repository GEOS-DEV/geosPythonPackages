# SPDX-License-Identifier: Apache-2.0
# SPDX-FileCopyrightText: Copyright 2023-2024 TotalEnergies.
# SPDX-FileContributor: Martin Lemay
# ruff: noqa: E402 # disable Module level import not at top of file
import sys
from pathlib import Path
from typing_extensions import Self
from typing import Optional

from paraview.util.vtkAlgorithm import (  # type: ignore[import-not-found]
    VTKPythonAlgorithmBase, smdomain, smhint, smproperty, smproxy )
<<<<<<< HEAD
# source: https://github.com/Kitware/ParaView/blob/master/Wrapping/Python/paraview/util/vtkAlgorithm.py
from paraview.detail.loghandler import VTKHandler  # type: ignore[import-not-found]
# source: https://github.com/Kitware/ParaView/blob/master/Wrapping/Python/paraview/detail/loghandler.py
=======
from paraview.detail.loghandler import VTKHandler  # type: ignore[import-not-found]
>>>>>>> 6ac33ece

from vtkmodules.vtkCommonCore import vtkInformation, vtkInformationVector
from vtkmodules.vtkCommonDataModel import vtkPointSet, vtkTable

# update sys.path to load all GEOS Python Package dependencies
geos_pv_path: Path = Path( __file__ ).parent.parent.parent.parent.parent
sys.path.insert( 0, str( geos_pv_path / "src" ) )
from geos.pv.utils.config import update_paths

update_paths()

from geos.processing.pre_processing.CellTypeCounterEnhanced import CellTypeCounterEnhanced
from geos.mesh.model.CellTypeCounts import CellTypeCounts

__doc__ = """
The ``Cell Type Counter Enhanced`` filter computes cell type counts. Counts can be exported into a file easily.

To use it:

* Load the module in Paraview: Tools>Manage Plugins...>Load new>PVCellTypeCounterEnhanced.
* Select the input mesh.
* Apply the filter.

"""


@smproxy.filter( name="PVCellTypeCounterEnhanced", label="Cell Type Counter Enhanced" )
@smhint.xml( '<ShowInMenu category="5- Geos QC"/>' )
@smproperty.input( name="Input", port_index=0 )
@smdomain.datatype(
    dataTypes=[ "vtkUnstructuredGrid" ],
    composite_data_supported=True,
)
class PVCellTypeCounterEnhanced( VTKPythonAlgorithmBase ):

    def __init__( self: Self ) -> None:
        """Merge collocated points."""
        super().__init__( nInputPorts=1, nOutputPorts=1, outputType="vtkTable" )

        self._filename: Optional[ str ] = None
        self._saveToFile: bool = True
        # used to concatenate results if vtkMultiBlockDataSet
        self._countsAll: CellTypeCounts = CellTypeCounts()

    @smproperty.intvector(
        name="SetSaveToFile",
        label="Save to file",
        default_values=0,
        panel_visibility="default",
    )
    @smdomain.xml( """
                    <BooleanDomain name="SetSaveToFile"/>
                    <Documentation>
                        Specify if mesh statistics are dumped into a file.
                    </Documentation>
                  """ )
    def SetSaveToFile( self: Self, saveToFile: bool ) -> None:
        """Setter to save the stats into a file.

        Args:
            saveToFile (bool): if True, a file will be saved.
        """
        if self._saveToFile != saveToFile:
            self._saveToFile = saveToFile
            self.Modified()

    @smproperty.stringvector( name="FilePath", label="File Path" )
    @smdomain.xml( """
                    <FileListDomain name="files" />
                    <Documentation>Output file path.</Documentation>
                    <Hints>
                        <FileChooser extensions="txt" file_description="Output text file." />
                        <AcceptAnyFile/>
                    </Hints>
                  """ )
    def SetFileName( self: Self, fname: str ) -> None:
        """Specify filename for the filter to write.

        Args:
            fname (str): File path
        """
        if self._filename != fname:
            self._filename = fname
            self.Modified()

    @smproperty.xml( """
                    <PropertyGroup
                        panel_visibility="advanced">
                        <Property name="FilePath"/>
                        <Hints>
                            <PropertyWidgetDecorator type="GenericDecorator"
                            mode="visibility"
                            property="SetSaveToFile"
                            value="1" />
                        </Hints>
                    </PropertyGroup>
                    """ )
    def d09GroupAdvancedOutputParameters( self: Self ) -> None:
        """Organize groups."""
        self.Modified()

    def RequestData(
        self: Self,
        request: vtkInformation,  # noqa: F841
        inInfoVec: list[ vtkInformationVector ],
        outInfoVec: vtkInformationVector,
    ) -> int:
        """Inherited from VTKPythonAlgorithmBase::RequestData.

        Args:
            request (vtkInformation): Request
            inInfoVec (list[vtkInformationVector]): Input objects
            outInfoVec (vtkInformationVector): Output objects

        Returns:
            int: 1 if calculation successfully ended, 0 otherwise.
        """
        inputMesh: vtkPointSet = self.GetInputData( inInfoVec, 0, 0 )
        outputTable: vtkTable = vtkTable.GetData( outInfoVec, 0 )
        assert inputMesh is not None, "Input server mesh is null."
        assert outputTable is not None, "Output pipeline is null."

        cellTypeCounterEnhancedFilter: CellTypeCounterEnhanced = CellTypeCounterEnhanced( inputMesh, True )
        if len( cellTypeCounterEnhancedFilter.logger.handlers ) == 0:
            cellTypeCounterEnhancedFilter.setLoggerHandler( VTKHandler() )
<<<<<<< HEAD
        cellTypeCounterEnhancedFilter.applyFilter()
        outputTable.ShallowCopy( cellTypeCounterEnhancedFilter.getOutput() )

        # print counts in Output Messages view
        counts: CellTypeCounts = cellTypeCounterEnhancedFilter.GetCellTypeCountsObject()

        self._countsAll += counts
        # save to file if asked
        if self._saveToFile and self._filename is not None:
            try:
                with open( self._filename, 'w' ) as fout:
                    fout.write( self._countsAll.print() )
                    cellTypeCounterEnhancedFilter.logger.info( f"File {self._filename} was successfully written." )
            except Exception as e:
                cellTypeCounterEnhancedFilter.logger.info( f"Error while exporting the file due to:\n{ e }" )
=======
        if cellTypeCounterEnhancedFilter.applyFilter():
            outputTable.ShallowCopy( cellTypeCounterEnhancedFilter.getOutput() )

            # print counts in Output Messages view
            counts: CellTypeCounts = cellTypeCounterEnhancedFilter.GetCellTypeCountsObject()

            self._countsAll += counts
            # save to file if asked
            if self._saveToFile and self._filename is not None:
                try:
                    with open( self._filename, 'w' ) as fout:
                        fout.write( self._countsAll.print() )
                        cellTypeCounterEnhancedFilter.logger.info( f"File {self._filename} was successfully written." )
                except Exception as e:
                    cellTypeCounterEnhancedFilter.logger.info( f"Error while exporting the file due to:\n{ e }" )
>>>>>>> 6ac33ece
        return 1<|MERGE_RESOLUTION|>--- conflicted
+++ resolved
@@ -9,13 +9,9 @@
 
 from paraview.util.vtkAlgorithm import (  # type: ignore[import-not-found]
     VTKPythonAlgorithmBase, smdomain, smhint, smproperty, smproxy )
-<<<<<<< HEAD
 # source: https://github.com/Kitware/ParaView/blob/master/Wrapping/Python/paraview/util/vtkAlgorithm.py
 from paraview.detail.loghandler import VTKHandler  # type: ignore[import-not-found]
 # source: https://github.com/Kitware/ParaView/blob/master/Wrapping/Python/paraview/detail/loghandler.py
-=======
-from paraview.detail.loghandler import VTKHandler  # type: ignore[import-not-found]
->>>>>>> 6ac33ece
 
 from vtkmodules.vtkCommonCore import vtkInformation, vtkInformationVector
 from vtkmodules.vtkCommonDataModel import vtkPointSet, vtkTable
@@ -141,23 +137,6 @@
         cellTypeCounterEnhancedFilter: CellTypeCounterEnhanced = CellTypeCounterEnhanced( inputMesh, True )
         if len( cellTypeCounterEnhancedFilter.logger.handlers ) == 0:
             cellTypeCounterEnhancedFilter.setLoggerHandler( VTKHandler() )
-<<<<<<< HEAD
-        cellTypeCounterEnhancedFilter.applyFilter()
-        outputTable.ShallowCopy( cellTypeCounterEnhancedFilter.getOutput() )
-
-        # print counts in Output Messages view
-        counts: CellTypeCounts = cellTypeCounterEnhancedFilter.GetCellTypeCountsObject()
-
-        self._countsAll += counts
-        # save to file if asked
-        if self._saveToFile and self._filename is not None:
-            try:
-                with open( self._filename, 'w' ) as fout:
-                    fout.write( self._countsAll.print() )
-                    cellTypeCounterEnhancedFilter.logger.info( f"File {self._filename} was successfully written." )
-            except Exception as e:
-                cellTypeCounterEnhancedFilter.logger.info( f"Error while exporting the file due to:\n{ e }" )
-=======
         if cellTypeCounterEnhancedFilter.applyFilter():
             outputTable.ShallowCopy( cellTypeCounterEnhancedFilter.getOutput() )
 
@@ -173,5 +152,4 @@
                         cellTypeCounterEnhancedFilter.logger.info( f"File {self._filename} was successfully written." )
                 except Exception as e:
                     cellTypeCounterEnhancedFilter.logger.info( f"Error while exporting the file due to:\n{ e }" )
->>>>>>> 6ac33ece
         return 1