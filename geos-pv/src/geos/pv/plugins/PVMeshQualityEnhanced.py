--- conflicted
+++ resolved
@@ -8,10 +8,7 @@
 from typing_extensions import Self, Optional
 
 from paraview.util.vtkAlgorithm import VTKPythonAlgorithmBase, smdomain, smproperty  # type: ignore[import-not-found]
-<<<<<<< HEAD
 # source: https://github.com/Kitware/ParaView/blob/master/Wrapping/Python/paraview/util/vtkAlgorithm.py
-=======
->>>>>>> 6ac33ece
 from paraview.detail.loghandler import VTKHandler  # type: ignore[import-not-found]
 # source: https://github.com/Kitware/ParaView/blob/master/Wrapping/Python/paraview/detail/loghandler.py
 
@@ -242,18 +239,6 @@
                                                          wedgeMetrics=wedgeMetrics,
                                                          hexaMetrics=hexaMetrics )
         meshQualityEnhancedFilter.SetOtherMeshQualityMetrics( otherMetrics )
-<<<<<<< HEAD
-        meshQualityEnhancedFilter.applyFilter()
-
-        outputMesh.ShallowCopy( meshQualityEnhancedFilter.getOutput() )
-
-        # save to file if asked
-        if self._saveToFile:
-            stats: QualityMetricSummary = meshQualityEnhancedFilter.GetQualityMetricSummary()
-            logger: logging.Logger = meshQualityEnhancedFilter.logger
-            self.saveFile( stats, logger )
-        self._blockIndex += 1
-=======
         if meshQualityEnhancedFilter.applyFilter():
 
             outputMesh.ShallowCopy( meshQualityEnhancedFilter.getOutput() )
@@ -264,7 +249,6 @@
                 logger: logging.Logger = meshQualityEnhancedFilter.logger
                 self.saveFile( stats, logger )
             self._blockIndex += 1
->>>>>>> 6ac33ece
         return
 
     def saveFile(
@@ -274,23 +258,15 @@
     ) -> None:
         """Export mesh quality metric summary file."""
         try:
-<<<<<<< HEAD
-            assert self._filename is not None, "Mesh quality summary report file path is undefined."
-=======
             if self._filename is None:
                 raise AttributeError( "Mesh quality summary report file path is undefined." )
->>>>>>> 6ac33ece
 
             # add index for multiblock meshes
             index: int = self._filename.rfind( '.' )
             filename: str = self._filename[ :index ] + f"{ self._blockIndex }" + self._filename[ index: ]
             fig = stats.plotSummaryFigure()
             fig.savefig( filename, dpi=150 )
-<<<<<<< HEAD
-            logger.info( f"File {filename} was successfully written." )
-=======
             logger.info( f"File { filename } was successfully written." )
->>>>>>> 6ac33ece
         except Exception as e:
             logger.error( f"Error while exporting the file due to:\n{ e }" )
 
