--- conflicted
+++ resolved
@@ -37,18 +37,20 @@
     :undoc-members:
     :show-inheritance:
 
-<<<<<<< HEAD
 
 geos.mesh.processing.MergeBlockEnhanced filter
 ------------------------------------------------
 
 .. automodule:: geos.mesh.processing.MergeBlockEnhanced
-=======
+    :members:
+    :undoc-members:
+    :show-inheritance:
+
+
 geos.mesh.processing.ClipToMainFrame filter
 --------------------------------------------
 
 .. automodule:: geos.mesh.processing.ClipToMainFrame
->>>>>>> 70b631e5
     :members:
     :undoc-members:
     :show-inheritance: