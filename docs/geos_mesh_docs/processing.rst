Processing filters
^^^^^^^^^^^^^^^^^^^

The `processing` module of `geos-mesh` package contains filters to process meshes.


<<<<<<< HEAD
geos.mesh.processing.FillPartialArrays filter
----------------------------------------------

.. automodule:: geos.mesh.processing.FillPartialArrays
=======
geos.mesh.processing.meshQualityMetricHelpers module
-----------------------------------------------------

.. automodule:: geos.mesh.processing.meshQualityMetricHelpers
>>>>>>> 0fa4d8fe
    :members:
    :undoc-members:
    :show-inheritance:

<<<<<<< HEAD

=======
>>>>>>> 0fa4d8fe
geos.mesh.processing.SplitMesh filter
--------------------------------------

.. automodule:: geos.mesh.processing.SplitMesh
    :members:
    :undoc-members:
    :show-inheritance:<|MERGE_RESOLUTION|>--- conflicted
+++ resolved
@@ -4,25 +4,24 @@
 The `processing` module of `geos-mesh` package contains filters to process meshes.
 
 
-<<<<<<< HEAD
 geos.mesh.processing.FillPartialArrays filter
 ----------------------------------------------
 
 .. automodule:: geos.mesh.processing.FillPartialArrays
-=======
+    :members:
+    :undoc-members:
+    :show-inheritance:
+
+
 geos.mesh.processing.meshQualityMetricHelpers module
 -----------------------------------------------------
 
 .. automodule:: geos.mesh.processing.meshQualityMetricHelpers
->>>>>>> 0fa4d8fe
     :members:
     :undoc-members:
     :show-inheritance:
 
-<<<<<<< HEAD
 
-=======
->>>>>>> 0fa4d8fe
 geos.mesh.processing.SplitMesh filter
 --------------------------------------
 
