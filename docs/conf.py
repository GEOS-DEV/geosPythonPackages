--- conflicted
+++ resolved
@@ -18,14 +18,8 @@
 
 # Add python modules to be documented
 python_root = '..'
-<<<<<<< HEAD
-python_modules = ( 'geos-ats', 'geos-geomechanics', 'geos-mesh', 'geos-posp', 'geos-processing', 'geos-pv',
-                   'geos-timehistory', 'geos-utils', 'geos-xml-tools', 'geos-xml-viewer', 'hdf5-wrapper',
-                   'mesh-doctor', 'pygeos-tools' )
-=======
 python_modules = ( 'geos-ats', 'geos-geomechanics', 'geos-mesh', 'geos-processing', 'geos-pv', 'geos-timehistory',
-                   'geos-utils', 'geos-xml-tools', 'geos-xml-viewer', 'hdf5-wrapper', 'pygeos-tools' )
->>>>>>> 31b4c447
+                   'geos-utils', 'geos-xml-tools', 'geos-xml-viewer', 'hdf5-wrapper', 'mesh-doctor', 'pygeos-tools' )
 
 
 for m in python_modules:
